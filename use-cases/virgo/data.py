# --------------------------------------------------------------------------------------
# Part of the interTwin Project: https://www.intertwin.eu/
#
# Created by: Matteo Bunino
#
# Credit:
# - Matteo Bunino <matteo.bunino@cern.ch> - CERN
# - Anna Elisa Lappe <anna.elisa.lappe@cern.ch> - CERN
# - Jarl Sondre Sæther <jarl.sondre.saether@cern.ch> - CERN
# --------------------------------------------------------------------------------------

import os
from pathlib import Path
from typing import Optional, Tuple

import h5py
import pandas as pd
import torch
from sklearn.model_selection import train_test_split
from torch.utils.data import Dataset, TensorDataset, random_split

from itwinai.components import DataGetter, DataProcessor, DataSplitter, monitor_exec
from src.dataset import (
    generate_cut_image_dataset,
    generate_dataset_aux_channels,
    generate_dataset_main_channel,
    normalize_,
)
<<<<<<< HEAD
from torch.utils.data import DataLoader, Dataset
import numpy as np
=======

>>>>>>> f059e4e4

class TimeSeriesDatasetGenerator(DataGetter):
    def __init__(self, data_root: str = "data", name: Optional[str] = None) -> None:
        """Initialize the TimeSeriesDatasetGenerator class.

        Args:
            data_root (str): Root folder where datasets will be saved.
            name (Optional[str]): Name of the data getter component.
        """
        super().__init__(name)
        self.save_parameters(**self.locals2params(locals()))
        self.data_root = data_root
        if not os.path.exists(data_root):
            os.makedirs(data_root, exist_ok=True)

    @monitor_exec
    def execute(self) -> pd.DataFrame:
        """Generate a time-series dataset, convert it to Q-plots,
        save it to disk, and return it.

        Returns:
            pd.DataFrame: dataset of Q-plot images.
        """
        df_aux_ts = generate_dataset_aux_channels(
            1000,
            3,
            duration=16,
            sample_rate=500,
            num_waves_range=(20, 25),
            noise_amplitude=0.6,
        )
        df_main_ts = generate_dataset_main_channel(
            df_aux_ts, weights=None, noise_amplitude=0.1
        )

        # save datasets
        save_name_main = "TimeSeries_dataset_synthetic_main.pkl"
        save_name_aux = "TimeSeries_dataset_synthetic_aux.pkl"
        df_main_ts.to_pickle(os.path.join(self.data_root, save_name_main))
        df_aux_ts.to_pickle(os.path.join(self.data_root, save_name_aux))

        # Transform to images and save to disk
        df_ts = pd.concat([df_main_ts, df_aux_ts], axis=1)
        df = generate_cut_image_dataset(
            df_ts, list(df_ts.columns), num_processes=20, square_size=64
        )
        save_name = "Image_dataset_synthetic_64x64.pkl"
        df.to_pickle(os.path.join(self.data_root, save_name))
        return df

class DataFrameDataset(Dataset):
    def __init__(self, root_folder):
        self.file_paths = []
        self.file_paths = [os.path.join(dirpath, f)
                           for dirpath, dirs, files in os.walk(root_folder)
                           for f in files if f.endswith('.pkl')]
        print(self.file_paths)
    def __len__(self):
        return len(self.file_paths)
    
    def __getitem__(self, idx):
        dataframe = pd.read_pickle(self.file_paths[idx])
        return dataframe
    
def custom_collate(batch):
    # Combine all dataframes in the batch into a single dataframe
    return pd.concat(batch, ignore_index=True)


class SyntheticTimeSeriesDatasetHDF5(Dataset):
    def __init__(
        self,
        hdf5_file_location: str,
        chunk_size: int = 500,
        hdf5_dataset_name: str = "virgo_dataset",
    ):
        """Initialize the DataFrameDataset class.

        Args:
            hdf5_file_location: Location of the HDF5 file containing the dataset
            chunk_size: How many rows of data points each sample should contain
            hdf5_dataset_name: The name of the Dataset object of the HDF5 file
        """
        file_path = Path(hdf5_file_location)
        if not file_path.exists():
            raise ValueError(f"Given file location, {file_path.resolve()} does not exist. ")
        self.hdf5_dataset_name = hdf5_dataset_name
        self.file_path = file_path
        self.chunk_size = chunk_size
        with h5py.File(self.file_path, "r") as f:
            if self.hdf5_dataset_name not in f:
                raise ValueError(
                    f"The dataset {self.hdf5_dataset_name} does not exist in "
                    f"the given HDF5 file."
                )
            dataset = f[self.hdf5_dataset_name]
            self.num_datapoints = dataset.shape[0]

        if self.num_datapoints == 0:
            raise ValueError("The given file contains 0 data points!")

        if self.num_datapoints % self.chunk_size != 0:
            print(
                f"[WARNING]: Number of datapoints, {self.num_datapoints} is not "
                f"divisible by the given chunk size, {self.chunk_size}, so the "
                f"remainder will be truncated. "
            )
        self.length = self.num_datapoints // self.chunk_size
        print(f"self.length: {self.length}")

    def __len__(self):
        """Return the total number of files in the dataset."""
        return self.length

    def __getitem__(self, idx) -> torch.Tensor:
        """Retrieve a data sample by index and normalize.

        Args:
            idx (int): Index of the file to retrieve.

        Returns:
            torch.Tensor: Normalized tensor for specific idx
        """
        if idx >= len(self):
            raise ValueError(f"Index {idx} out of bounds for dataset with length {len(self)}!")

        offset = idx * self.chunk_size
        with h5py.File(self.file_path, "r") as f:
            dataset = f[self.hdf5_dataset_name]
            data = dataset[offset : offset + self.chunk_size]

        data = torch.tensor(data, dtype=torch.float32)
        return normalize_(data)


class TimeSeriesDatasetSplitter(DataSplitter):
    def __init__(
        self,
        train_proportion: int | float,
        validation_proportion: int | float = 0.0,
        test_proportion: int | float = 0.0,
<<<<<<< HEAD
        rnd_seed: int | None = None,
        # images_dataset: str = "TimeSeries_dataset_synthetic_main.pkl",
        root_folder: str | None = None,
        name: str | None = None
=======
        rnd_seed: Optional[int] = None,
        name: Optional[str] = None,
        hdf5_file_location: str = "data/virgo_data.hdf5",
        hdf5_dataset_name: str = "virgo_dataset",
        chunk_size: int = 500,
>>>>>>> f059e4e4
    ) -> None:
        """Initialize the splitter for time-series datasets.

        Args:
            train_proportion (int | float): Proportion of files for the training set.
            validation_proportion (int | float): Proportion for validation.
            test_proportion (int | float): Proportion for testing.
            rnd_seed (int | None): Seed for randomization (optional).
            root_folder (str | None): Folder containing the dataset files.
            name (str | None): Name of the data splitter.
        """
        super().__init__(train_proportion, validation_proportion, test_proportion, name)
        self.save_parameters(**self.locals2params(locals()))
        self.rnd_seed = rnd_seed
        self.hdf5_file_location = hdf5_file_location
        self.hdf5_dataset_name = hdf5_dataset_name
        self.chunk_size = chunk_size

    @monitor_exec
    def execute(self) -> Tuple[Dataset, Dataset, Dataset]:
        """Execute the dataset splitting process.

        Finds all pickled files in the root folder, then splits them into
        training, validation, and test sets based on the specified proportions.

        Returns:
            Tuple[Dataset, Dataset, Dataset]: Training, validation, and test datasets.
        """

        whole_dataset = SyntheticTimeSeriesDatasetHDF5(
            hdf5_file_location=self.hdf5_file_location,
            chunk_size=self.chunk_size,
            hdf5_dataset_name=self.hdf5_dataset_name,
        )

        # Split file paths into train, validation, and test sets
        generator = torch.Generator().manual_seed(self.rnd_seed)
        [train_dataset, validation_dataset, test_dataset] = random_split(
            whole_dataset,
            [self.train_proportion, self.validation_proportion, self.test_proportion],
            generator=generator,
        )
        print(f"Shape of item: {train_dataset.__getitem__(idx=5).shape}")
        return train_dataset, validation_dataset, test_dataset


class TimeSeriesDatasetSplitterSmall(DataSplitter):
    def __init__(
        self,
        train_proportion: int | float,
        validation_proportion: int | float = 0.0,
        test_proportion: int | float = 0.0,
        rnd_seed: Optional[int] = None,
        images_dataset: str = "data/Image_dataset_synthetic_64x64.pkl",
        name: Optional[str] = None,
    ) -> None:
        """Class for splitting of smaller datasets. Use this class in the pipeline if the
        entire dataset can fit into memory.

        Args:
            train_proportion (int | float): _description_
            validation_proportion (int | float, optional): _description_. Defaults to 0.0.
            test_proportion (int | float, optional): _description_. Defaults to 0.0.
            rnd_seed (Optional[int], optional): _description_. Defaults to None.
            images_dataset (str, optional): _description_.
                Defaults to "data/Image_dataset_synthetic_64x64.pkl".
            name (Optional[str], optional): _description_. Defaults to None.
        """
        super().__init__(train_proportion, validation_proportion, test_proportion, name)
        self.save_parameters(**self.locals2params(locals()))
        self.validation_proportion = 1 - train_proportion
        self.rnd_seed = rnd_seed
        self.name = name
        # self.images_dataset = images_dataset
        self.root_folder = root_folder
        self.loader = DataLoader(
            DataFrameDataset(root_folder),
            batch_size=300,
            collate_fn=custom_collate
                )

    def get_or_load(self):
        for combined_df in self.loader:
            return combined_df

    @monitor_exec
    def execute(self, dataset: Optional[pd.DataFrame] = None) -> Tuple:
        """Splits a dataset into train, validation and test splits.

        Args:
            dataset (pd.DataFrame): input dataset.

        Returns:
            Tuple: tuple of train, validation and test splits. Test is None.
        """
        dataset = self.get_or_load()
        df = dataset.applymap(lambda x: torch.tensor(x))

        main_channel = list(df.columns)[0]
        aux_channels = list(df.columns)[1:]
        df_aux_all_2d = pd.DataFrame(df[aux_channels])
        df_main_all_2d = pd.DataFrame(df[main_channel])
        X_train_2d, X_test_2d, y_train_2d, y_test_2d = train_test_split(
            df_aux_all_2d,
            df_main_all_2d,
            test_size=self.validation_proportion,
            random_state=self.rnd_seed,
        )
        return (X_train_2d, y_train_2d), (X_test_2d, y_test_2d)


class TimeSeriesProcessorSmall(DataProcessor):
    def __init__(self, name: str | None = None) -> None:
        """Preprocesses small datasets that can fit into memory.

        Args:
            name (str | None, optional): Defaults to None.
        """
        super().__init__(name)
        self.save_parameters(**self.locals2params(locals()))

    @monitor_exec
    def execute(
        self, train_dataset: Tuple, validation_dataset: Tuple
    ) -> Tuple[torch.Tensor, torch.Tensor, None]:
        """Pre-process datasets: rearrange and normalize before training.

        Args:
            train_dataset (Tuple): training dataset.
            validation_dataset (Tuple): validation dataset.
            test_dataset (Any, optional): unused placeholder. Defaults to None.

        Returns:
            Tuple[torch.Tensor, torch.Tensor, None]: train, validation, and
                test (placeholder) datasets. Ready to be used for training.
        """
        X_train_2d, y_train_2d = train_dataset
        X_test_2d, y_test_2d = validation_dataset

        # Name of the main channel (assuming it's in position 0)
        main_channel = list(y_train_2d.columns)[0]

        # TRAINING SET

        # # smaller dataset
        # signal_data_train_small_2d = torch.stack([
        #     torch.stack([y_train_2d[main_channel].iloc[i]])
        #     for i in range(100)
        # ])  # for i in range(y_train.shape[0])
        # aux_data_train_small_2d = torch.stack([
        #     torch.stack([X_train_2d.iloc[i][0], X_train_2d.iloc[i]
        #                 [1], X_train_2d.iloc[i][2]])
        #     for i in range(100)
        # ])  # for i in range(X_train.shape[0])

        # whole dataset
        signal_data_train_2d = torch.stack(
            [
                torch.stack([y_train_2d[main_channel].iloc[i]])
                for i in range(y_train_2d.shape[0])
            ]
        )
        aux_data_train_2d = torch.stack(
            [
                torch.stack(
                    [
                        X_train_2d.iloc[i][0],
                        X_train_2d.iloc[i][1],
                        X_train_2d.iloc[i][2],
                    ]
                )
                for i in range(X_train_2d.shape[0])
            ]
        )

        # concatenate torch.tensors
        train_data_2d = torch.cat([signal_data_train_2d, aux_data_train_2d], dim=1)
        # train_data_small_2d = torch.cat(
        #     [signal_data_train_small_2d, aux_data_train_small_2d], dim=1)

        # VALIDATION SET

        # # smaller dataset
        # signal_data_test_small_2d = torch.stack([
        #     torch.stack(
        #         [y_test_2d[main_channel].iloc[i]])
        #     for i in range(100)
        # ])  # for i in range(y_test.shape[0])
        # aux_data_test_small_2d = torch.stack([
        #     torch.stack(
        #         [X_test_2d.iloc[i][0], X_test_2d.iloc[i][1],
        #          X_test_2d.iloc[i][2]])
        #     for i in range(100)
        # ])  # for i in range(X_test.shape[0])

        # whole dataset
        signal_data_test_2d = torch.stack(
            [torch.stack([y_test_2d[main_channel].iloc[i]]) for i in range(y_test_2d.shape[0])]
        )
        aux_data_test_2d = torch.stack(
            [
                torch.stack([X_test_2d.iloc[i, 0], X_test_2d.iloc[i, 1], X_test_2d.iloc[i, 2]])
                for i in range(X_test_2d.shape[0])
            ]
        )

        test_data_2d = torch.cat([signal_data_test_2d, aux_data_test_2d], dim=1)
        # test_data_small_2d = torch.cat(
        #     [signal_data_test_small_2d, aux_data_test_small_2d], dim=1)

        # NORMALIZE
        train_data_2d = normalize_(train_data_2d)
        test_data_2d = normalize_(test_data_2d)

        print(f"Shape of training tensor: {train_data_2d.shape}")

        return TensorDataset(train_data_2d), TensorDataset(test_data_2d), None<|MERGE_RESOLUTION|>--- conflicted
+++ resolved
@@ -26,12 +26,7 @@
     generate_dataset_main_channel,
     normalize_,
 )
-<<<<<<< HEAD
-from torch.utils.data import DataLoader, Dataset
-import numpy as np
-=======
-
->>>>>>> f059e4e4
+
 
 class TimeSeriesDatasetGenerator(DataGetter):
     def __init__(self, data_root: str = "data", name: Optional[str] = None) -> None:
@@ -173,18 +168,11 @@
         train_proportion: int | float,
         validation_proportion: int | float = 0.0,
         test_proportion: int | float = 0.0,
-<<<<<<< HEAD
-        rnd_seed: int | None = None,
-        # images_dataset: str = "TimeSeries_dataset_synthetic_main.pkl",
-        root_folder: str | None = None,
-        name: str | None = None
-=======
         rnd_seed: Optional[int] = None,
         name: Optional[str] = None,
         hdf5_file_location: str = "data/virgo_data.hdf5",
         hdf5_dataset_name: str = "virgo_dataset",
         chunk_size: int = 500,
->>>>>>> f059e4e4
     ) -> None:
         """Initialize the splitter for time-series datasets.
 
