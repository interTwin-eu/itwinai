--- conflicted
+++ resolved
@@ -214,11 +214,7 @@
                 print('epoch: {} loss: {} val loss: {} time:{}s'.format(
                     epoch, loss_plot[-1], val_loss_plot[-1], et-st))
 
-<<<<<<< HEAD
-            # Save checkpoint every 100 epochs
-=======
             # Save checkpoint every #validation_every epochs
->>>>>>> 2a390419
             if self.validation_every and epoch % self.validation_every == 0:
                 # uncomment the following if you want to save checkpoint every
                 # 100 epochs regardless of the performance of the model
