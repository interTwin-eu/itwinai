--- conflicted
+++ resolved
@@ -4,10 +4,7 @@
 from timeit import default_timer as timer
 from typing import Dict, Literal, Optional, Union, Tuple, Any
 
-<<<<<<< HEAD
-=======
 from itwinai.distributed import suppress_workers_print
->>>>>>> fc4b688e
 from itwinai.torch.profiling.profiler import profile_torch_trainer
 import numpy as np
 import torch
