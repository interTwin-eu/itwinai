--- conflicted
+++ resolved
@@ -2,17 +2,6 @@
 import time
 from timeit import default_timer as timer
 from typing import Dict, Literal, Optional, Union
-<<<<<<< HEAD
-
-import numpy as np
-import torch
-import torch.nn as nn
-from ray import train
-from src.model import Decoder, Decoder_2d_deep, GeneratorResNet, UNet
-from src.utils import init_weights
-from torch.utils.data import Dataset
-from tqdm import tqdm
-=======
 
 import numpy as np
 import torch
@@ -37,12 +26,6 @@
     loss: Literal["L1", "L2"] = "L1",
     #: Generator to train. Defaults to "unet".
     generator: Literal["simple", "deep", "resnet", "unet"] = "unet"
->>>>>>> 41d01900
-
-from itwinai.loggers import EpochTimeTracker, Logger
-from itwinai.torch.config import TrainingConfiguration
-from itwinai.torch.distributed import DeepSpeedStrategy
-from itwinai.torch.trainer import TorchTrainer
 
 
 class NoiseGeneratorTrainer(TorchTrainer):
@@ -51,11 +34,6 @@
         self,
         num_epochs: int = 2,
         config: Union[Dict, TrainingConfiguration] | None = None,
-<<<<<<< HEAD
-        generator: Literal["simple", "deep", "resnet", "unet"] = "unet",
-        loss: Literal["L1", "L2"] = "L1",
-=======
->>>>>>> 41d01900
         strategy: Optional[Literal["ddp", "deepspeed", "horovod"]] = 'ddp',
         checkpoint_path: str = "checkpoints/epoch_{}.pth",
         logger: Optional[Logger] = None,
@@ -78,13 +56,6 @@
             config = VirgoTrainingConfiguration(**config)
         self.config = config
         self.num_epochs = num_epochs
-<<<<<<< HEAD
-        self.batch_size = batch_size
-        self.learning_rate = learning_rate
-        self._generator = generator
-        self._loss = loss
-=======
->>>>>>> 41d01900
         self.checkpoints_location = checkpoint_path
         os.makedirs(os.path.dirname(checkpoint_path), exist_ok=True)
 
@@ -138,34 +109,6 @@
             self.model, self.optimizer, **distribute_kwargs
         )
 
-<<<<<<< HEAD
-    def create_dataloaders(self, train_dataset: Dataset, validation_dataset: Dataset | None = None, test_dataset: Dataset | None = None) -> None:
-        """
-        Override the create_dataloaders function to use the custom_collate function. 
-        """
-        self.train_dataloader = self.strategy.create_dataloader(
-            dataset=train_dataset,
-            batch_size=self.config.batch_size,
-            num_workers=self.config.num_workers_dataloader,
-            pin_memory=self.config.pin_gpu_memory,
-            generator=self.torch_rng,
-            shuffle=self.config.shuffle_train,
-            collate_fn=self.custom_collate
-        )
-        if validation_dataset is not None:
-            self.validation_dataloader = self.strategy.create_dataloader(
-                dataset=validation_dataset,
-                batch_size=self.config.batch_size,
-                num_workers=self.config.num_workers_dataloader,
-                pin_memory=self.config.pin_gpu_memory,
-                generator=self.torch_rng,
-                shuffle=self.config.shuffle_validation,
-                collate_fn=self.custom_collate
-            )
-        if test_dataset is not None:
-            self.test_dataloader = self.strategy.create_dataloader(
-                dataset=test_dataset,
-=======
     def create_dataloaders(
         self,
         train_dataset: Dataset,
@@ -187,16 +130,10 @@
             # we need to overwrite the collate_fn function
             self.train_dataloader = self.strategy.create_dataloader(
                 dataset=train_dataset,
->>>>>>> 41d01900
                 batch_size=self.config.batch_size,
                 num_workers=self.config.num_workers_dataloader,
                 pin_memory=self.config.pin_gpu_memory,
                 generator=self.torch_rng,
-<<<<<<< HEAD
-                shuffle=self.config.shuffle_test,
-                collate_fn=self.custom_collate
-            )
-=======
                 shuffle=self.config.shuffle_train,
                 collate_fn=self.custom_collate
             )
@@ -220,7 +157,6 @@
                     shuffle=self.config.shuffle_test,
                     collate_fn=self.custom_collate
                 )
->>>>>>> 41d01900
 
     def custom_collate(self, batch):
         """
@@ -267,12 +203,9 @@
             # epoch_acc = []
             for i, batch in enumerate(self.train_dataloader):
                 t = timer()
-<<<<<<< HEAD
-=======
                 # The TensorDataset returns batches as lists of length 1
                 if isinstance(batch, list):
                     batch = batch[0]
->>>>>>> 41d01900
                 # batch= transform(batch)
                 target = batch[:, 0].unsqueeze(1).to(self.device)
                 # print(f'TARGET ON DEVICE: {target.get_device()}')
