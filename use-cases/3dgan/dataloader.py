from typing import Optional
import os
from lightning.pytorch.utilities.types import EVAL_DATALOADERS

import numpy as np
import torch
from torch.utils.data import DataLoader, Dataset
import lightning as pl
import glob
import h5py
import gdown

from itwinai.components import DataGetter, monitor_exec
from itwinai.loggers import Logger as BaseItwinaiLogger


class Lightning3DGANDownloader(DataGetter):
    def __init__(
        self,
        data_path: str,
        data_url: Optional[str] = None,
        name: Optional[str] = None,
    ) -> None:
        self.save_parameters(**self.locals2params(locals()))
        super().__init__(name)
        self.data_path = data_path
        self.data_url = data_url

    @monitor_exec
    def execute(self):
        # Download data
        if not os.path.exists(self.data_path):
            if self.data_url is None:
                print("WARNING! Data URL is None. "
                      "Skipping dataset downloading")

            gdown.download_folder(
                url=self.data_url, quiet=False,
                output=self.data_path,
                # verify=False
            )


class ParticlesDataset(Dataset):
    def __init__(self, datapath: str, max_samples: Optional[int] = None):
        self.datapath = datapath
        self.max_samples = max_samples
        self.data = dict()

        self.fetch_data()

    def __len__(self):
        return len(self.data["X"])

    def __getitem__(self, idx):
        return {"X": self.data["X"][idx], "Y": self.data["Y"][idx],
                "ang": self.data["ang"][idx], "ecal": self.data["ecal"][idx]}

    def fetch_data(self) -> None:

        print("Searching in :", self.datapath)
        files = sorted(glob.glob(os.path.join(
            self.datapath, '**/*.h5'), recursive=True))
        print("Found {} files. ".format(len(files)))
        if len(files) == 0:
            raise RuntimeError(f"No H5 files found at '{self.datapath}'!")

        # concatenated_datasets = []
        # for datafile in files:
        #     f = h5py.File(datafile, 'r')
        #     dataset = self.GetDataAngleParallel(f)
        #     concatenated_datasets.append(dataset)
        #     # Initialize result dictionary
        #     result = {key: [] for key in concatenated_datasets[0].keys()}
        #     for d in concatenated_datasets:
        #         for key in result.keys():
        #             result[key].extend(d[key])
        # return result

        for datafile in files:
            f = h5py.File(datafile, 'r')
            dataset = self.GetDataAngleParallel(f)
            for field, vals_array in dataset.items():
                if self.data.get(field) is not None:
                    # Resize to include the new array
                    new_shape = list(self.data[field].shape)
                    new_shape[0] += len(vals_array)
                    self.data[field].resize(new_shape)
                    self.data[field][-len(vals_array):] = vals_array
                else:
                    self.data[field] = vals_array

            # Stop loading data, if self.max_samples reached
            if (self.max_samples is not None
                    and len(self.data[field]) >= self.max_samples):
                for field, vals_array in self.data.items():
                    self.data[field] = vals_array[:self.max_samples]
                break

    def GetDataAngleParallel(
        self,
        dataset,
        xscale=1,
        xpower=0.85,
        yscale=100,
        angscale=1,
        angtype="theta",
        thresh=1e-4,
        daxis=-1
    ):
        """Preprocess function for the dataset

        Args:
            dataset (str): Dataset file path
            xscale (int, optional): Value to scale the ECAL values.
                Defaults to 1.
            xpower (int, optional): Value to scale the ECAL values,
                exponentially. Defaults to 1.
            yscale (int, optional): Value to scale the energy values.
                Defaults to 100.
            angscale (int, optional): Value to scale the angle values.
                Defaults to 1.
            angtype (str, optional): Which type of angle to use.
                Defaults to "theta".
            thresh (_type_, optional): Maximum value for ECAL values.
                Defaults to 1e-4.
            daxis (int, optional): Axis to expand values. Defaults to -1.

        Returns:
          Dict: Dictionary containning the preprocessed dataset
        """
        X = np.array(dataset.get("ECAL")) * xscale
        Y = np.array(dataset.get("energy")) / yscale
        X[X < thresh] = 0
        X = X.astype(np.float32)
        Y = Y.astype(np.float32)
        ecal = np.sum(X, axis=(1, 2, 3))
        indexes = np.where(ecal > 10.0)
        X = X[indexes]
        Y = Y[indexes]
        if angtype in dataset:
            ang = np.array(dataset.get(angtype))[indexes]
        # else:
        # ang = gan.measPython(X)
        X = np.expand_dims(X, axis=daxis)
        ecal = ecal[indexes]
        ecal = np.expand_dims(ecal, axis=daxis)
        if xpower != 1.0:
            X = np.power(X, xpower)

        Y = np.array([[el] for el in Y])
        ang = np.array([[el] for el in ang])
        ecal = np.array([[el] for el in ecal])

        final_dataset = {"X": X, "Y": Y, "ang": ang, "ecal": ecal}

        return final_dataset


class ParticlesDataModule(pl.LightningDataModule):
    def __init__(
            self,
            datapath: str,
            batch_size: int,
            num_workers: int = 4,
            max_samples: Optional[int] = None,
            train_proportion: float = 0.9
    ) -> None:
        super().__init__()
        self.batch_size = batch_size
        self.num_workers = num_workers
        self.datapath = datapath
        self.max_samples = max_samples
        self.train_proportion = train_proportion
<<<<<<< HEAD
=======

    @property
    def itwinai_logger(self) -> BaseItwinaiLogger:
        try:
            itwinai_logger = self.trainer.itwinai_logger
        except AttributeError:
            print("WARNING: itwinai_logger attribute not set "
                  f"in {self.__class__.__name__}")
            itwinai_logger = None
        return itwinai_logger
>>>>>>> 50053491

    def setup(self, stage: str = None):
        # make assignments here (val/train/test split)
        # called on every process in DDP

        if stage == 'fit' or stage is None:
            self.dataset = ParticlesDataset(
                self.datapath,
                max_samples=self.max_samples
            )
            dataset_length = len(self.dataset)
            split_point = int(dataset_length * self.train_proportion)
            self.train_dataset, self.val_dataset = \
                torch.utils.data.random_split(
                    self.dataset, [split_point, dataset_length - split_point])

        if stage == 'predict':
            # TODO: inference dataset should be different in that it
            # does not contain images!
            self.predict_dataset = ParticlesDataset(
                self.datapath,
                max_samples=self.max_samples
            )

        # if stage == 'test' or stage is None:
            # self.test_dataset = MyDataset(self.data_dir, train=False)

    def train_dataloader(self):
        return DataLoader(self.train_dataset, num_workers=self.num_workers,
                          batch_size=self.batch_size, drop_last=True)

    def val_dataloader(self):
        return DataLoader(self.val_dataset, num_workers=self.num_workers,
                          batch_size=self.batch_size, drop_last=True)

    def predict_dataloader(self) -> EVAL_DATALOADERS:
        return DataLoader(self.predict_dataset, num_workers=self.num_workers,
                          batch_size=self.batch_size, drop_last=True)

    # def test_dataloader(self):
        # return DataLoader(self.test_dataset, batch_size=self.batch_size)<|MERGE_RESOLUTION|>--- conflicted
+++ resolved
@@ -172,8 +172,6 @@
         self.datapath = datapath
         self.max_samples = max_samples
         self.train_proportion = train_proportion
-<<<<<<< HEAD
-=======
 
     @property
     def itwinai_logger(self) -> BaseItwinaiLogger:
@@ -184,7 +182,6 @@
                   f"in {self.__class__.__name__}")
             itwinai_logger = None
         return itwinai_logger
->>>>>>> 50053491
 
     def setup(self, stage: str = None):
         # make assignments here (val/train/test split)
