--- conflicted
+++ resolved
@@ -19,13 +19,10 @@
 import torch
 from lightning.pytorch.utilities.types import EVAL_DATALOADERS
 from torch.utils.data import DataLoader, Dataset
-<<<<<<< HEAD
 import lightning as pl
 import glob
 import h5py
 #import gdown
-=======
->>>>>>> a8ebf7e5
 
 from itwinai.components import DataGetter, monitor_exec
 from itwinai.loggers import Logger as BaseItwinaiLogger
@@ -210,17 +207,11 @@
             self.dataset = ParticlesDataset(self.datapath, max_samples=self.max_samples)
             dataset_length = len(self.dataset)
             split_point = int(dataset_length * self.train_proportion)
-<<<<<<< HEAD
-            self.train_dataset, self.val_dataset = \
-                torch.utils.data.random_split(
-                    self.dataset, [split_point, dataset_length - split_point])
-            print(f"Training dataset size: {len(self.train_dataset)}")
-            print(f"Validation dataset size: {len(self.val_dataset)}")
-=======
             self.train_dataset, self.val_dataset = torch.utils.data.random_split(
                 self.dataset, [split_point, dataset_length - split_point]
             )
->>>>>>> a8ebf7e5
+            print(f"Training dataset size: {len(self.train_dataset)}")
+            print(f"Validation dataset size: {len(self.val_dataset)}")
 
         if stage == "predict":
             # TODO: inference dataset should be different in that it
