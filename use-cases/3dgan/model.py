# --------------------------------------------------------------------------------------
# Part of the interTwin Project: https://www.intertwin.eu/
#
# Created by: Kalliopi Tsolaki
#
# Credit:
# - Kalliopi Tsolaki <kalliopi.tsolaki@cern.ch> - CERN
# - Matteo Bunino <matteo.bunino@cern.ch> - CERN
# --------------------------------------------------------------------------------------


import math
import os
import sys
from collections import defaultdict
from typing import Any

import lightning as pl
import numpy as np
import torch
import torch.nn as nn
import torch.nn.functional as F
<<<<<<< HEAD
import lightning as pl
import numpy as np
import pickle
=======
>>>>>>> a8ebf7e5

from itwinai.loggers import Logger as BaseItwinaiLogger


class Generator(nn.Module):
    def __init__(self, latent_dim):  # img_shape
        super().__init__()
        # self.img_shape = img_shape
        self.latent_dim = latent_dim

        self.l1 = nn.Linear(self.latent_dim, 5184)
        self.up1 = nn.Upsample(scale_factor=(6, 6, 6), mode="trilinear", align_corners=False)
        self.conv1 = nn.Conv3d(in_channels=8, out_channels=8, kernel_size=(6, 6, 8), padding=0)
        nn.init.kaiming_uniform_(self.conv1.weight)
        # num_features is the number of channels (see doc)
        self.bn1 = nn.BatchNorm3d(num_features=8, eps=1e-6)
        self.pad1 = nn.ConstantPad3d((1, 1, 2, 2, 2, 2), 0)

        self.conv2 = nn.Conv3d(in_channels=8, out_channels=6, kernel_size=(4, 4, 6), padding=0)
        nn.init.kaiming_uniform_(self.conv2.weight)
        self.bn2 = nn.BatchNorm3d(num_features=6, eps=1e-6)
        self.pad2 = nn.ConstantPad3d((1, 1, 2, 2, 2, 2), 0)

        self.conv3 = nn.Conv3d(in_channels=6, out_channels=6, kernel_size=(4, 4, 6), padding=0)
        nn.init.kaiming_uniform_(self.conv3.weight)
        self.bn3 = nn.BatchNorm3d(num_features=6, eps=1e-6)
        self.pad3 = nn.ConstantPad3d((1, 1, 2, 2, 2, 2), 0)

        self.conv4 = nn.Conv3d(in_channels=6, out_channels=6, kernel_size=(4, 4, 6), padding=0)
        nn.init.kaiming_uniform_(self.conv4.weight)
        self.bn4 = nn.BatchNorm3d(num_features=6, eps=1e-6)
        self.pad4 = nn.ConstantPad3d((0, 0, 1, 1, 1, 1), 0)

        self.conv5 = nn.Conv3d(in_channels=6, out_channels=6, kernel_size=(3, 3, 5), padding=0)
        nn.init.kaiming_uniform_(self.conv5.weight)
        self.bn5 = nn.BatchNorm3d(num_features=6, eps=1e-6)
        self.pad5 = nn.ConstantPad3d((0, 0, 1, 1, 1, 1), 0)

        self.conv6 = nn.Conv3d(in_channels=6, out_channels=6, kernel_size=(3, 3, 3), padding=0)
        nn.init.kaiming_uniform_(self.conv6.weight)

        self.conv7 = nn.Conv3d(in_channels=6, out_channels=1, kernel_size=(2, 2, 2), padding=0)
        nn.init.xavier_normal_(self.conv7.weight)

    def forward(self, z):
        img = self.l1(z)
        img = img.view(-1, 8, 9, 9, 8)
        img = self.up1(img)
        img = self.conv1(img)
        img = F.relu(img)
        img = self.bn1(img)
        img = self.pad1(img)

        img = self.conv2(img)
        img = F.relu(img)
        img = self.bn2(img)
        img = self.pad2(img)

        img = self.conv3(img)
        img = F.relu(img)
        img = self.bn3(img)
        img = self.pad3(img)

        img = self.conv4(img)
        img = F.relu(img)
        img = self.bn4(img)
        img = self.pad4(img)

        img = self.conv5(img)
        img = F.relu(img)
        img = self.bn5(img)
        img = self.pad5(img)

        img = self.conv6(img)
        img = F.relu(img)

        img = self.conv7(img)
        img = F.relu(img)

        return img


class Discriminator(nn.Module):
    def __init__(self, power):
        super().__init__()

        self.power = power

        self.conv1 = nn.Conv3d(
            in_channels=1, out_channels=16, kernel_size=(5, 6, 6), padding=(2, 3, 3)
        )
        self.drop1 = nn.Dropout(0.2)
        self.pad1 = nn.ConstantPad3d((1, 1, 0, 0, 0, 0), 0)

        self.conv2 = nn.Conv3d(
            in_channels=16, out_channels=8, kernel_size=(5, 6, 6), padding=0
        )
        self.bn1 = nn.BatchNorm3d(num_features=8, eps=1e-6)
        self.drop2 = nn.Dropout(0.2)
        self.pad2 = nn.ConstantPad3d((1, 1, 0, 0, 0, 0), 0)

        self.conv3 = nn.Conv3d(in_channels=8, out_channels=8, kernel_size=(5, 6, 6), padding=0)
        self.bn2 = nn.BatchNorm3d(num_features=8, eps=1e-6)
        self.drop3 = nn.Dropout(0.2)

        self.conv4 = nn.Conv3d(in_channels=8, out_channels=8, kernel_size=(5, 6, 6), padding=0)
        self.bn3 = nn.BatchNorm3d(num_features=8, eps=1e-6)
        self.drop4 = nn.Dropout(0.2)

        self.avgpool = nn.AvgPool3d((2, 2, 2))
        self.flatten = nn.Flatten()

        # The input features for the Linear layer need to be calculated based
        # on the output shape from the previous layers.
        self.fakeout = nn.Linear(19152, 1)
        self.auxout = nn.Linear(19152, 1)  # The same as above for this layer.

    # calculate sum of intensities
    def ecal_sum(self, image, daxis):
        sum = torch.sum(image, dim=daxis)
        return sum

    # angle calculation
    def ecal_angle(self, image, daxis1):
        image = torch.squeeze(image, dim=daxis1)  # squeeze along channel axis

        # get shapes
        x_shape = image.shape[1]
        y_shape = image.shape[2]
        z_shape = image.shape[3]
        sumtot = torch.sum(image, dim=(1, 2, 3))  # sum of events

        # get 1. where event sum is 0 and 0 elsewhere
        amask = torch.where(sumtot == 0.0, torch.ones_like(sumtot), torch.zeros_like(sumtot))
        # masked_events = torch.sum(amask)  # counting zero sum events

        # ref denotes barycenter as that is our reference point
        x_ref = torch.sum(
            torch.sum(image, dim=(2, 3))
            * (
                torch.arange(x_shape, device=image.device, dtype=torch.float32).unsqueeze(0)
                + 0.5
            ),
            dim=1,
        )  # sum for x position * x index
        y_ref = torch.sum(
            torch.sum(image, dim=(1, 3))
            * (
                torch.arange(y_shape, device=image.device, dtype=torch.float32).unsqueeze(0)
                + 0.5
            ),
            dim=1,
        )
        z_ref = torch.sum(
            torch.sum(image, dim=(1, 2))
            * (
                torch.arange(z_shape, device=image.device, dtype=torch.float32).unsqueeze(0)
                + 0.5
            ),
            dim=1,
        )

        # return max position if sumtot=0 and divide by sumtot otherwise
        x_ref = torch.where(sumtot == 0.0, torch.ones_like(x_ref), x_ref / sumtot)
        y_ref = torch.where(sumtot == 0.0, torch.ones_like(y_ref), y_ref / sumtot)
        z_ref = torch.where(sumtot == 0.0, torch.ones_like(z_ref), z_ref / sumtot)

        # reshape
        x_ref = x_ref.unsqueeze(1)
        y_ref = y_ref.unsqueeze(1)
        z_ref = z_ref.unsqueeze(1)

        sumz = torch.sum(image, dim=(1, 2))  # sum for x,y planes going along z

        # Get 0 where sum along z is 0 and 1 elsewhere
        zmask = torch.where(sumz == 0.0, torch.zeros_like(sumz), torch.ones_like(sumz))

        x = torch.arange(x_shape, device=image.device).unsqueeze(0)  # x indexes
        x = (x.unsqueeze(2).float()) + 0.5
        y = torch.arange(y_shape, device=image.device).unsqueeze(0)  # y indexes
        y = (y.unsqueeze(2).float()) + 0.5

        # barycenter for each z position
        x_mid = torch.sum(torch.sum(image, dim=2) * x, dim=1)
        y_mid = torch.sum(torch.sum(image, dim=1) * y, dim=1)

        x_mid = torch.where(
            sumz == 0.0, torch.zeros_like(sumz), x_mid / sumz
        )  # if sum != 0 then divide by sum
        y_mid = torch.where(
            sumz == 0.0, torch.zeros_like(sumz), y_mid / sumz
        )  # if sum != 0 then divide by sum

        # Angle Calculations
        z = (
            torch.arange(
                z_shape,
                device=image.device,
                dtype=torch.float32,
                # Make an array of z indexes for all events
            )
            + 0.5
        ) * torch.ones_like(z_ref)

        # projection from z axis with stability check
        zproj = torch.sqrt(
            torch.max(
                (x_mid - x_ref) ** 2.0 + (z - z_ref) ** 2.0,
                torch.tensor([torch.finfo(torch.float32).eps]).to(x_mid.device),
            )
        )
        # torch.finfo(torch.float32).eps))
        # to avoid divide by zero for zproj =0
        m = torch.where(zproj == 0.0, torch.zeros_like(zproj), (y_mid - y_ref) / zproj)
        m = torch.where(z < z_ref, -1 * m, m)  # sign inversion
        ang = (math.pi / 2.0) - torch.atan(m)  # angle correction
        zmask = torch.where(zproj == 0.0, torch.zeros_like(zproj), zmask)
        ang = ang * zmask  # place zero where zsum is zero
        ang = ang * z  # weighted by position
        sumz_tot = z * zmask  # removing indexes with 0 energies or angles

        # zunmasked = K.sum(zmask, axis=1) # used for simple mean
        # Mean does not include positions where zsum=0
        # ang = K.sum(ang, axis=1)/zunmasked

        # sum ( measured * weights)/sum(weights)
        ang = torch.sum(ang, dim=1) / torch.sum(sumz_tot, dim=1)
        # Place 100 for measured angle where no energy is deposited in events
        ang = torch.where(amask == 0.0, ang, 100.0 * torch.ones_like(ang))
        ang = ang.unsqueeze(1)
        return ang

    def forward(self, x):
        z = self.conv1(x)
        z = F.leaky_relu(z)
        z = self.drop1(z)
        z = self.pad1(z)

        z = self.conv2(z)
        z = F.leaky_relu(z)
        z = self.bn1(z)
        z = self.drop2(z)
        z = self.pad2(z)

        z = self.conv3(z)
        z = F.leaky_relu(z)
        z = self.bn2(z)
        z = self.drop3(z)

        z = self.conv4(z)
        z = F.leaky_relu(z)
        z = self.bn3(z)
        z = self.drop4(z)
        z = self.avgpool(z)
        z = self.flatten(z)

        # generation output that says fake/real
        fake = torch.sigmoid(self.fakeout(z))
        aux = self.auxout(z)  # auxiliary output
        inv_image = x.pow(1.0 / self.power)
        ang = self.ecal_angle(inv_image, 1)  # angle calculation
        ecal = self.ecal_sum(inv_image, (2, 3, 4))  # sum of energies

        return fake, aux, ang, ecal


class ThreeDGAN(pl.LightningModule):
    def __init__(
        self,
        latent_size=256,
        loss_weights=[3, 0.1, 25, 0.1],
        power=0.85,
        lr=0.001,
        checkpoints_dir: str = ".",
        provenance_verbose: bool = False,
    ):
        super().__init__()
        self.save_hyperparameters()
        self.automatic_optimization = False

        self.latent_size = latent_size
        self.loss_weights = loss_weights
        self.lr = lr
        self.power = power
        self.checkpoints_dir = checkpoints_dir
        self.provenance_verbose = provenance_verbose
        os.makedirs(self.checkpoints_dir, exist_ok=True)

        self.generator = Generator(self.latent_size)
        self.discriminator = Discriminator(self.power)

        # Load checkpoint if path is provided
        if checkpoints_dir:
            generator_path = os.path.join(checkpoints_dir, "generator_weights.pth")
            discriminator_path = os.path.join(checkpoints_dir, "discriminator_weights.pth")

            if os.path.exists(generator_path) and os.path.exists(discriminator_path):
                print(f"Loading generator checkpoint from {generator_path}")
                self.generator.load_state_dict(torch.load(generator_path))

                print(f"Loading discriminator checkpoint from {discriminator_path}")
                self.discriminator.load_state_dict(torch.load(discriminator_path))
            else:
                print("No checkpoint found. Starting training from scratch.")

        self.epoch_gen_loss = []
        self.epoch_disc_loss = []
        self.disc_epoch_test_loss = []
        self.gen_epoch_test_loss = []
        self.index = 0
        self.train_history = defaultdict(list)
        self.test_history = defaultdict(list)
        self.pklfile = "/p/project1/intertwin/tsolaki1/DetectorSim-3DGAN/Lightning3DGAN/history/3dgan_history_130ep.pkl"
        # self.pklfile = checkpoint_path
        # checkpoint_dir = os.path.dirname(checkpoint_path)
        # os.makedirs(checkpoint_dir, exist_ok=True)

    @property
    def itwinai_logger(self) -> BaseItwinaiLogger:
        try:
            itwinai_logger = self.trainer.itwinai_logger
        except AttributeError:
            print("WARNING: itwinai_logger attribute not set " f"in {self.__class__.__name__}")
            itwinai_logger = None
        return itwinai_logger

    def on_fit_start(self) -> None:
        if self.itwinai_logger:
            # Log hyper-parameters
            self.itwinai_logger.save_hyperparameters(self.hparams)

    def BitFlip(self, x, prob=0.05):
        """
        Flips a single bit according to a certain probability.

        Args:
            x (list): list of bits to be flipped
            prob (float): probability of flipping one bit

        Returns:
            list: List of flipped bits

        """
        x = np.array(x)
        selection = np.random.uniform(0, 1, x.shape) < prob
        x[selection] = 1 * np.logical_not(x[selection])
        return x

    def mean_absolute_percentage_error(self, y_true, y_pred):
        return torch.mean(torch.abs((y_true - y_pred) / (y_true + 1e-7))) * 100

    def compute_global_loss(self, labels, predictions, loss_weights=(3, 0.1, 25, 0.1)):
        # Can be initialized outside
        binary_crossentropy_object = nn.BCEWithLogitsLoss(reduction="none")
        # there is no equivalent in pytorch for
        # tf.keras.losses.MeanAbsolutePercentageError --> using the
        # custom "mean_absolute_percentage_error" above!
        mean_absolute_percentage_error_object1 = self.mean_absolute_percentage_error(
            predictions[1], labels[1]
        )
        mean_absolute_percentage_error_object2 = self.mean_absolute_percentage_error(
            predictions[3], labels[3]
        )
        mae_object = nn.L1Loss(reduction="none")

        binary_example_loss = (
            binary_crossentropy_object(predictions[0], labels[0]) * loss_weights[0]
        )

        # mean_example_loss_1 = mean_absolute_percentage_error_object(
        # predictions[1], labels[1]) * loss_weights[1]
        mean_example_loss_1 = mean_absolute_percentage_error_object1 * loss_weights[1]

        mae_example_loss = mae_object(predictions[2], labels[2]) * loss_weights[2]

        # mean_example_loss_2 = mean_absolute_percentage_error_object(
        # predictions[3], labels[3]) * loss_weights[3]
        mean_example_loss_2 = mean_absolute_percentage_error_object2 * loss_weights[3]

        binary_loss = binary_example_loss.mean()
        mean_loss_1 = mean_example_loss_1.mean()
        mae_loss = mae_example_loss.mean()
        mean_loss_2 = mean_example_loss_2.mean()

        return [binary_loss, mean_loss_1, mae_loss, mean_loss_2]

    def forward(self, z):
        return self.generator(z)

    def training_step(self, batch, batch_idx):
        image_batch, energy_batch, ang_batch, ecal_batch = (
            batch["X"],
            batch["Y"],
            batch["ang"],
            batch["ecal"],
        )

        image_batch = image_batch.permute(0, 4, 1, 2, 3)

        image_batch = image_batch.to(self.device)
        energy_batch = energy_batch.to(self.device)
        ang_batch = ang_batch.to(self.device)
        ecal_batch = ecal_batch.to(self.device)

        optimizer_discriminator, optimizer_generator = self.optimizers()
        batch_size = energy_batch.shape[0]

        noise = torch.randn(
            (batch_size, self.latent_size - 2), dtype=torch.float32, device=self.device
        )
        # print(f'Energy elements: {energy_batch.numel} {energy_batch.shape}')
        # print(f'Angle elements: {ang_batch.numel} {ang_batch.shape}')
        generator_ip = torch.cat(
            (energy_batch.view(-1, 1), ang_batch.view(-1, 1), noise), dim=1
        )
        generated_images = self.generator(generator_ip)

        # Train discriminator first on real batch
        fake_batch = self.BitFlip(np.ones(batch_size).astype(np.float32))
        fake_batch = torch.tensor([[el] for el in fake_batch]).to(self.device)
        labels = [fake_batch, energy_batch, ang_batch, ecal_batch]

        predictions = self.discriminator(image_batch)
        # print("calculating real_batch_loss...")
        real_batch_loss = self.compute_global_loss(labels, predictions, self.loss_weights)
        if self.itwinai_logger:
            self.itwinai_logger.log(
                item=sum(real_batch_loss),
                identifier="real_batch_loss",
                kind="metric",
                step=self.global_step,
                batch_idx=batch_idx,
                context="training",
            )

        # self.log("real_batch_loss", sum(real_batch_loss),
        #          prog_bar=True, on_step=True, on_epoch=True, sync_dist=True)
        # print("real batch disc train")
        # the following 3 lines correspond in tf version to:
        # gradients = tape.gradient(real_batch_loss,
        # discriminator.trainable_variables)
        # optimizer_discriminator.apply_gradients(zip(gradients,
        #  discriminator.trainable_variables)) in Tensorflow
        optimizer_discriminator.zero_grad()
        self.manual_backward(sum(real_batch_loss))
        # sum(real_batch_loss).backward()
        # real_batch_loss.backward()
        optimizer_discriminator.step()

        # Train discriminator on the fake batch
        fake_batch = self.BitFlip(np.zeros(batch_size).astype(np.float32))
        fake_batch = torch.tensor([[el] for el in fake_batch]).to(self.device)
        labels = [fake_batch, energy_batch, ang_batch, ecal_batch]

        predictions = self.discriminator(generated_images)

        fake_batch_loss = self.compute_global_loss(labels, predictions, self.loss_weights)
        # self.log("fake_batch_loss", sum(fake_batch_loss),
        #          prog_bar=True, on_step=True, on_epoch=True, sync_dist=True)

        if self.itwinai_logger:
            self.itwinai_logger.log(
                item=sum(fake_batch_loss),
                identifier="fake_batch_loss",
                kind="metric",
                step=self.global_step,
                batch_idx=batch_idx,
                context="training",
            )

        # print("fake batch disc train")
        # the following 3 lines correspond to
        # gradients = tape.gradient(fake_batch_loss,
        # discriminator.trainable_variables)
        # optimizer_discriminator.apply_gradients(zip(gradients,
        # discriminator.trainable_variables)) in Tensorflow
        optimizer_discriminator.zero_grad()
        self.manual_backward(sum(fake_batch_loss))
        # sum(fake_batch_loss).backward()
        optimizer_discriminator.step()

        # avg_disc_loss = (sum(real_batch_loss) + sum(fake_batch_loss)) / 2

        trick = np.ones(batch_size).astype(np.float32)
        fake_batch = torch.tensor([[el] for el in trick]).to(self.device)
        labels = [fake_batch, energy_batch.view(-1, 1), ang_batch, ecal_batch]

        gen_losses_train = []
        # Train generator twice using combined model
        for _ in range(2):
            noise = torch.randn((batch_size, self.latent_size - 2)).to(self.device)
            generator_ip = torch.cat(
                (energy_batch.view(-1, 1), ang_batch.view(-1, 1), noise), dim=1
            )

            generated_images = self.generator(generator_ip)
            predictions = self.discriminator(generated_images)

            loss = self.compute_global_loss(labels, predictions, self.loss_weights)
            # self.log("gen_loss", sum(loss), prog_bar=True,
            #          on_step=True, on_epoch=True, sync_dist=True)

            if self.itwinai_logger:
                self.itwinai_logger.log(
                    item=sum(loss),
                    identifier="gen_loss",
                    kind="metric",
                    step=self.global_step,
                    batch_idx=batch_idx,
                    context="training",
                )

            # print("gen train")
            optimizer_generator.zero_grad()
            self.manual_backward(sum(loss))
            # sum(loss).backward()
            optimizer_generator.step()

            for el in loss:
                gen_losses_train.append(el)

        avg_generator_loss = sum(gen_losses_train) / len(gen_losses_train)
        # self.log("generator_loss", avg_generator_loss.item(),
        #          prog_bar=True, on_step=True, on_epoch=True, sync_dist=True)

        if self.itwinai_logger:
            self.itwinai_logger.log(
                item=avg_generator_loss.item(),
                identifier="generator_loss",
                kind="metric",
                step=self.global_step,
                batch_idx=batch_idx,
                context="training",
            )
            # Log provenance information
            if self.provenance_verbose:
                # Log provenance at every training step
                self._log_provenance(context="training")

        # avg_generator_loss = [(a + b) / 2 for a, b in zip(*gen_losses_train)]
        # self.log("generator_loss", sum(avg_generator_loss), prog_bar=True,
        # on_step=True, on_epoch=True, sync_dist=True)

        gen_losses = []
        # I'm not returning anything as in pl you do not return anything when
        # you back-propagate manually
        # return_loss = real_batch_loss
        real_batch_loss = [
            real_batch_loss[0],
            real_batch_loss[1],
            real_batch_loss[2],
            real_batch_loss[3],
        ]
        fake_batch_loss = [
            fake_batch_loss[0],
            fake_batch_loss[1],
            fake_batch_loss[2],
            fake_batch_loss[3],
        ]
        gen_batch_loss = [
            gen_losses_train[0],
            gen_losses_train[1],
            gen_losses_train[2],
            gen_losses_train[3],
        ]
        gen_losses.append(gen_batch_loss)
        gen_batch_loss = [
            gen_losses_train[4],
            gen_losses_train[5],
            gen_losses_train[6],
            gen_losses_train[7],
        ]
        gen_losses.append(gen_batch_loss)

        real_batch_loss = [el.cpu().detach().numpy() for el in real_batch_loss]
        real_batch_loss_total_loss = np.sum(real_batch_loss)
        new_real_batch_loss = [real_batch_loss_total_loss]
        for i_weights in range(len(real_batch_loss)):
            new_real_batch_loss.append(
                real_batch_loss[i_weights] / self.loss_weights[i_weights]
            )
        real_batch_loss = new_real_batch_loss

        fake_batch_loss = [el.cpu().detach().numpy() for el in fake_batch_loss]
        fake_batch_loss_total_loss = np.sum(fake_batch_loss)
        new_fake_batch_loss = [fake_batch_loss_total_loss]
        for i_weights in range(len(fake_batch_loss)):
            new_fake_batch_loss.append(
                fake_batch_loss[i_weights] / self.loss_weights[i_weights]
            )
        fake_batch_loss = new_fake_batch_loss

        # if ecal sum has 100% loss(generating empty events) then end
        # the training
        if fake_batch_loss[3] == 100.0 and self.index > 10:
            # print("Empty image with Ecal loss equal to 100.0 "
            #       f"for {self.index} batch")
            torch.save(
                self.generator.state_dict(),
                os.path.join(self.checkpoints_dir, "generator_weights.pth"),
            )
            torch.save(
                self.discriminator.state_dict(),
                os.path.join(self.checkpoints_dir, "discriminator_weights.pth"),
            )
            if self.itwinai_logger:
                self.itwinai_logger.log(
                    item=os.path.join(self.checkpoints_dir, "generator_weights.pth"),
                    identifier="final_generator_weights",
                    kind="artifact",
                    context="training",
                )
                self.itwinai_logger.log(
                    item=os.path.join(self.checkpoints_dir, "discriminator_weights.pth"),
                    identifier="final_discriminator_weights",
                    kind="artifact",
                    context="training",
                )

            # print("real_batch_loss", real_batch_loss)
            # print("fake_batch_loss", fake_batch_loss)
            sys.exit()

        # append mean of discriminator loss for real and fake events
        self.epoch_disc_loss.append(
            [(a + b) / 2 for a, b in zip(real_batch_loss, fake_batch_loss)]
        )

        gen_losses[0] = [el.cpu().detach().numpy() for el in gen_losses[0]]
        gen_losses_total_loss = np.sum(gen_losses[0])
        new_gen_losses = [gen_losses_total_loss]
        for i_weights in range(len(gen_losses[0])):
            new_gen_losses.append(gen_losses[0][i_weights] / self.loss_weights[i_weights])
        gen_losses[0] = new_gen_losses

        gen_losses[1] = [el.cpu().detach().numpy() for el in gen_losses[1]]
        gen_losses_total_loss = np.sum(gen_losses[1])
        new_gen_losses = [gen_losses_total_loss]
        for i_weights in range(len(gen_losses[1])):
            new_gen_losses.append(gen_losses[1][i_weights] / self.loss_weights[i_weights])
        gen_losses[1] = new_gen_losses

        generator_loss = [(a + b) / 2 for a, b in zip(*gen_losses)]

        self.epoch_gen_loss.append(generator_loss)

        # # MB: verify weight synchronization among workers
        # # Ref: https://github.com/Lightning-AI/lightning/issues/9237
        # disc_w = self.discriminator.conv1.weight.reshape(-1)[0:5]
        # gen_w = self.generator.conv1.weight.reshape(-1)[0:5]
        # print(f"DISC w: {disc_w}")
        # print(f"GEN w: {gen_w}")

        # self.index += 1 #this might be moved after test cycle

        # logging of gen and disc loss done by Trainer
        # self.log('epoch_gen_loss', self.epoch_gen_loss, on_step=True,
        #  on_epoch=True, sync_dist=True)
        # self.log('epoch_disc_loss', self.epoch_disc_loss, on_step=True, o
        # n_epoch=True, sync_dist=True)

        # return avg_disc_loss + avg_generator_loss

    def on_train_epoch_end(self):
<<<<<<< HEAD
        epoch_num = self.current_epoch

=======
>>>>>>> a8ebf7e5
        if not self.provenance_verbose:
            # Log provenance only at the end of an epoch
            self._log_provenance(context="training")

        discriminator_train_loss = np.mean(np.array(self.epoch_disc_loss), axis=0)
        generator_train_loss = np.mean(np.array(self.epoch_gen_loss), axis=0)

        self.train_history["generator"].append(generator_train_loss)
        self.train_history["discriminator"].append(discriminator_train_loss)

        torch.save(self.generator.state_dict(), f"/p/scratch/intertwin/datasets/cern/weights_130ep_train/generator_weights_epoch_{epoch_num}.pth")
        torch.save(self.discriminator.state_dict(), f"/p/scratch/intertwin/datasets/cern/weights_130ep_train/discriminator_weights_epoch_{epoch_num}.pth")

        print("-" * 65)
        ROW_FMT = "{0:<20s} | {1:<4.2f} | {2:<10.2f} | " "{3:<10.2f}| {4:<10.2f} | {5:<10.2f}"
        print(ROW_FMT.format("generator (train)", *self.train_history["generator"][-1]))
        print(
            ROW_FMT.format("discriminator (train)", *self.train_history["discriminator"][-1])
        )

        torch.save(
            self.generator.state_dict(),
            os.path.join(self.checkpoints_dir, "generator_weights.pth"),
        )
        torch.save(
            self.discriminator.state_dict(),
            os.path.join(self.checkpoints_dir, "discriminator_weights.pth"),
        )

        if self.itwinai_logger:
            self.itwinai_logger.log(
                item=os.path.join(self.checkpoints_dir, "generator_weights.pth"),
                identifier="ckpts/generator_weights_epoch_" + str(self.current_epoch),
                kind="artifact",
                context="training",
            )
            self.itwinai_logger.log(
                item=self.generator,
                identifier="generator_epoch_" + str(self.current_epoch),
                kind="model",
                context="training",
            )
            self.itwinai_logger.log(
                item=os.path.join(self.checkpoints_dir, "discriminator_weights.pth"),
                identifier="ckpts/discriminator_weights_epoch_" + str(self.current_epoch),
                kind="artifact",
                context="training",
            )

        with open(self.pklfile, "wb") as f:
            pickle.dump({"train": self.train_history,
                        "test": self.test_history}, f)

        # pickle.dump({"train": self.train_history}, open(self.pklfile, "wb"))
        print("train-loss:" + str(self.train_history["generator"][-1][0]))

    def validation_step(self, batch, batch_idx):
        image_batch, energy_batch, ang_batch, ecal_batch = (
            batch["X"],
            batch["Y"],
            batch["ang"],
            batch["ecal"],
        )

        image_batch = image_batch.permute(0, 4, 1, 2, 3)

        image_batch = image_batch.to(self.device)
        energy_batch = energy_batch.to(self.device)
        ang_batch = ang_batch.to(self.device)
        ecal_batch = ecal_batch.to(self.device)

        batch_size = energy_batch.shape[0]

        # Generate Fake events with same energy and angle as data batch
        noise = torch.randn(
            (batch_size, self.latent_size - 2), dtype=torch.float32, device=self.device
        )

        generator_ip = torch.cat(
            (energy_batch.view(-1, 1), ang_batch.view(-1, 1), noise), dim=1
        )
        generated_images = self.generator(generator_ip)

        # concatenate to fake and real batches
        X = torch.cat((image_batch, generated_images), dim=0)

        # y = np.array([1] * batch_size \
        # + [0] * batch_size).astype(np.float32)
        y = torch.tensor([1] * batch_size + [0] * batch_size, dtype=torch.float32).to(
            self.device
        )
        y = y.view(-1, 1)

        ang = torch.cat((ang_batch, ang_batch), dim=0)
        ecal = torch.cat((ecal_batch, ecal_batch), dim=0)
        aux_y = torch.cat((energy_batch, energy_batch), dim=0)

        # y = [[el] for el in y]
        labels = [y, aux_y, ang, ecal]

        # Calculate discriminator loss
        disc_eval = self.discriminator(X)
        disc_eval_loss = self.compute_global_loss(labels, disc_eval, self.loss_weights)

        # Calculate generator loss
        trick = np.ones(batch_size).astype(np.float32)
        fake_batch = torch.tensor([[el] for el in trick]).to(self.device)
        # fake_batch = [[el] for el in trick]
        labels = [fake_batch, energy_batch, ang_batch, ecal_batch]

        generated_images = self.generator(generator_ip)
        gen_eval = self.discriminator(generated_images)
        gen_eval_loss = self.compute_global_loss(labels, gen_eval, self.loss_weights)

        if self.itwinai_logger:
            self.itwinai_logger.log(
                item=sum(disc_eval_loss),
                identifier="val_discriminator_loss",
                kind="metric",
                step=self.global_step,
                batch_idx=batch_idx,
                context="validation",
            )
            self.itwinai_logger.log(
                item=sum(gen_eval_loss),
                identifier="val_generator_loss",
                kind="metric",
                step=self.global_step,
                batch_idx=batch_idx,
                context="validation",
            )
            self.itwinai_logger.log(
                item=gen_eval_loss[0],
                identifier="val_generator_loss_bce",
                kind='metric',
                step=self.global_step,
                batch_idx=batch_idx,
                context='validation'
            )
            self.itwinai_logger.log(
                item=gen_eval_loss[1],
                identifier="val_generator_loss_mean1",
                kind='metric',
                step=self.global_step,
                batch_idx=batch_idx,
                context='validation'
            )
            self.itwinai_logger.log(
                item=gen_eval_loss[2],
                identifier="val_generator_loss_mae",
                kind='metric',
                step=self.global_step,
                batch_idx=batch_idx,
                context='validation'
            )
            self.itwinai_logger.log(
                item=gen_eval_loss[3],
                identifier="val_generator_loss_mean2",
                kind='metric',
                step=self.global_step,
                batch_idx=batch_idx,
                context='validation'
            )
            #self.itwinai_logger.log(item=self.generator, identifier='best_model', kind='best_model')

            # Log provenance information
            if self.provenance_verbose:
                # Log provenance at every validation step
                self._log_provenance(context="validation")

        # self.log('val_discriminator_loss', sum(
        #     disc_eval_loss), on_epoch=True, prog_bar=True, sync_dist=True)
        # self.log('val_generator_loss', sum(gen_eval_loss),
        #          on_epoch=True, prog_bar=True, sync_dist=True)

        disc_test_loss = [
            disc_eval_loss[0],
            disc_eval_loss[1],
            disc_eval_loss[2],
            disc_eval_loss[3],
        ]
        gen_test_loss = [
            gen_eval_loss[0],
            gen_eval_loss[1],
            gen_eval_loss[2],
            gen_eval_loss[3],
        ]

        # Configure the loss so it is equal to the original values
        disc_eval_loss = [el.cpu().detach().numpy() for el in disc_test_loss]
        disc_eval_loss_total_loss = np.sum(disc_eval_loss)
        new_disc_eval_loss = [disc_eval_loss_total_loss]
        for i_weights in range(len(disc_eval_loss)):
            new_disc_eval_loss.append(disc_eval_loss[i_weights] / self.loss_weights[i_weights])
        disc_eval_loss = new_disc_eval_loss

        gen_eval_loss = [el.cpu().detach().numpy() for el in gen_test_loss]
        gen_eval_loss_total_loss = np.sum(gen_eval_loss)
        new_gen_eval_loss = [gen_eval_loss_total_loss]
        for i_weights in range(len(gen_eval_loss)):
            new_gen_eval_loss.append(gen_eval_loss[i_weights] / self.loss_weights[i_weights])
        gen_eval_loss = new_gen_eval_loss

        self.index += 1
        # evaluate discriminator loss
        self.disc_epoch_test_loss.append(disc_eval_loss)
        # evaluate generator loss
        self.gen_epoch_test_loss.append(gen_eval_loss)

    def _log_provenance(self, context: str):
        if self.itwinai_logger:
            # Some provenance metrics
            self.itwinai_logger.log(
                item=self.current_epoch,
                identifier="epoch",
                kind="metric",
                step=self.current_epoch,
                context=context,
            )
            self.itwinai_logger.log(
                item=self,
                identifier=f"model_version_{self.current_epoch}",
                kind="model_version",
                step=self.current_epoch,
                context=context,
            )
            self.itwinai_logger.log(
                item=None,
                identifier=None,
                kind="system",
                step=self.current_epoch,
                context=context,
            )
            self.itwinai_logger.log(
                item=None,
                identifier=None,
                kind="carbon",
                step=self.current_epoch,
                context=context,
            )
            self.itwinai_logger.log(
                item=None,
                identifier="train_epoch_time",
                kind="execution_time",
                step=self.current_epoch,
                context=context,
            )

    def on_validation_epoch_end(self):
<<<<<<< HEAD
        epoch_num = self.current_epoch

=======
>>>>>>> a8ebf7e5
        if not self.provenance_verbose:
            # Log provenance only at the end of an epoch
            self._log_provenance(context="validation")

        discriminator_test_loss = np.mean(np.array(self.disc_epoch_test_loss), axis=0)
        generator_test_loss = np.mean(np.array(self.gen_epoch_test_loss), axis=0)

        self.test_history["generator"].append(generator_test_loss)
        self.test_history["discriminator"].append(discriminator_test_loss)

        print("-" * 65)
        ROW_FMT = "{0:<20s} | {1:<4.2f} | {2:<10.2f} | " "{3:<10.2f}| {4:<10.2f} | {5:<10.2f}"
        print(ROW_FMT.format("generator (test)", *self.test_history["generator"][-1]))
        print(ROW_FMT.format("discriminator (test)", *self.test_history["discriminator"][-1]))

        # # save loss dict to pkl file
        with open(self.pklfile, "wb") as f:
            pickle.dump({"train": self.train_history,
                        "test": self.test_history}, f)
        # pickle.dump({"test": self.test_history}, open(self.pklfile, "wb"))
        # print("train-loss:" + str(self.train_history["generator"][-1][0]))

<<<<<<< HEAD
        # Initialize best_val_loss if it doesn't exist
        if not hasattr(self, 'best_val_loss'):
            self.best_val_loss = float('inf')  # Starting with a very high value

        # Compute current validation loss (first element in generator_test_loss represents total loss)
        current_val_loss = self.test_history["generator"][-1][0]

        # Check if current validation loss is better than the best so far
        if current_val_loss < self.best_val_loss:
            self.best_val_loss = current_val_loss  # Updates best validation loss

            torch.save(self.generator.state_dict(), os.path.join(
            self.checkpoints_dir, f"best_generator_weights_epoch_{epoch_num}.pth"))
            torch.save(self.generator.state_dict(), f"/p/scratch/intertwin/datasets/cern/val_weights_130ep/best_generator_weights_epoch_{epoch_num}.pth")

            # Save the best generator model
            if self.itwinai_logger:
                # self.itwinai_logger.log(
                #     item=self.generator, 
                #     identifier='best_model', 
                #     kind='artifact',
                #     step=self.current_epoch
                # )
                self.itwinai_logger.log(
                    item=os.path.join(self.checkpoints_dir,
                                    f"best_generator_weights_epoch_{epoch_num}.pth"),
                    identifier='best_generator_weights', #+ str(self.current_epoch),
                    kind='artifact',
                    step=self.current_epoch,
                    context='validation'
                )
            print(f"New best generator validation loss: {self.best_val_loss:.4f}. Saving best model.")

        else:
            print(f"Validation loss did not improve for generator: {current_val_loss:.4f} (Best: {self.best_val_loss:.4f}).")


    def predict_step(
        self,
        batch: Any,
        batch_idx: int,
        dataloader_idx: int = 0
    ) -> Any:
        energy_batch, ang_batch = batch['Y'], batch['ang']
=======
    def predict_step(self, batch: Any, batch_idx: int, dataloader_idx: int = 0) -> Any:
        energy_batch, ang_batch = batch["Y"], batch["ang"]
>>>>>>> a8ebf7e5

        energy_batch = energy_batch.to(self.device)
        ang_batch = ang_batch.to(self.device)

        # Generate Fake events with same energy and angle as data batch
        noise = torch.randn(
            (energy_batch.shape[0], self.latent_size - 2),
            dtype=torch.float32,
            device=self.device,
        )

        # print(f"Reshape energy: {energy_batch.view(-1, 1).shape}")
        # print(f"Reshape angle: {ang_batch.view(-1, 1).shape}")
        # print(f"Noise: {noise.shape}")

        generator_ip = torch.cat(
            [energy_batch.view(-1, 1), ang_batch.view(-1, 1), noise], dim=1
        )
        # print(f"Generator input: {generator_ip.shape}")
        generated_images = self.generator(generator_ip)
        # print(f"Generated batch size {generated_images.shape}")
        return {"images": generated_images, "energies": energy_batch, "angles": ang_batch}

    def configure_optimizers(self):
        lr = self.lr

        optimizer_discriminator = torch.optim.RMSprop(self.discriminator.parameters(), lr)
        optimizer_generator = torch.optim.RMSprop(self.generator.parameters(), lr)

        if self.itwinai_logger:
            self.itwinai_logger.log(
                optimizer_discriminator, "optimizer_discriminator", kind="torch"
            )
            self.itwinai_logger.log(optimizer_generator, "optimizer_generator", kind="torch")

        return [optimizer_discriminator, optimizer_generator], []<|MERGE_RESOLUTION|>--- conflicted
+++ resolved
@@ -20,12 +20,9 @@
 import torch
 import torch.nn as nn
 import torch.nn.functional as F
-<<<<<<< HEAD
 import lightning as pl
 import numpy as np
 import pickle
-=======
->>>>>>> a8ebf7e5
 
 from itwinai.loggers import Logger as BaseItwinaiLogger
 
@@ -690,11 +687,8 @@
         # return avg_disc_loss + avg_generator_loss
 
     def on_train_epoch_end(self):
-<<<<<<< HEAD
         epoch_num = self.current_epoch
 
-=======
->>>>>>> a8ebf7e5
         if not self.provenance_verbose:
             # Log provenance only at the end of an epoch
             self._log_provenance(context="training")
@@ -944,11 +938,8 @@
             )
 
     def on_validation_epoch_end(self):
-<<<<<<< HEAD
         epoch_num = self.current_epoch
 
-=======
->>>>>>> a8ebf7e5
         if not self.provenance_verbose:
             # Log provenance only at the end of an epoch
             self._log_provenance(context="validation")
@@ -971,7 +962,6 @@
         # pickle.dump({"test": self.test_history}, open(self.pklfile, "wb"))
         # print("train-loss:" + str(self.train_history["generator"][-1][0]))
 
-<<<<<<< HEAD
         # Initialize best_val_loss if it doesn't exist
         if not hasattr(self, 'best_val_loss'):
             self.best_val_loss = float('inf')  # Starting with a very high value
@@ -1009,17 +999,8 @@
             print(f"Validation loss did not improve for generator: {current_val_loss:.4f} (Best: {self.best_val_loss:.4f}).")
 
 
-    def predict_step(
-        self,
-        batch: Any,
-        batch_idx: int,
-        dataloader_idx: int = 0
-    ) -> Any:
-        energy_batch, ang_batch = batch['Y'], batch['ang']
-=======
     def predict_step(self, batch: Any, batch_idx: int, dataloader_idx: int = 0) -> Any:
         energy_batch, ang_batch = batch["Y"], batch["ang"]
->>>>>>> a8ebf7e5
 
         energy_batch = energy_batch.to(self.device)
         ang_batch = ang_batch.to(self.device)
