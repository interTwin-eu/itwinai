# 3DGAN use case

First of all, from the repository root, create a torch environment:

```bash
make torch-gpu
```

Now, install custom requirements for 3DGAN:

```bash
<<<<<<< HEAD
source ./.venv-pytorch/bin/activate
=======
source .venv-pytorch/bin/activate
>>>>>>> 1e616430
cd use-cases/3dgan
pip install -r requirements.txt
```

<<<<<<< HEAD
**NOTE**: Python commands below assumed to be executed from within the
virtual environment.
=======
> [!NOTE] Python commands below assumed to be executed from within the
> virtual environment.
>>>>>>> 1e616430

## Training

Launch training using `itwinai` and the training configuration:

```bash
cd use-cases/3dgan
itwinai exec-pipeline --config config.yaml --pipe-key training_pipeline

<<<<<<< HEAD
# Distributed training
=======
# Or better:
>>>>>>> 1e616430
torchrun --nproc_per_node gpu \
    itwinai exec-pipeline --config config.yaml --pipe-key training_pipeline
```

To visualize the logs with MLFLow, if you set a local path as tracking URI,
run the following in the terminal:

```bash
mlflow ui --backend-store-uri LOCAL_TRACKING_URI
```

And select the "3DGAN" experiment.

## Inference

Disclaimer: the following is preliminary and not 100% ML/scientifically sound.

1. As inference dataset we can reuse training/validation dataset,
for instance the one downloaded from Google Drive folder: if the
dataset root folder is not present, the dataset will be downloaded.
The inference dataset is a set of H5 files stored inside `exp_data`
sub-folders:

    ```text
    ├── exp_data
    │   ├── data
    |   │   ├── file_0.h5
    |   │   ├── file_1.h5
    ...
    |   │   ├── file_N.h5
    ```

2. As model, if a pre-trained checkpoint is not available,
we can create a dummy version of it with:

    ```bash
    python create_inference_sample.py
    ```

3. Run inference command. This will generate a `3dgan-generated-data`
folder containing generated particle traces in form of torch tensors
(.pth files) and 3D scatter plots (.jpg images).

    ```bash
    itwinai exec-pipeline --config config.yaml --pipe-key inference_pipeline
    ```

The inference execution will produce a folder called
`3dgan-generated-data` containing
generated 3D particle trajectories (overwritten if already
there). Each generated 3D image is stored both as a
torch tensor (.pth) and 3D scatter plot (.jpg):

```text
├── 3dgan-generated-data
|   ├── energy=1.296749234199524&angle=1.272539496421814.pth
|   ├── energy=1.296749234199524&angle=1.272539496421814.jpg
...
|   ├── energy=1.664689540863037&angle=1.4906378984451294.pth
|   ├── energy=1.664689540863037&angle=1.4906378984451294.jpg
```

However, if `aggregate_predictions` in the `ParticleImagesSaver` step is set to `True`,
only one pickled file will be generated inside `3dgan-generated-data` folder.
Notice that multiple inference calls will create new files under `3dgan-generated-data` folder.

With fields overriding:

```bash
# Override variables
export CERN_DATA_ROOT="../.."  # data root
export TMP_DATA_ROOT=$CERN_DATA_ROOT
export CERN_CODE_ROOT="." # where code and configuration are stored
export MAX_DATA_SAMPLES=20000 # max dataset size
export BATCH_SIZE=1024 # increase to fill up GPU memory
export NUM_WORKERS_DL=4 # num worker processes used by the dataloader to pre-fetch data
export AGGREGATE_PREDS="true" # write predictions in a single file
export ACCELERATOR="gpu" # choose "cpu" or "gpu"
export STRATEGY="auto" # distributed strategy
export DEVICES="0," # GPU devices list


itwinai exec-pipeline --print-config --config $CERN_CODE_ROOT/config.yaml \
    --pipe-key inference_pipeline \
    -o dataset_location=$CERN_DATA_ROOT/exp_data \
    -o logs_dir=$TMP_DATA_ROOT/ml_logs/mlflow_logs \
    -o distributed_strategy=$STRATEGY \
    -o devices=$DEVICES \
    -o hw_accelerators=$ACCELERATOR \
    -o checkpoints_path=\\$TMP_DATA_ROOT/checkpoints \
    -o inference_model_uri=$CERN_CODE_ROOT/3dgan-inference.pth \
    -o max_dataset_size=$MAX_DATA_SAMPLES \
    -o batch_size=$BATCH_SIZE \
    -o num_workers_dataloader=$NUM_WORKERS_DL \
    -o inference_results_location=$TMP_DATA_ROOT/3dgan-generated-data \
    -o aggregate_predictions=$AGGREGATE_PREDS
```

### Docker image

Build from project root with

```bash
# Local
docker buildx build -t itwinai:0.0.1-3dgan-0.1 -f use-cases/3dgan/Dockerfile .

# Ghcr.io
docker buildx build -t ghcr.io/intertwin-eu/itwinai:0.0.1-3dgan-0.1 -f use-cases/3dgan/Dockerfile .
docker push ghcr.io/intertwin-eu/itwinai:0.0.1-3dgan-0.1
```

You can run inference from wherever a sample of H5 files is available
(folder called `exp_data/`'):

```text
├── $PWD    
|   ├── exp_data
|   │   ├── data
|   |   │   ├── file_0.h5
|   |   │   ├── file_1.h5
...
|   |   │   ├── file_N.h5
```

```bash
docker run -it --rm --name running-inference -v "$PWD":/tmp/data ghcr.io/intertwin-eu/itwinai:0.0.1-3dgan-0.1
```

This command will store the results in a folder called `3dgan-generated-data`:

```text
├── $PWD
|   ├── 3dgan-generated-data
|   │   ├── energy=1.296749234199524&angle=1.272539496421814.pth
|   │   ├── energy=1.296749234199524&angle=1.272539496421814.jpg
...
|   │   ├── energy=1.664689540863037&angle=1.4906378984451294.pth
|   │   ├── energy=1.664689540863037&angle=1.4906378984451294.jpg
```

To override fields in the configuration file at runtime, you can use the `-o`
flag. Example: `-o path.to.config.element=NEW_VALUE`.

Please find a complete exampled below, showing how to override default configurations
by setting some env variables:

```bash
# Override variables
export CERN_DATA_ROOT="/usr/data" 
export CERN_CODE_ROOT="/usr/src/app"
export MAX_DATA_SAMPLES=10 # max dataset size
export BATCH_SIZE=64 # increase to fill up GPU memory
export NUM_WORKERS_DL=4 # num worker processes used by the dataloader to pre-fetch data
export AGGREGATE_PREDS="true" # write predictions in a single file
export ACCELERATOR="gpu" # choose "cpu" or "gpu"

docker run -it --rm --name running-inference \
-v "$PWD":/usr/data ghcr.io/intertwin-eu/itwinai:0.0.1-3dgan-0.1 \
/bin/bash -c "itwinai exec-pipeline \
    --print-config --config $CERN_CODE_ROOT/config.yaml \
    --pipe-key inference_pipeline \
    -o dataset_location=$CERN_DATA_ROOT/exp_data \
    -o logs_dir=$TMP_DATA_ROOT/ml_logs/mlflow_logs \
    -o distributed_strategy=$STRATEGY \
    -o devices=$DEVICES \
    -o hw_accelerators=$ACCELERATOR \
    -o checkpoints_path=\\$TMP_DATA_ROOT/checkpoints \
    -o inference_model_uri=$CERN_CODE_ROOT/3dgan-inference.pth \
    -o max_dataset_size=$MAX_DATA_SAMPLES \
    -o batch_size=$BATCH_SIZE \
    -o num_workers_dataloader=$NUM_WORKERS_DL \
    -o inference_results_location=$TMP_DATA_ROOT/3dgan-generated-data \
    -o aggregate_predictions=$AGGREGATE_PREDS "
```

#### How to fully exploit GPU resources

Keeping the example above as reference, increase the value of `BATCH_SIZE` as much as possible
(just below "out of memory" errors). Also, make sure that `ACCELERATOR="gpu"`. Also, make sure
to use a dataset large enough by changing the value of `MAX_DATA_SAMPLES` to collect meaningful
performance data. Consider that each H5 file contains roughly 5k items, thus setting
`MAX_DATA_SAMPLES=10000` should be enough to use all items in each input H5 file.

You can try:

```bash
export MAX_DATA_SAMPLES=10000 # max dataset size
export BATCH_SIZE=1024 # increase to fill up GPU memory
export ACCELERATOR="gpu
```

### Singularity

Run Docker container with Singularity:

```bash
singularity run --nv -B "$PWD":/usr/data docker://ghcr.io/intertwin-eu/itwinai:0.0.1-3dgan-0.1 /bin/bash -c \
"cd /usr/src/app && itwinai exec-pipeline --config config.yaml --pipe-key inference_pipeline"
```

Example with overrides (as above for Docker):

```bash
# Override variables
export CERN_DATA_ROOT="/usr/data" 
export CERN_CODE_ROOT="/usr/src/app"
export MAX_DATA_SAMPLES=10 # max dataset size
export BATCH_SIZE=64 # increase to fill up GPU memory
export NUM_WORKERS_DL=4 # num worker processes used by the dataloader to pre-fetch data
export AGGREGATE_PREDS="true" # write predictions in a single file
export ACCELERATOR="gpu" # choose "cpu" or "gpu"

singularity run --nv -B "$PWD":/usr/data docker://ghcr.io/intertwin-eu/itwinai:0.0.1-3dgan-0.1 /bin/bash -c \
"cd /usr/src/app && itwinai exec-pipeline \
    --print-config --config $CERN_CODE_ROOT/config.yaml \
    --pipe-key inference_pipeline \
    -o dataset_location=$CERN_DATA_ROOT/exp_data \
    -o logs_dir=$TMP_DATA_ROOT/ml_logs/mlflow_logs \
    -o distributed_strategy=$STRATEGY \
    -o devices=$DEVICES \
    -o hw_accelerators=$ACCELERATOR \
    -o checkpoints_path=\\$TMP_DATA_ROOT/checkpoints \
    -o inference_model_uri=$CERN_CODE_ROOT/3dgan-inference.pth \
    -o max_dataset_size=$MAX_DATA_SAMPLES \
    -o batch_size=$BATCH_SIZE \
    -o num_workers_dataloader=$NUM_WORKERS_DL \
    -o inference_results_location=$TMP_DATA_ROOT/3dgan-generated-data \
    -o aggregate_predictions=$AGGREGATE_PREDS "
```<|MERGE_RESOLUTION|>--- conflicted
+++ resolved
@@ -9,22 +9,13 @@
 Now, install custom requirements for 3DGAN:
 
 ```bash
-<<<<<<< HEAD
-source ./.venv-pytorch/bin/activate
-=======
 source .venv-pytorch/bin/activate
->>>>>>> 1e616430
 cd use-cases/3dgan
 pip install -r requirements.txt
 ```
 
-<<<<<<< HEAD
-**NOTE**: Python commands below assumed to be executed from within the
-virtual environment.
-=======
 > [!NOTE] Python commands below assumed to be executed from within the
 > virtual environment.
->>>>>>> 1e616430
 
 ## Training
 
@@ -34,11 +25,7 @@
 cd use-cases/3dgan
 itwinai exec-pipeline --config config.yaml --pipe-key training_pipeline
 
-<<<<<<< HEAD
 # Distributed training
-=======
-# Or better:
->>>>>>> 1e616430
 torchrun --nproc_per_node gpu \
     itwinai exec-pipeline --config config.yaml --pipe-key training_pipeline
 ```
