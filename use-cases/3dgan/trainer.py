# --------------------------------------------------------------------------------------
# Part of the interTwin Project: https://www.intertwin.eu/
#
# Created by: Kalliopi Tsolaki
#
# Credit:
# - Matteo Bunino <matteo.bunino@cern.ch> - CERN
# - Kalliopi Tsolaki <kalliopi.tsolaki@cern.ch> - CERN
# --------------------------------------------------------------------------------------

import os
import sys
import tempfile
from typing import Any, Dict, Optional, Union

import lightning as pl
import torch
import yaml
from dataloader import ParticlesDataModule
from lightning.pytorch import Trainer as LightningTrainer
from lightning.pytorch.cli import LightningCLI
from model import ThreeDGAN
from torch import Tensor

from itwinai.components import Predictor, Trainer, monitor_exec

# from itwinai.torch.mlflow import (
#     init_lightning_mlflow,
#     teardown_lightning_mlflow
# )
<<<<<<< HEAD
from itwinai.loggers import Logger, _EmptyLogger


from model import ThreeDGAN
from dataloader import ParticlesDataModule
=======
from itwinai.loggers import EmptyLogger, Logger
from itwinai.serialization import ModelLoader
from itwinai.torch.inference import TorchModelLoader
from itwinai.torch.type import Batch
from itwinai.utils import load_yaml
>>>>>>> f059e4e4


class Lightning3DGANTrainer(Trainer):
    def __init__(self, config: Union[Dict, str], itwinai_logger: Optional[Logger] = None):
        self.save_parameters(**self.locals2params(locals()))
        super().__init__()
        if isinstance(config, str) and os.path.isfile(config):
            # Load from YAML
            config = load_yaml(config)
        self.conf = config
        self.itwinai_logger = itwinai_logger if itwinai_logger else EmptyLogger()

    @monitor_exec
    def execute(self) -> Any:
        # Parse lightning configuration
        old_argv = sys.argv
        sys.argv = ["some_script_placeholder.py"]
        cli = LightningCLI(
            args=self.conf,
            model_class=ThreeDGAN,
            datamodule_class=ParticlesDataModule,
            trainer_class=LightningTrainer,
            run=False,
            save_config_kwargs={
                "overwrite": True,
                "config_filename": "pl-training.yml",
            },
            subclass_mode_model=True,
            subclass_mode_data=True,
        )
        sys.argv = old_argv

        print(f"GLOBAL RANK: {cli.trainer.global_rank}")

        with self.itwinai_logger.start_logging(rank=cli.trainer.global_rank):
            # Set the logger into the LightningTrainer
            cli.trainer.itwinai_logger = self.itwinai_logger

            # Start training
            cli.trainer.fit(cli.model, datamodule=cli.datamodule)

            self._log_config(self.itwinai_logger)
            self.itwinai_logger.log(
                cli.trainer.train_dataloader, "train_dataloader", kind="torch"
            )
            self.itwinai_logger.log(
                cli.trainer.val_dataloaders, "val_dataloader", kind="torch"
            )

    def _log_config(self, logger: Logger):
        with tempfile.TemporaryDirectory(dir="/tmp") as tmp_dir:
            local_yaml_path = os.path.join(tmp_dir, "pl-conf.yaml")
            with open(local_yaml_path, "w") as outfile:
                yaml.dump(self.conf, outfile, default_flow_style=False)
            logger.log(local_yaml_path, "lightning-config", kind="artifact")

class ThreeDGANModelLoader(TorchModelLoader):
    """Loads a torch lightning model from somewhere.

    Args:
        model_uri (str): Can be a path on local filesystem
            or an mlflow 'locator' in the form:
            'mlflow+MLFLOW_TRACKING_URI+RUN_ID+ARTIFACT_PATH'
    """
    def __init__(self, model_uri: str):
        super().__init__(model_uri)
        self.model_uri = model_uri

    def __call__(self) -> pl.LightningModule:
        """Loads model from model URI with weights only, if supported."""

        # Check if torch.load supports weights_only argument
        try:
            state_dict = torch.load(self.model_uri, weights_only=True) #weights_only=True
        except TypeError:
            # If weights_only is not supported, load the state_dict normally
            state_dict = torch.load(self.model_uri)
        #print(type(state_dict))
        # Instantiate the model and load the state dictionary
        model = ThreeDGAN()
        model.generator.load_state_dict(state_dict)
        model.eval()
        return model

class LightningModelLoader(TorchModelLoader):
    """Loads a torch lightning model from somewhere.

    Args:
        model_uri (str): Can be a path on local filesystem
            or an mlflow 'locator' in the form:
            'mlflow+MLFLOW_TRACKING_URI+RUN_ID+ARTIFACT_PATH'
    """

    def __call__(self) -> pl.LightningModule:
        """ "Loads model from model URI.

        Raises:
            ValueError: if the model URI is not recognized
                or the model is not found.

        Returns:
            pl.LightningModule: torch lightning module.
        """
        # TODO: improve
        # # Load best model
        # loaded_model = cli.model.load_from_checkpoint(
        #     ckpt_path,
        #     lightning_conf['model']['init_args']
        # )
        return super().__call__()


class Lightning3DGANPredictor(Predictor):
    def __init__(
        self,
        model: Union[ModelLoader, pl.LightningModule],
        config: Union[Dict, str],
        name: Optional[str] = None,
    ):
        self.save_parameters(**self.locals2params(locals()))
        super().__init__(model, name)
        if isinstance(config, str) and os.path.isfile(config):
            # Load from YAML
            config = load_yaml(config)
        self.conf = config

    @monitor_exec
    def execute(
        self,
        datamodule: Optional[pl.LightningDataModule] = None,
        model: Optional[pl.LightningModule] = None,
    ) -> Dict[str, Tensor]:
        old_argv = sys.argv
        sys.argv = ["some_script_placeholder.py"]
        cli = LightningCLI(
            args=self.conf,
            model_class=ThreeDGAN,
            datamodule_class=ParticlesDataModule,
            run=False,
            save_config_kwargs={
                "overwrite": True,
                "config_filename": "pl-training.yml",
            },
            subclass_mode_model=True,
            subclass_mode_data=True,
        )
        sys.argv = old_argv

        # Override config file with inline arguments, if given
        if datamodule is None:
            datamodule = cli.datamodule
        if model is None:
            model = cli.model

        predictions = cli.trainer.predict(model, datamodule=datamodule)

        # Transpose predictions into images, energies and angles
        images = torch.cat(
            list(map(lambda pred: self.transform_predictions(pred["images"]), predictions))
        )
        energies = torch.cat(list(map(lambda pred: pred["energies"], predictions)))
        angles = torch.cat(list(map(lambda pred: pred["angles"], predictions)))

        predictions_dict = dict()
        for img, en, ang in zip(images, energies, angles):
            sample_key = f"energy={en.item()}&angle={ang.item()}"
            predictions_dict[sample_key] = img

        return predictions_dict

    def transform_predictions(self, batch: Batch) -> Batch:
        """
        Post-process the predictions of the torch model.
        """
        return batch.squeeze(1)<|MERGE_RESOLUTION|>--- conflicted
+++ resolved
@@ -28,19 +28,11 @@
 #     init_lightning_mlflow,
 #     teardown_lightning_mlflow
 # )
-<<<<<<< HEAD
-from itwinai.loggers import Logger, _EmptyLogger
+from itwinai.loggers import EmptyLogger, Logger
 
 
 from model import ThreeDGAN
 from dataloader import ParticlesDataModule
-=======
-from itwinai.loggers import EmptyLogger, Logger
-from itwinai.serialization import ModelLoader
-from itwinai.torch.inference import TorchModelLoader
-from itwinai.torch.type import Batch
-from itwinai.utils import load_yaml
->>>>>>> f059e4e4
 
 
 class Lightning3DGANTrainer(Trainer):
