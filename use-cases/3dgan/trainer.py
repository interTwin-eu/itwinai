# --------------------------------------------------------------------------------------
# Part of the interTwin Project: https://www.intertwin.eu/
#
# Created by: Kalliopi Tsolaki
#
# Credit:
# - Matteo Bunino <matteo.bunino@cern.ch> - CERN
# - Kalliopi Tsolaki <kalliopi.tsolaki@cern.ch> - CERN
# --------------------------------------------------------------------------------------

import os
import sys
import tempfile
from typing import Any, Dict, Optional, Union

import lightning as pl
import torch
import yaml
from dataloader import ParticlesDataModule
from lightning.pytorch import Trainer as LightningTrainer
from lightning.pytorch.cli import LightningCLI
from model import ThreeDGAN
from torch import Tensor

from itwinai.components import Predictor, Trainer, monitor_exec

# from itwinai.torch.mlflow import (
#     init_lightning_mlflow,
#     teardown_lightning_mlflow
# )
from itwinai.loggers import Logger, _EmptyLogger
<<<<<<< HEAD
from collections import OrderedDict


from model import ThreeDGAN
from dataloader import ParticlesDataModule
=======
from itwinai.serialization import ModelLoader
from itwinai.torch.inference import TorchModelLoader
from itwinai.torch.type import Batch
from itwinai.utils import load_yaml
>>>>>>> a8ebf7e5


class Lightning3DGANTrainer(Trainer):
    def __init__(self, config: Union[Dict, str], itwinai_logger: Optional[Logger] = None):
        self.save_parameters(**self.locals2params(locals()))
        super().__init__()
        if isinstance(config, str) and os.path.isfile(config):
            # Load from YAML
            config = load_yaml(config)
        self.conf = config
        self.itwinai_logger = itwinai_logger if itwinai_logger else _EmptyLogger()

    @monitor_exec
    def execute(self) -> Any:
        # Parse lightning configuration
        old_argv = sys.argv
        sys.argv = ["some_script_placeholder.py"]
        cli = LightningCLI(
            args=self.conf,
            model_class=ThreeDGAN,
            datamodule_class=ParticlesDataModule,
            trainer_class=LightningTrainer,
            run=False,
            save_config_kwargs={
                "overwrite": True,
                "config_filename": "pl-training.yml",
            },
            subclass_mode_model=True,
            subclass_mode_data=True,
        )
        sys.argv = old_argv

        print(f"GLOBAL RANK: {cli.trainer.global_rank}")

        with self.itwinai_logger.start_logging(rank=cli.trainer.global_rank):
            # Set the logger into the LightningTrainer
            cli.trainer.itwinai_logger = self.itwinai_logger

            # Start training
            cli.trainer.fit(cli.model, datamodule=cli.datamodule)

            self._log_config(self.itwinai_logger)
            self.itwinai_logger.log(
                cli.trainer.train_dataloader, "train_dataloader", kind="torch"
            )
            self.itwinai_logger.log(
                cli.trainer.val_dataloaders, "val_dataloader", kind="torch"
            )

    def _log_config(self, logger: Logger):
        with tempfile.TemporaryDirectory(dir="/tmp") as tmp_dir:
            local_yaml_path = os.path.join(tmp_dir, "pl-conf.yaml")
            with open(local_yaml_path, "w") as outfile:
                yaml.dump(self.conf, outfile, default_flow_style=False)
            logger.log(local_yaml_path, "lightning-config", kind="artifact")

class ThreeDGANModelLoader(TorchModelLoader):
    """Loads a torch lightning model from somewhere.

    Args:
        model_uri (str): Can be a path on local filesystem
            or an mlflow 'locator' in the form:
            'mlflow+MLFLOW_TRACKING_URI+RUN_ID+ARTIFACT_PATH'
    """
    def __init__(self, model_uri: str):
        super().__init__(model_uri)
        self.model_uri = model_uri

    def __call__(self) -> pl.LightningModule:
        """Loads model from model URI with weights only, if supported."""

        # Check if torch.load supports weights_only argument
        try:
            state_dict = torch.load(self.model_uri, weights_only=True) #weights_only=True
        except TypeError:
            # If weights_only is not supported, load the state_dict normally
            state_dict = torch.load(self.model_uri)
        #print(type(state_dict))
        # Instantiate the model and load the state dictionary
        model = ThreeDGAN()
        model.generator.load_state_dict(state_dict)
        model.eval()
        return model

class LightningModelLoader(TorchModelLoader):
    """Loads a torch lightning model from somewhere.

    Args:
        model_uri (str): Can be a path on local filesystem
            or an mlflow 'locator' in the form:
            'mlflow+MLFLOW_TRACKING_URI+RUN_ID+ARTIFACT_PATH'
    """

    def __call__(self) -> pl.LightningModule:
        """ "Loads model from model URI.

        Raises:
            ValueError: if the model URI is not recognized
                or the model is not found.

        Returns:
            pl.LightningModule: torch lightning module.
        """
        # TODO: improve
        # # Load best model
        # loaded_model = cli.model.load_from_checkpoint(
        #     ckpt_path,
        #     lightning_conf['model']['init_args']
        # )
        return super().__call__()


class Lightning3DGANPredictor(Predictor):
    def __init__(
        self,
        model: Union[ModelLoader, pl.LightningModule],
        config: Union[Dict, str],
        name: Optional[str] = None,
    ):
        self.save_parameters(**self.locals2params(locals()))
        super().__init__(model, name)
        if isinstance(config, str) and os.path.isfile(config):
            # Load from YAML
            config = load_yaml(config)
        self.conf = config

    @monitor_exec
    def execute(
        self,
        datamodule: Optional[pl.LightningDataModule] = None,
        model: Optional[pl.LightningModule] = None,
    ) -> Dict[str, Tensor]:
        old_argv = sys.argv
        sys.argv = ["some_script_placeholder.py"]
        cli = LightningCLI(
            args=self.conf,
            model_class=ThreeDGAN,
            datamodule_class=ParticlesDataModule,
            run=False,
            save_config_kwargs={
                "overwrite": True,
                "config_filename": "pl-training.yml",
            },
            subclass_mode_model=True,
            subclass_mode_data=True,
        )
        sys.argv = old_argv

        # Override config file with inline arguments, if given
        if datamodule is None:
            datamodule = cli.datamodule
        if model is None:
            model = cli.model

        predictions = cli.trainer.predict(model, datamodule=datamodule)

        # Transpose predictions into images, energies and angles
        images = torch.cat(
            list(map(lambda pred: self.transform_predictions(pred["images"]), predictions))
        )
        energies = torch.cat(list(map(lambda pred: pred["energies"], predictions)))
        angles = torch.cat(list(map(lambda pred: pred["angles"], predictions)))

        predictions_dict = dict()
        for img, en, ang in zip(images, energies, angles):
            sample_key = f"energy={en.item()}&angle={ang.item()}"
            predictions_dict[sample_key] = img

        return predictions_dict

    def transform_predictions(self, batch: Batch) -> Batch:
        """
        Post-process the predictions of the torch model.
        """
        return batch.squeeze(1)<|MERGE_RESOLUTION|>--- conflicted
+++ resolved
@@ -29,18 +29,10 @@
 #     teardown_lightning_mlflow
 # )
 from itwinai.loggers import Logger, _EmptyLogger
-<<<<<<< HEAD
-from collections import OrderedDict
 
 
 from model import ThreeDGAN
 from dataloader import ParticlesDataModule
-=======
-from itwinai.serialization import ModelLoader
-from itwinai.torch.inference import TorchModelLoader
-from itwinai.torch.type import Batch
-from itwinai.utils import load_yaml
->>>>>>> a8ebf7e5
 
 
 class Lightning3DGANTrainer(Trainer):
