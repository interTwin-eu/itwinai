--- conflicted
+++ resolved
@@ -156,25 +156,12 @@
         resources_per_worker:
           CPU: 4
           GPU: 1
-<<<<<<< HEAD
-      # GAN metrics for HPO:
-      # - fid_score: Fréchet Inception Distance (lower is better) - measures similarity between real and generated images
-      # TODO: Other potential metrics that could be implemented in the future:
-      # - inception_score: Measures quality and diversity of generated images (higher is better)
-      # - precision/recall: Measures quality vs. diversity tradeoff
-      # - perceptual path length: Measures smoothness of the generator's latent space
-=======
->>>>>>> 3076fa36
       ray_tune_config:
         _target_: ray.tune.TuneConfig
         num_samples: 1
         scheduler:
           _target_: ray.tune.schedulers.ASHAScheduler
-<<<<<<< HEAD
-          metric: fid_score
-=======
           metric: loss
->>>>>>> 3076fa36
           mode: min
           max_t: 5
           grace_period: 2
