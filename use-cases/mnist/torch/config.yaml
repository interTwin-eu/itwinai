--- conflicted
+++ resolved
@@ -39,16 +39,10 @@
       save_path: ${dataset_root}
     training_step:
       _target_: itwinai.torch.trainer.TorchTrainer
-<<<<<<< HEAD
-      measure_gpu_data: True
-      torch_profiling: False
-      measure_epoch_time: True
-=======
       measure_gpu_data: False
       enable_torch_profiling: False
       store_torch_profiling_traces: False
       measure_epoch_time: False
->>>>>>> 73dd46f9
       time_ray: True # track time for ray report and fit
       run_id: ${run_id}
       # from_checkpoint: ${itwinai.cwd:}/checkpoints_ddp/best_model/
@@ -68,11 +62,7 @@
         use_gpu: true
         resources_per_worker:
           CPU: 11
-<<<<<<< HEAD
-          GPU: 1
-=======
           GPU: 1 # can be 0.0 < 1.0 as long as num_workers set to 1
->>>>>>> 73dd46f9
       ray_tune_config:
         _target_: ray.tune.TuneConfig
         num_samples: 4
@@ -81,11 +71,7 @@
           _target_: ray.tune.schedulers.ASHAScheduler
           metric: loss
           mode: min
-<<<<<<< HEAD
           grace_period: 5
-=======
-          grace_period: 4
->>>>>>> 73dd46f9
           reduction_factor: 6
           brackets: 1
       ray_run_config:
