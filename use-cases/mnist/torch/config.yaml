--- conflicted
+++ resolved
@@ -71,76 +71,6 @@
       strategy: ${strategy}
       checkpoint_every: ${checkpoint_every}
       checkpoints_location: ${checkpoints_location}
-
-<<<<<<< HEAD
-      training_step:
-        class_path: itwinai.torch.trainer.TorchTrainer
-        init_args:
-          config:
-            batch_size: ${batch_size}
-            num_workers_dataloader: ${num_workers_dataloader}
-            pin_gpu_memory: ${pin_memory}
-            optimizer: sgd
-            optim_lr: ${lr}
-            optim_momentum: ${momentum}
-            fp16_allreduce: ${fp16_allreduce}
-            use_adasum: ${use_adasum}
-            gradient_predivide_factor: ${gradient_predivide_factor}
-
-          model:
-            class_path: model.Net
-          epochs: ${epochs}
-          metrics:
-            accuracy:
-              class_path: torchmetrics.classification.MulticlassAccuracy
-              init_args:
-                num_classes: ${num_classes}
-            precision:
-              class_path: torchmetrics.classification.MulticlassPrecision
-              init_args:
-                num_classes: ${num_classes}
-            recall:
-              class_path: torchmetrics.classification.MulticlassRecall
-              init_args:
-                num_classes: ${num_classes}
-          logger:
-            class_path: itwinai.loggers.LoggersCollection
-            init_args:
-              loggers:
-                - class_path: itwinai.loggers.ConsoleLogger
-                  init_args:
-                    log_freq: 10000
-                - class_path: itwinai.loggers.MLFlowLogger
-                  init_args:
-                    experiment_name: MNIST classifier
-                    log_freq: batch 
-          strategy: ${strategy}
-          checkpoint_every: ${checkpoint_every}
-          checkpoints_location: ${checkpoints_location}
-
-
-inference_pipeline:
-  class_path: itwinai.pipeline.Pipeline
-  init_args:
-    steps:
-      - class_path: dataloader.MNISTPredictLoader
-        init_args:
-          test_data_path: ${test_data_path}
-
-      - class_path: itwinai.torch.inference.MulticlassTorchPredictor
-        init_args: 
-          model:
-            class_path: itwinai.torch.inference.TorchModelLoader
-            init_args:
-              model_uri: ${inference_model_mlflow_uri}
-          config:
-            batch_size: 32
-            num_workers_dataloader: 4
-            pin_gpu_memory: true
-            shuffle_test: false
-          strategy: ${strategy}
-=======
->>>>>>> 2a1d1b45
       
 inference_pipeline:
   _target_: itwinai.pipeline.Pipeline
