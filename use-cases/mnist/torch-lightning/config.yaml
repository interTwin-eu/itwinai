# General config
dataset_root: .tmp/

training_pipeline:
  class_path: itwinai.pipeline.Pipeline
  init_args:
    steps:
      - class_path: dataloader.LightningMNISTDownloader
        init_args:
          data_path: ${dataset_root}

      - class_path: itwinai.torch.trainer.TorchLightningTrainer #trainer.LightningMNISTTrainer
        init_args:
          # Pytorch lightning config for training
          config:
            seed_everything: 4231162351
            trainer:
              accelerator: auto
              accumulate_grad_batches: 1
              barebones: false
              benchmark: null
              callbacks:
                - class_path: lightning.pytorch.callbacks.early_stopping.EarlyStopping
                  init_args:
                    monitor: val_loss
                    patience: 2
                - class_path: lightning.pytorch.callbacks.lr_monitor.LearningRateMonitor
                  init_args:
                    logging_interval: step
                - class_path: lightning.pytorch.callbacks.ModelCheckpoint
                  init_args:
                    dirpath: checkpoints
                    filename: best-checkpoint
                    mode: min
                    monitor: val_loss
                    save_top_k: 1
                    verbose: true
              check_val_every_n_epoch: 1
              default_root_dir: null
              detect_anomaly: false
              deterministic: null
              devices: auto
              enable_checkpointing: null
              enable_model_summary: null
              enable_progress_bar: null
              fast_dev_run: false
              gradient_clip_algorithm: null
              gradient_clip_val: null
              inference_mode: true
              limit_predict_batches: null
              limit_test_batches: null
              limit_train_batches: null
              limit_val_batches: null
              log_every_n_steps: null
              logger:
<<<<<<< HEAD
                class_path: itwinai.loggers.PyTorchLightningAdapter
                init_args:
                  itwinai_logger:
                    class_path: itwinai.loggers.MlFlowLogger
=======
                class_path: itwinai.torch.loggers.ItwinaiLogger
                init_args:
                  log_model: all
                  itwinai_logger:
                    class_path: itwinai.loggers.MLFlowLogger
                    init_args:
                      savedir: mllogs
>>>>>>> b28b15d5
              max_epochs: 5
              max_steps: -1
              max_time: null
              min_epochs: null
              min_steps: null
              num_sanity_val_steps: null
              overfit_batches: 0.0
              plugins: null
              profiler: null
              reload_dataloaders_every_n_epochs: 0
              strategy: auto
              sync_batchnorm: false
              use_distributed_sampler: true
              val_check_interval: null

            # Lightning Model configuration
            model:
              class_path: itwinai.torch.models.mnist.MNISTModel
              init_args:
                hidden_size: 64

            # Lightning data module configuration
            data:
              class_path: dataloader.MNISTDataModule
              init_args:
                batch_size: 32
                data_path: ${dataset_root}
                download: false
                train_prop: 0.8

            # Torch Optimizer configuration
            optimizer:
              class_path: torch.optim.AdamW
              init_args:
                lr: 0.001

            # Torch LR scheduler configuration
            lr_scheduler:
              class_path: torch.optim.lr_scheduler.ExponentialLR
              init_args:
                gamma: 0.1<|MERGE_RESOLUTION|>--- conflicted
+++ resolved
@@ -53,12 +53,6 @@
               limit_val_batches: null
               log_every_n_steps: null
               logger:
-<<<<<<< HEAD
-                class_path: itwinai.loggers.PyTorchLightningAdapter
-                init_args:
-                  itwinai_logger:
-                    class_path: itwinai.loggers.MlFlowLogger
-=======
                 class_path: itwinai.torch.loggers.ItwinaiLogger
                 init_args:
                   log_model: all
@@ -66,7 +60,6 @@
                     class_path: itwinai.loggers.MLFlowLogger
                     init_args:
                       savedir: mllogs
->>>>>>> b28b15d5
               max_epochs: 5
               max_steps: -1
               max_time: null
