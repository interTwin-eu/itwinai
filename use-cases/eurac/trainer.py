import os
from copy import deepcopy
from pathlib import Path
from timeit import default_timer as timer
from typing import Dict, Literal, Optional, Union
from copy import deepcopy
import pandas as pd
import torch
import torch.nn as nn
import torch.optim as optim
from hython.losses import RMSELoss
from hython.metrics import MSEMetric, mse_metric
from hython.sampler import SamplerBuilder
from hython.trainer import HythonTrainer, RNNTrainer, RNNTrainParams
from ray import train
from torch.optim.lr_scheduler import ReduceLROnPlateau
from tqdm.auto import tqdm

from itwinai.loggers import EpochTimeTracker, Logger
from itwinai.torch.config import TrainingConfiguration
from itwinai.torch.distributed import (
    DeepSpeedStrategy,
    HorovodStrategy,
<<<<<<< HEAD
    TorchDDPStrategy,
    NonDistributedStrategy,
=======
    NonDistributedStrategy,
    TorchDDPStrategy,
>>>>>>> 6f7a6fd0
)
from itwinai.torch.trainer import TorchTrainer
from itwinai.torch.type import Metric


class RNNDistributedTrainer(TorchTrainer):
    """Trainer class for RNN model using pytorch.

    Args:
        config (Union[Dict, TrainingConfiguration]): training configuration
            containing hyperparameters.
        epochs (int): number of training epochs.
        model (Optional[nn.Module], optional): model to train.
            Defaults to None.
        strategy (Literal['ddp', 'deepspeed', 'horovod'], optional):
            distributed strategy. Defaults to 'ddp'.
        validation_every (Optional[int], optional): run a validation epoch
            every ``validation_every`` epochs. Disabled if None. Defaults to 1.
        test_every (Optional[int], optional): run a test epoch
            every ``test_every`` epochs. Disabled if None. Defaults to None.
        random_seed (Optional[int], optional): set random seed for
            reproducibility. If None, the seed is not set. Defaults to None.
        logger (Optional[Logger], optional): logger for ML tracking.
            Defaults to None.
        metrics (Optional[Dict[str, Metric]], optional): map of torch metrics
            metrics. Defaults to None.
        checkpoints_location (str): path to checkpoints directory.
            Defaults to "checkpoints".
        checkpoint_every (Optional[int]): save a checkpoint every
            ``checkpoint_every`` epochs. Disabled if None. Defaults to None.
        name (Optional[str], optional): trainer custom name. Defaults to None.
    """

    def __init__(
        self,
        config: Union[Dict, TrainingConfiguration],
        epochs: int,
        model: Optional[nn.Module] = None,
<<<<<<< HEAD
        strategy: Literal["ddp", "deepspeed", "horovod"] = "ddp",
=======
        strategy: Optional[Literal["ddp", "deepspeed", "horovod"]] = "ddp",
>>>>>>> 6f7a6fd0
        validation_every: Optional[int] = 1,
        test_every: Optional[int] = None,
        random_seed: Optional[int] = None,
        logger: Optional[Logger] = None,
        metrics: Optional[Dict[str, Metric]] = None,
        checkpoints_location: str = "checkpoints",
        checkpoint_every: Optional[int] = None,
        name: Optional[str] = None,
        **kwargs,
    ) -> None:
        super().__init__(
            config=config,
            epochs=epochs,
            model=model,
            strategy=strategy,
            validation_every=validation_every,
            test_every=test_every,
            random_seed=random_seed,
            logger=logger,
            metrics=metrics,
            checkpoints_location=checkpoints_location,
            checkpoint_every=checkpoint_every,
            name=name,
            **kwargs,
        )
        self.save_parameters(**self.locals2params(locals()))

    def create_model_loss_optimizer(self) -> None:
        self.optimizer = optim.Adam(self.model.parameters(), lr=self.config.lr)
        self.lr_scheduler = ReduceLROnPlateau(
            self.optimizer, mode="min", factor=0.5, patience=10
        )

        TARGET_WEIGHTS = {
            t: 1 / len(self.config.target_names) for t in self.config.target_names
        }
        self.loss_fn = RMSELoss(target_weight=TARGET_WEIGHTS)
        # self.metric_fn = MSEMetric()

        distribute_kwargs = {}
        if isinstance(self.strategy, DeepSpeedStrategy):
            # Batch size definition is not optional for DeepSpeedStrategy!
            distribute_kwargs = {
                "config_params": {
                    "train_micro_batch_size_per_gpu": self.config.batch_size
                }
            }
        elif isinstance(self.strategy, TorchDDPStrategy):
            if "find_unused_parameters" not in self.config.model_fields:
                self.config.find_unused_parameters = False
            distribute_kwargs = {
                "find_unused_parameters": self.config.find_unused_parameters
            }

        # Distribute discriminator and its optimizer
        self.model, self.optimizer, _ = self.strategy.distributed(
            model=self.model,
            optimizer=self.optimizer,
            lr_scheduler=self.lr_scheduler,
            **distribute_kwargs,
        )

    def train(self):
        """Override version of hython to support distributed strategy."""
        # Tracking epoch times for scaling test
        if self.strategy.is_main_worker:
            num_nodes = os.environ.get("SLURM_NNODES", "unk")
            series_name = os.environ.get("DIST_MODE", "unk") + "-torch"
            file_name = f"epochtime_{series_name}_{num_nodes}N.csv"
            file_path = Path("logs_epoch") / file_name
            epoch_time_tracker = EpochTimeTracker(
                series_name=series_name, csv_file=file_path
            )
        trainer = RNNTrainer(
            RNNTrainParams(
                experiment=self.config.experiment,
                temporal_subsampling=self.config.temporal_subsampling,
                temporal_subset=self.config.temporal_subset,
                seq_length=self.config.seq_length,
                target_names=self.config.target_names,
                metric_func=mse_metric,
<<<<<<< HEAD
                loss_func=self.loss_fn,
=======
                loss_func=self.loss_fn
>>>>>>> 6f7a6fd0
            )
        )

        device = self.strategy.device()
        loss_history = {"train": [], "val": []}
        metric_history = {f"train_{target}": [] for target in trainer.P.target_names}
        metric_history.update(
            {f"val_{target}": [] for target in trainer.P.target_names}
        )

        best_loss = float("inf")
        for epoch in tqdm(range(self.epochs)):
            epoch_start_time = timer()
            if self.strategy.is_distributed:
                # *Added for distributed*
                self.train_loader.sampler.set_epoch(epoch)
                self.val_loader.sampler.set_epoch(epoch)

            self.model.train()

            # set time indices for training
            # This has effect only if the trainer overload the
            # method (i.e. for RNN)
            trainer.temporal_index([self.train_loader, self.val_loader])

            train_loss, train_metric = trainer.epoch_step(
                self.model, self.train_loader, device, opt=self.optimizer
            )

            self.model.eval()
            with torch.no_grad():
                # set time indices for validation
                # This has effect only if the trainer overload the method
                # (i.e. for RNN)
                trainer.temporal_index([self.train_loader, self.val_loader])

                val_loss, val_metric = trainer.epoch_step(
                    self.model, self.val_loader, device, opt=None
                )

            # gather losses from each worker and place them on the main worker.
            worker_val_losses = self.strategy.gather(val_loss, dst_rank=0)

            if not self.strategy.is_main_worker:
                continue

            # Moving them all to the cpu() before performing calculations
            worker_val_losses = [wvl.cpu() for wvl in worker_val_losses]
            avg_val_loss = torch.mean(torch.stack(worker_val_losses)).detach().cpu()
            self.lr_scheduler.step(avg_val_loss)
            loss_history["train"].append(train_loss)
            loss_history["val"].append(avg_val_loss)
            self.log(
                item=train_loss.item(),
                identifier="train_loss_per_epoch",
                kind="metric",
                step=epoch,
            )
            self.log(
                item=avg_val_loss.item(),
                identifier="val_loss_per_epoch",
                kind="metric",
                step=epoch,
            )

            for target in trainer.P.target_names:
                metric_history[f"train_{target}"].append(train_metric[target])
                metric_history[f"val_{target}"].append(val_metric[target])

            # Aggregate and log metrics
            avg_metrics = pd.DataFrame(metric_history).mean().to_dict()
            for m_name, m_val in avg_metrics.items():
                self.log(
                    item=m_val,
                    identifier=m_name + "_epoch",
                    kind="metric",
                    step=epoch,
                )

            if avg_val_loss < best_loss:
                best_loss = avg_val_loss
                print(f"train loss: {train_loss}")
                print(f"val loss: {avg_val_loss}")
                best_model = deepcopy(self.model.state_dict())
<<<<<<< HEAD

            epoch_end_time = timer()
            epoch_time_tracker.add_epoch_time(
                epoch - 1, epoch_end_time - epoch_start_time
            )

=======

            epoch_end_time = timer()
            epoch_time_tracker.add_epoch_time(
                epoch - 1, epoch_end_time - epoch_start_time
            )

>>>>>>> 6f7a6fd0
        if self.strategy.is_main_worker:
            print(best_model)
        # logging the best model
        # self.log(
        #     item=best_model,
        #     identifier='best_model',
        #     kind='model'
        # )
<<<<<<< HEAD
=======

            # Report training metrics of last epoch to Ray
            train.report({"loss": avg_val_loss.item(),
                          "train_loss": train_loss.item()})
>>>>>>> 6f7a6fd0

        return loss_history, metric_history

    def create_dataloaders(self, train_dataset, validation_dataset, test_dataset):
        sampling_kwargs = {}
        if isinstance(self.strategy, HorovodStrategy):
            sampling_kwargs["num_replicas"] = self.strategy.global_world_size()
            sampling_kwargs["rank"] = self.strategy.global_rank()

        if isinstance(self.strategy, NonDistributedStrategy):
            processing = "single-gpu"
        else:
            processing = "multi-gpu"

        train_sampler_builder = SamplerBuilder(
            train_dataset,
            sampling="random",
            processing=processing,
            sampling_kwargs=sampling_kwargs,
        )

        val_sampler_builder = SamplerBuilder(
            validation_dataset,
            sampling="sequential",
            processing=processing,
            sampling_kwargs=sampling_kwargs,
        )

        train_sampler = train_sampler_builder.get_sampler()
        val_sampler = val_sampler_builder.get_sampler()

        self.train_loader = self.strategy.create_dataloader(
            dataset=train_dataset,
            batch_size=self.config.batch_size,
            num_workers=self.config.num_workers_dataloader,
            pin_memory=self.config.pin_gpu_memory,
            generator=self.torch_rng,
            sampler=train_sampler,
            drop_last=True,
        )

        if validation_dataset is not None:
            self.val_loader = self.strategy.create_dataloader(
                dataset=validation_dataset,
                batch_size=self.config.batch_size,
                num_workers=self.config.num_workers_dataloader,
                pin_memory=self.config.pin_gpu_memory,
                generator=self.torch_rng,
                sampler=val_sampler,
                drop_last=True,
            )


class ConvRNNDistributedTrainer(TorchTrainer):
    """Trainer class for ConvRNN model using pytorch.

    Args:
        config (Union[Dict, TrainingConfiguration]): training configuration
            containing hyperparameters.
        epochs (int): number of training epochs.
        model (Optional[nn.Module], optional): model to train.
            Defaults to None.
        strategy (Literal['ddp', 'deepspeed', 'horovod'], optional):
            distributed strategy. Defaults to 'ddp'.
        validation_every (Optional[int], optional): run a validation epoch
            every ``validation_every`` epochs. Disabled if None. Defaults to 1.
        test_every (Optional[int], optional): run a test epoch
            every ``test_every`` epochs. Disabled if None. Defaults to None.
        random_seed (Optional[int], optional): set random seed for
            reproducibility. If None, the seed is not set. Defaults to None.
        logger (Optional[Logger], optional): logger for ML tracking.
            Defaults to None.
        metrics (Optional[Dict[str, Metric]], optional): map of torch metrics
            metrics. Defaults to None.
        checkpoints_location (str): path to checkpoints directory.
            Defaults to "checkpoints".
        checkpoint_every (Optional[int]): save a checkpoint every
            ``checkpoint_every`` epochs. Disabled if None. Defaults to None.
        name (Optional[str], optional): trainer custom name. Defaults to None.
    """

    def __init__(
        self,
        config: Union[Dict, TrainingConfiguration],
        epochs: int,
        model: Optional[nn.Module] = None,
        strategy: Literal["ddp", "deepspeed", "horovod"] = "ddp",
        validation_every: Optional[int] = 1,
        test_every: Optional[int] = None,
        random_seed: Optional[int] = None,
        logger: Optional[Logger] = None,
        metrics: Optional[Dict[str, Metric]] = None,
        checkpoints_location: str = "checkpoints",
        checkpoint_every: Optional[int] = None,
        name: Optional[str] = None,
        **kwargs,
    ) -> None:
        super().__init__(
            config=config,
            epochs=epochs,
            model=model,
            strategy=strategy,
            validation_every=validation_every,
            test_every=test_every,
            random_seed=random_seed,
            logger=logger,
            metrics=metrics,
            checkpoints_location=checkpoints_location,
            checkpoint_every=checkpoint_every,
            name=name,
            **kwargs,
        )
        self.save_parameters(**self.locals2params(locals()))

    def create_model_loss_optimizer(self) -> None:
        self.optimizer = optim.Adam(self.model.parameters(), lr=self.config.lr)
        self.lr_scheduler = ReduceLROnPlateau(
            self.optimizer, mode="min", factor=0.5, patience=10
        )

        TARGET_WEIGHTS = {
            t: 1 / len(self.config.rnn_config["target_names"])
            for t in self.config.rnn_config["target_names"]
        }
        self.loss_fn = RMSELoss(target_weight=TARGET_WEIGHTS)
        # self.metric_fn = MSEMetric()

        if isinstance(self.strategy, DeepSpeedStrategy):
            # Batch size definition is not optional for DeepSpeedStrategy!
            distribute_kwargs = dict(
                config_params=dict(
                    train_micro_batch_size_per_gpu=self.config.batch_size
                )
            )
        else:
            distribute_kwargs = {}  # dict(find_unused_parameters=True)
        # Distribute discriminator and its optimizer
        self.model, self.optimizer, _ = self.strategy.distributed(
            model=self.model,
            optimizer=self.optimizer,
            lr_scheduler=self.lr_scheduler,
            **distribute_kwargs,
        )

    def train(self):
        """Override version of hython to support distributed strategy."""
        trainer = HythonTrainer(
            RNNTrainParams(
                experiment=self.config.experiment,
                temporal_subsampling=False,
                temporal_subset=1,
                target_names=self.config.rnn_config["target_names"],
                metric_func=mse_metric,
                loss_func=self.loss_fn,
            )
        )

        device = self.strategy.device()
        loss_history = {"train": [], "val": []}
        metric_history = {f"train_{target}": [] for target in trainer.P.target_names}
        metric_history.update(
            {f"val_{target}": [] for target in trainer.P.target_names}
        )

        best_loss = float("inf")
        for epoch in tqdm(range(self.epochs)):
            if self.strategy.is_distributed:
                # *Added for distributed*
                self.train_loader.sampler.set_epoch(epoch)
                self.val_loader.sampler.set_epoch(epoch)

            self.model.train()

            # set time indices for training
            # This has effect only if the trainer overload the
            # method (i.e. for RNN)
            trainer.temporal_index([self.train_loader, self.val_loader])

            train_loss, train_metric = trainer.epoch_step(
                self.model, self.train_loader, device, opt=self.optimizer
            )

            self.model.eval()
            with torch.no_grad():
                # set time indices for validation
                # This has effect only if the trainer overload the method
                # (i.e. for RNN)
                trainer.temporal_index([self.train_loader, self.val_loader])

                val_loss, val_metric = trainer.epoch_step(
                    self.model, self.val_loader, device, opt=None
                )

            # gather losses from each worker and place them on the main worker.
            worker_val_losses = self.strategy.gather(val_loss, dst_rank=0)
            if self.strategy.global_rank() == 0:
                avg_val_loss = torch.mean(torch.stack(worker_val_losses)).detach().cpu()
                self.lr_scheduler.step(avg_val_loss)
                loss_history["train"].append(train_loss)
                loss_history["val"].append(avg_val_loss)
                self.log(
                    item=train_loss.item(),
                    identifier="train_loss_per_epoch",
                    kind="metric",
                    step=epoch,
                )
                self.log(
                    item=avg_val_loss.item(),
                    identifier="val_loss_per_epoch",
                    kind="metric",
                    step=epoch,
                )

                for target in trainer.P.target_names:
                    metric_history[f"train_{target}"].append(train_metric[target])
                    metric_history[f"val_{target}"].append(val_metric[target])
                # Aggregate and log metrics
                avg_metrics = pd.DataFrame(metric_history).mean().to_dict()
                for m_name, m_val in avg_metrics.items():
                    self.log(
                        item=m_val,
                        identifier=m_name + "_epoch",
                        kind="metric",
                        step=epoch,
                    )

                if avg_val_loss < best_loss:
                    best_loss = avg_val_loss
                    # The code `best_model_weights` appears to be a variable
                    # name in Python. It is not assigned any value
                    # or operation in the provided snippet, so it is
                    # difficult to determine its specific purpose
                    # without additional context. It could potentially be
                    # used to store the weights of a machine learning model
                    # or any other relevant data  related to a model.
                    # best_model_weights = copy.deepcopy(self.model.state_dict())
                    # trainer.save_weights(self.model, self.config.dp_weights)
                    # print("Copied best model weights!")

                    print(f"train loss: {train_loss}")
                    print(f"val loss: {avg_val_loss}")

                # self.model.load_state_dict(best_model_weights)

        return loss_history, metric_history

    def create_dataloaders(self, train_dataset, validation_dataset, test_dataset):
        train_sampler_builder = SamplerBuilder(
            train_dataset,
            sampling="random",
            processing=(
                "multi-gpu" if self.config.rnn_config["distributed"] else "single-gpu"
            ),
        )  #

        val_sampler_builder = SamplerBuilder(
            validation_dataset,
            sampling="sequential",
            processing=(
                "multi-gpu" if self.config.rnn_config["distributed"] else "single-gpu"
            ),
        )

        train_sampler = train_sampler_builder.get_sampler()
        val_sampler = val_sampler_builder.get_sampler()

        self.train_loader = self.strategy.create_dataloader(
            dataset=train_dataset,
            batch_size=self.config.batch_size,
            num_workers=self.config.num_workers_dataloader,
            pin_memory=self.config.pin_gpu_memory,
            generator=self.torch_rng,
            sampler=train_sampler,
        )

        if validation_dataset is not None:
            self.val_loader = self.strategy.create_dataloader(
                dataset=validation_dataset,
                batch_size=self.config.batch_size,
                num_workers=self.config.num_workers_dataloader,
                pin_memory=self.config.pin_gpu_memory,
                generator=self.torch_rng,
                sampler=val_sampler,
            )<|MERGE_RESOLUTION|>--- conflicted
+++ resolved
@@ -21,13 +21,8 @@
 from itwinai.torch.distributed import (
     DeepSpeedStrategy,
     HorovodStrategy,
-<<<<<<< HEAD
-    TorchDDPStrategy,
-    NonDistributedStrategy,
-=======
     NonDistributedStrategy,
     TorchDDPStrategy,
->>>>>>> 6f7a6fd0
 )
 from itwinai.torch.trainer import TorchTrainer
 from itwinai.torch.type import Metric
@@ -66,11 +61,7 @@
         config: Union[Dict, TrainingConfiguration],
         epochs: int,
         model: Optional[nn.Module] = None,
-<<<<<<< HEAD
-        strategy: Literal["ddp", "deepspeed", "horovod"] = "ddp",
-=======
         strategy: Optional[Literal["ddp", "deepspeed", "horovod"]] = "ddp",
->>>>>>> 6f7a6fd0
         validation_every: Optional[int] = 1,
         test_every: Optional[int] = None,
         random_seed: Optional[int] = None,
@@ -152,11 +143,7 @@
                 seq_length=self.config.seq_length,
                 target_names=self.config.target_names,
                 metric_func=mse_metric,
-<<<<<<< HEAD
                 loss_func=self.loss_fn,
-=======
-                loss_func=self.loss_fn
->>>>>>> 6f7a6fd0
             )
         )
 
@@ -241,21 +228,12 @@
                 print(f"train loss: {train_loss}")
                 print(f"val loss: {avg_val_loss}")
                 best_model = deepcopy(self.model.state_dict())
-<<<<<<< HEAD
 
             epoch_end_time = timer()
             epoch_time_tracker.add_epoch_time(
                 epoch - 1, epoch_end_time - epoch_start_time
             )
 
-=======
-
-            epoch_end_time = timer()
-            epoch_time_tracker.add_epoch_time(
-                epoch - 1, epoch_end_time - epoch_start_time
-            )
-
->>>>>>> 6f7a6fd0
         if self.strategy.is_main_worker:
             print(best_model)
         # logging the best model
@@ -264,13 +242,10 @@
         #     identifier='best_model',
         #     kind='model'
         # )
-<<<<<<< HEAD
-=======
 
             # Report training metrics of last epoch to Ray
             train.report({"loss": avg_val_loss.item(),
                           "train_loss": train_loss.item()})
->>>>>>> 6f7a6fd0
 
         return loss_history, metric_history
 
