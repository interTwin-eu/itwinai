--- conflicted
+++ resolved
@@ -37,10 +37,6 @@
     NonDistributedStrategy,
     TorchDDPStrategy,
 )
-<<<<<<< HEAD
-=======
-from itwinai.torch.monitoring.monitoring import measure_gpu_utilization
->>>>>>> a8ebf7e5
 from itwinai.torch.profiling.profiler import profile_torch_trainer
 from itwinai.torch.trainer import TorchTrainer
 from itwinai.torch.type import Metric
@@ -171,11 +167,7 @@
             epoch_time_tracker = EpochTimeTracker(
                 strategy_name=self.strategy.name,
                 save_path=epoch_time_output_path,
-<<<<<<< HEAD
-                num_nodes=num_nodes
-=======
                 num_nodes=num_nodes,
->>>>>>> a8ebf7e5
             )
 
         trainer = RNNTrainer(
