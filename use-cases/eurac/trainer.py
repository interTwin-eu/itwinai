--- conflicted
+++ resolved
@@ -167,11 +167,7 @@
             epoch_time_tracker = EpochTimeTracker(
                 strategy_name=self.strategy.name,
                 save_path=epoch_time_output_path,
-<<<<<<< HEAD
                 num_nodes=num_nodes
-=======
-                num_nodes=num_nodes,
->>>>>>> a964e479
             )
 
         trainer = RNNTrainer(
