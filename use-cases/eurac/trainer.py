import os
from pathlib import Path
from timeit import default_timer
from typing import Dict, Literal, Optional, Union, Any, Tuple
from tqdm.auto import tqdm

from torch.utils.data import Dataset
import torch
import torch.nn as nn
import pandas as pd
from ray import train
from copy import deepcopy

from hython.sampler import SamplerBuilder
from hython.trainer import RNNTrainer, CalTrainer
from hython.models import get_model_class as get_hython_model
from hython.models import ModelLogAPI

from itwinai.torch.distributed import (
    DeepSpeedStrategy,
    HorovodStrategy,
    NonDistributedStrategy,
    TorchDDPStrategy,
)

from itwinai.torch.monitoring.monitoring import measure_gpu_utilization
<<<<<<< HEAD
from itwinai.torch.profiling.profiler import profile_torch_trainer
=======
from itwinai.distributed import suppress_workers_print
from itwinai.loggers import EpochTimeTracker, Logger
from itwinai.torch.config import TrainingConfiguration
>>>>>>> 14b236b6
from itwinai.torch.trainer import TorchTrainer
from itwinai.torch.type import Metric
from itwinai.torch.profiling.profiler import profile_torch_trainer

from hydra.utils import instantiate


class RNNDistributedTrainer(TorchTrainer):
    """Trainer class for RNN model using pytorch.

    Args:
        config (Union[Dict, TrainingConfiguration]): training configuration
            containing hyperparameters.
        epochs (int): number of training epochs.
        model (Optional[nn.Module], optional): model to train.
            Defaults to None.
        strategy (Literal['ddp', 'deepspeed', 'horovod'], optional):
            distributed strategy. Defaults to 'ddp'.
        validation_every (Optional[int], optional): run a validation epoch
            every ``validation_every`` epochs. Disabled if None. Defaults to 1.
        test_every (Optional[int], optional): run a test epoch
            every ``test_every`` epochs. Disabled if None. Defaults to None.
        random_seed (Optional[int], optional): set random seed for
            reproducibility. If None, the seed is not set. Defaults to None.
        logger (Optional[Logger], optional): logger for ML tracking.
            Defaults to None.
        metrics (Optional[Dict[str, Metric]], optional): map of torch metrics
            metrics. Defaults to None.
        checkpoints_location (str): path to checkpoints directory.
            Defaults to "checkpoints".
        checkpoint_every (Optional[int]): save a checkpoint every
            ``checkpoint_every`` epochs. Disabled if None. Defaults to None.
        name (Optional[str], optional): trainer custom name. Defaults to None.
    """

    def __init__(
        self,
        config: Union[Dict, TrainingConfiguration],
        epochs: int,
        model: Optional[Union[str, nn.Module]] = None,
        strategy: Optional[Literal["ddp", "deepspeed", "horovod"]] = "ddp",
        validation_every: Optional[int] = 1,
        test_every: Optional[int] = None,
        random_seed: Optional[int] = None,
        logger: Optional[Logger] = None,
        metrics: Optional[Dict[str, Metric]] = None,
        checkpoints_location: str = "checkpoints",
        checkpoint_every: Optional[int] = None,
        name: Optional[str] = None,
        **kwargs,
    ) -> None:
        super().__init__(
            config=config,
            epochs=epochs,
            model=model,
            strategy=strategy,
            validation_every=validation_every,
            test_every=test_every,
            random_seed=random_seed,
            logger=logger,
            metrics=metrics,
            checkpoints_location=checkpoints_location,
            checkpoint_every=checkpoint_every,
            name=name,
            **kwargs,
        )
        self.save_parameters(**self.locals2params(locals()))
        self.model_class = get_hython_model(model)
        self.model_class_name = model
        self.model_dict = {}

    @suppress_workers_print
    # @profile_torch_trainer
    def execute(
        self,
        train_dataset: Dataset,
        validation_dataset: Optional[Dataset] = None,
        test_dataset: Optional[Dataset] = None,
    ) -> Tuple[Dataset, Dataset, Dataset, Any]:
        self.init_hython_trainer()

        return super().execute(train_dataset, validation_dataset, test_dataset)

    def init_hython_trainer(self) -> None:
<<<<<<< HEAD
        # self.config.loss_fn = instantiate(
        #     OmegaConf.create({"loss_fn": self.config.loss_fn})
        # )["loss_fn"]
        #
        # self.config.metric_fn = instantiate(
        #     OmegaConf.create({"metric_fn": self.config.metric_fn})
        # )["metric_fn"]
=======
        self.config.loss_fn = instantiate({"loss_fn": self.config.loss_fn})["loss_fn"]

        self.config.metric_fn = instantiate({"metric_fn": self.config.metric_fn})["metric_fn"]

        self.model_api = ModelLogAPI(self.config)
>>>>>>> 14b236b6

        if self.config.hython_trainer == "rnntrainer":
            # LOAD MODEL
            self.model_logger = self.model_api.get_model_logger("model")
            self.model = self.model_class(self.config)

            self.hython_trainer = RNNTrainer(self.config)

        elif self.config.hython_trainer == "caltrainer":
<<<<<<< HEAD
            surrogate = get_hython_model(self.config.model_head)(
                hidden_size=self.config.model_head_hidden_size,
                dynamic_input_size=len(self.config.dynamic_inputs),
                static_input_size=len(self.config.head_model_inputs),
                output_size=len(self.config.target_variables),
                dropout=self.config.model_head_dropout,
                head_layer=self.config.model_head_layer,
                head_activation=self.config.model_head_activation,
                head_kwargs= self.config.model_head_kwargs if self.config.model_head_kwargs is not None else {}
            )

            model_pt = Path(self.config.work_dir) / self.config.model_head_dir / self.config.model_head_file

            surrogate.load_state_dict(torch.load(model_pt))
=======
            # LOAD MODEL HEAD/SURROGATE
            self.model_logger = self.model_api.get_model_logger("head")

            # TODO: to remove if condition, delegate logic to model api
            if self.model_logger == "mlflow":
                surrogate = self.model_api.load_model("head")
            else:
                # FIXME: There is a clash in "static_inputs" semantics between training and calibration
                # In the training the "static_inputs" are used to train the CudaLSTM model (main model - the surrogate -)
                # In the calibration the "static_inputs" are other input features that are used to train the TransferNN model.
                # Hence during calibration, when loading the weights of the surrogate,
                # I need to replace the CudaLSTM (now the head model) "static_inputs" with the correct "head_model_inputs"
                # in order to avoid clashes with the TransferNN model inputs
                # I think that if I used more modular config files, thanks to hydra, then I could import a surrogate_model.yaml
                # into both...
                config = deepcopy(self.config)
                config.static_inputs = config.head_model_inputs
                surrogate = get_hython_model(self.config.model_head)(config)

                surrogate = self.model_api.load_model("head", surrogate)
>>>>>>> 14b236b6

            transfer_nn = get_hython_model(self.config.model_transfer)(
                self.config.head_model_inputs,
                len(self.config.static_inputs),
                self.config.mt_output_dim,
                self.config.mt_hidden_dim,
                self.config.mt_n_layers,
            )

            self.model = self.model_class(
                transfernn=transfer_nn,
                head_layer=surrogate,
                freeze_head=self.config.freeze_head,
                scale_head_input_parameter=self.config.scale_head_input_parameter,
            )

            self.hython_trainer = CalTrainer(self.config)

        self.hython_trainer.init_trainer(self.model)

    def create_model_loss_optimizer(self) -> None:
        distribute_kwargs = {}
        if isinstance(self.strategy, DeepSpeedStrategy):
            # Batch size definition is not optional for DeepSpeedStrategy!
            distribute_kwargs = {
                "config_params": {"train_micro_batch_size_per_gpu": self.config.batch_size}
            }
        elif isinstance(self.strategy, TorchDDPStrategy):
            if "find_unused_parameters" not in self.config.model_fields:
                self.config.find_unused_parameters = False
            distribute_kwargs = {"find_unused_parameters": self.config.find_unused_parameters}

        self.model, self.optimizer, _ = self.strategy.distributed(
            model=self.model,
            optimizer=self.hython_trainer.optimizer,
            lr_scheduler=self.hython_trainer.lr_scheduler,
            **distribute_kwargs,
        )
        self.hython_trainer.optimizer = self.optimizer

    def set_epoch(self, epoch: int):
        if self.profiler is not None:
            self.profiler.step()

        if self.strategy.is_distributed:
            self.train_loader.sampler.set_epoch(epoch)
            self.val_loader.sampler.set_epoch(epoch)

    @profile_torch_trainer
    @measure_gpu_utilization
    def train(self):
        """Override train_val version of hython to support distributed strategy."""

        # Tracking epoch times for scaling test
        if self.strategy.is_main_worker:
            num_nodes = os.environ.get("SLURM_NNODES", "unk")
            series_name = os.environ.get("DIST_MODE", "unk") + "-torch"
            epoch_time_output_dir = Path("scalability-metrics/epoch-time")
            epoch_time_file_name = f"epochtime_{self.strategy.name}_{num_nodes}N.csv"
            epoch_time_output_path = epoch_time_output_dir / epoch_time_file_name

            epoch_time_tracker = EpochTimeTracker(
                strategy_name=self.strategy.name,
                save_path=epoch_time_output_path,
                num_nodes=num_nodes,
            )

        device = self.strategy.device()
        loss_history = {"train": [], "val": []}
        metric_history = {f"train_{target}": [] for target in self.config.target_variables}
        metric_history.update({f"val_{target}": [] for target in self.config.target_variables})

        best_loss = float("inf")
        for epoch in tqdm(range(self.epochs)):
            epoch_start_time = default_timer()
            self.set_epoch(epoch)

            # run train_valid epoch step of hython trainer
            (
                train_loss,
                train_metric,
                val_loss,
                val_metric,
            ) = self.hython_trainer.train_valid_epoch(
                self.model, self.train_loader, self.val_loader, device
            )

            # gather losses from each worker and place them on the main worker.
            worker_val_losses = self.strategy.gather(val_loss, dst_rank=0)

            if not self.strategy.is_main_worker:
                continue

            # Moving them all to the cpu() before performing calculations
            avg_val_loss = torch.mean(torch.stack(worker_val_losses)).detach().cpu()
            self.hython_trainer.lr_scheduler.step(avg_val_loss)
            loss_history["train"].append(train_loss)
            loss_history["val"].append(avg_val_loss)

            self.log(
                item=train_loss.item(),
                identifier="train_loss_per_epoch",
                kind="metric",
                step=epoch,
            )
            self.log(
                item=avg_val_loss.item(),
                identifier="val_loss_per_epoch",
                kind="metric",
                step=epoch,
            )

            for target in self.config.target_variables:
                metric_history[f"train_{target}"].append(train_metric[target])
                metric_history[f"val_{target}"].append(val_metric[target])

            # Aggregate and log metrics
            metric_history_ = {}
            for period in metric_history:
                for target in metric_history[period]:
                    for imetric, metric_value in target.items():
                        metric_key = imetric.lower().split("metric")[0]
                        new_metric_key = period + "_" + metric_key
                        metric_history_[new_metric_key] = [metric_value]

            avg_metrics = pd.DataFrame(metric_history_).mean().to_dict()
            for m_name, m_val in avg_metrics.items():
                self.log(
                    item=m_val,
                    identifier=m_name + "_epoch",
                    kind="metric",
                    step=epoch,
                )

            if avg_val_loss < best_loss:
                best_loss = avg_val_loss
                best_model = self.model.state_dict()
                # self.hython_trainer.save_weights(self.model)

            epoch_time = default_timer() - epoch_start_time
            epoch_time_tracker.add_epoch_time(epoch + 1, epoch_time)

        if self.strategy.is_main_worker:
            epoch_time_tracker.save()
            self.model.load_state_dict(best_model)

            # MODEL LOGGING
            model_log_names = self.model_api.get_model_log_names()
            for module_name, model_class_name in model_log_names.items():
                item = self.model if module_name == "model" else self.model.get_submodule(module_name)
                if self.model_logger == "mlflow":
                    self.log(
                                item=item,
                                identifier=model_class_name,
                                kind="model",
                                registered_model_name=model_class_name,
                            )
                else:
                    self.model_api.log_model(module_name, item)     

            # Report training metrics of last epoch to Ray
            train.report({"loss": avg_val_loss.item(), "train_loss": train_loss.item()})

        return loss_history, metric_history

    def create_dataloaders(self, train_dataset, validation_dataset, test_dataset):
        sampling_kwargs = {}
        if isinstance(self.strategy, HorovodStrategy):
            sampling_kwargs["num_replicas"] = self.strategy.global_world_size()
            sampling_kwargs["rank"] = self.strategy.global_rank()

        if isinstance(self.strategy, NonDistributedStrategy):
            processing = "single-gpu"
        else:
            processing = "multi-gpu"

        train_sampler_builder = SamplerBuilder(
            train_dataset,
            sampling="random",
            processing=processing,
            sampling_kwargs=sampling_kwargs,
        )

        val_sampler_builder = SamplerBuilder(
            validation_dataset,
            sampling="sequential",
            processing=processing,
            sampling_kwargs=sampling_kwargs,
        )

        train_sampler = train_sampler_builder.get_sampler()
        val_sampler = val_sampler_builder.get_sampler()

        batch_size = self.config.batch_size // self.strategy.global_world_size()
        self.train_loader = self.strategy.create_dataloader(
            dataset=train_dataset,
            batch_size=batch_size,
            num_workers=self.config.num_workers_dataloader,
            pin_memory=self.config.pin_gpu_memory,
            generator=self.torch_rng,
            sampler=train_sampler,
            drop_last=True,
        )

        if validation_dataset is not None:
            self.val_loader = self.strategy.create_dataloader(
                dataset=validation_dataset,
                batch_size=batch_size,
                num_workers=self.config.num_workers_dataloader,
                pin_memory=self.config.pin_gpu_memory,
                generator=self.torch_rng,
                sampler=val_sampler,
                drop_last=True,
            )<|MERGE_RESOLUTION|>--- conflicted
+++ resolved
@@ -24,13 +24,9 @@
 )
 
 from itwinai.torch.monitoring.monitoring import measure_gpu_utilization
-<<<<<<< HEAD
-from itwinai.torch.profiling.profiler import profile_torch_trainer
-=======
 from itwinai.distributed import suppress_workers_print
 from itwinai.loggers import EpochTimeTracker, Logger
 from itwinai.torch.config import TrainingConfiguration
->>>>>>> 14b236b6
 from itwinai.torch.trainer import TorchTrainer
 from itwinai.torch.type import Metric
 from itwinai.torch.profiling.profiler import profile_torch_trainer
@@ -115,21 +111,11 @@
         return super().execute(train_dataset, validation_dataset, test_dataset)
 
     def init_hython_trainer(self) -> None:
-<<<<<<< HEAD
-        # self.config.loss_fn = instantiate(
-        #     OmegaConf.create({"loss_fn": self.config.loss_fn})
-        # )["loss_fn"]
-        #
-        # self.config.metric_fn = instantiate(
-        #     OmegaConf.create({"metric_fn": self.config.metric_fn})
-        # )["metric_fn"]
-=======
         self.config.loss_fn = instantiate({"loss_fn": self.config.loss_fn})["loss_fn"]
 
         self.config.metric_fn = instantiate({"metric_fn": self.config.metric_fn})["metric_fn"]
 
         self.model_api = ModelLogAPI(self.config)
->>>>>>> 14b236b6
 
         if self.config.hython_trainer == "rnntrainer":
             # LOAD MODEL
@@ -139,22 +125,6 @@
             self.hython_trainer = RNNTrainer(self.config)
 
         elif self.config.hython_trainer == "caltrainer":
-<<<<<<< HEAD
-            surrogate = get_hython_model(self.config.model_head)(
-                hidden_size=self.config.model_head_hidden_size,
-                dynamic_input_size=len(self.config.dynamic_inputs),
-                static_input_size=len(self.config.head_model_inputs),
-                output_size=len(self.config.target_variables),
-                dropout=self.config.model_head_dropout,
-                head_layer=self.config.model_head_layer,
-                head_activation=self.config.model_head_activation,
-                head_kwargs= self.config.model_head_kwargs if self.config.model_head_kwargs is not None else {}
-            )
-
-            model_pt = Path(self.config.work_dir) / self.config.model_head_dir / self.config.model_head_file
-
-            surrogate.load_state_dict(torch.load(model_pt))
-=======
             # LOAD MODEL HEAD/SURROGATE
             self.model_logger = self.model_api.get_model_logger("head")
 
@@ -175,7 +145,6 @@
                 surrogate = get_hython_model(self.config.model_head)(config)
 
                 surrogate = self.model_api.load_model("head", surrogate)
->>>>>>> 14b236b6
 
             transfer_nn = get_hython_model(self.config.model_transfer)(
                 self.config.head_model_inputs,
