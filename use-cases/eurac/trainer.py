--- conflicted
+++ resolved
@@ -13,15 +13,9 @@
 import os
 from copy import deepcopy
 from pathlib import Path
-<<<<<<< HEAD
-from timeit import default_timer as timer
-from typing import Dict, Literal, Optional, Union
-from copy import deepcopy
-=======
 from timeit import default_timer
 from typing import Any, Dict, Literal, Optional, Tuple, Union
 
->>>>>>> f059e4e4
 import pandas as pd
 import torch
 import torch.nn as nn
@@ -123,14 +117,10 @@
     def create_model_loss_optimizer(self) -> None:
         self.optimizer = optim.Adam(self.model.parameters(), lr=self.config.lr)
         self.lr_scheduler = ReduceLROnPlateau(
-<<<<<<< HEAD
-            self.optimizer, mode="min", factor=0.5, patience=10
-=======
             self.optimizer,
             mode="min",
             factor=self.config.lr_reduction_factor,
             patience=self.config.lr_reduction_patience,
->>>>>>> f059e4e4
         )
 
         TARGET_WEIGHTS = {
@@ -277,27 +267,12 @@
             epoch_time_tracker.add_epoch_time(epoch + 1, epoch_time)
 
         if self.strategy.is_main_worker:
-<<<<<<< HEAD
-            #print(best_model)
-            #logging the best model
-            # self.log(
-            #     item=best_model,
-            #     identifier='best_model',
-            #     kind='artifact'
-            # )
-=======
             epoch_time_tracker.save()
->>>>>>> f059e4e4
             self.model.load_state_dict(best_model)
             self.log(item=self.model, identifier="LSTM", kind="model")
 
             # Report training metrics of last epoch to Ray
-<<<<<<< HEAD
-            train.report({"loss": avg_val_loss.item(),
-                          "train_loss": train_loss.item()})
-=======
             train.report({"loss": avg_val_loss.item(), "train_loss": train_loss.item()})
->>>>>>> f059e4e4
 
         return loss_history, metric_history
 
@@ -415,14 +390,6 @@
     def create_model_loss_optimizer(self) -> None:
         self.optimizer = optim.Adam(self.model.parameters(), lr=self.config.lr)
         self.lr_scheduler = ReduceLROnPlateau(
-<<<<<<< HEAD
-            self.optimizer, mode="min", factor=0.5, patience=10
-        )
-
-        TARGET_WEIGHTS = {
-            t: 1 / len(self.config.rnn_config["target_names"])
-            for t in self.config.rnn_config["target_names"]
-=======
             self.optimizer,
             mode="min",
             factor=self.config.lr_reduction_factor,
@@ -431,7 +398,6 @@
 
         target_weights = {
             t: 1 / len(self.config.target_names) for t in self.config.target_names
->>>>>>> f059e4e4
         }
         self.loss_fn = RMSELoss(target_weight=TARGET_WEIGHTS)
         self.metric_fn = MSEMetric()
@@ -558,26 +524,13 @@
         train_sampler_builder = SamplerBuilder(
             train_dataset,
             sampling="random",
-<<<<<<< HEAD
-            processing=(
-                "multi-gpu" if self.config.rnn_config["distributed"] else "single-gpu"
-            ),
-        )  #
-=======
             processing=("multi-gpu" if self.config.distributed else "single-gpu"),
         )
->>>>>>> f059e4e4
 
         val_sampler_builder = SamplerBuilder(
             validation_dataset,
             sampling="sequential",
-<<<<<<< HEAD
-            processing=(
-                "multi-gpu" if self.config.rnn_config["distributed"] else "single-gpu"
-            ),
-=======
             processing=("multi-gpu" if self.config.distributed else "single-gpu"),
->>>>>>> f059e4e4
         )
 
         train_sampler = train_sampler_builder.get_sampler()
