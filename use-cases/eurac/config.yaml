--- conflicted
+++ resolved
@@ -12,119 +12,6 @@
 
 
 # General configuration
-<<<<<<< HEAD
-rnn_surrogate_input: /p/scratch/intertwin/datasets/eurac/input/adg1km_eobs_preprocessed.zarr
-conv_surrogate_input: /p/scratch/intertwin/datasets/eurac/input/adg1km_eobs_original.zarr
-surrogate_model_output: /p/scratch/intertwin/datasets/eurac/model
-tmp_stats: /p/scratch/intertwin/datasets/eurac/stats
-
-experiment: "drought use case lstm"
-run_name: "alps_test"
-epochs: 10
-random_seed: 1010
-lr: 0.001
-batch_size: 256
-
-target_names: ["vwc", "actevap"]
-strategy: ddp
-
-rnn_training_pipeline:
-  _target_: itwinai.pipeline.Pipeline
-  steps:
-    - _target_: data.RNNDatasetGetterAndSplitter
-      surrogate_input: ${rnn_surrogate_input}
-      dynamic_names: ["precip", "pet", "temp"]
-      static_names: [ 'thetaS', 'thetaR', 'SoilThickness','RootingDepth', 'Swood','KsatVer', 'Sl', 'f', 'Kext']
-      target_names: ${target_names}
-      mask_names: ["mask_missing", "mask_lake"]
-      train_temporal_range: ["2016-01-01", "2018-12-31"] 
-      test_temporal_range: ["2019-01-01", "2020-12-31"] 
-    - _target_: data.RNNProcessor
-      dataset: LSTMDataset
-    - _target_: trainer.RNNDistributedTrainer
-      config:
-        experiment: ${run_name}
-        batch_size: ${batch_size}
-        lr: ${lr}
-        num_workers_dataloader: 1
-        temporal_subsampling: True
-        temporal_subset: [150, 150]
-        seq_length: 360
-        target_names: ${target_names}
-        dp_weights: ${surrogate_model_output}
-        distributed: True
-        lr_reduction_factor: 0.5
-        lr_reduction_patience: 10
-      model:
-        _target_: hython.models.cudnnLSTM.CuDNNLSTM
-        hidden_size: 64
-        dynamic_input_size: 3
-        static_input_size: 9
-        output_size: 2
-        num_layers: 1
-        dropout: 0.0
-      strategy: ${strategy}
-      epochs: ${epochs}
-      random_seed: ${random_seed}
-      profiling_wait_epochs: 0
-      profiling_warmup_epochs: 0
-      logger:
-        _target_: itwinai.loggers.LoggersCollection
-        loggers:
-          - _target_: itwinai.loggers.ConsoleLogger
-            log_freq: 100
-          # - _target_: itwinai.loggers.MLFlowLogger
-          #   experiment_name: ${experiment}
-          #   run_name: ${run_name}
-          #   log_freq: batch
-          #   savedir: /p/project1/intertwin/ferrario1/itwinai/use-cases/eurac/mllogs
-
-conv_training_pipeline:
-  _target_: itwinai.pipeline.Pipeline
-  steps:
-    - _target_: data.ConvRNNDatasetGetterAndSplitter
-      surrogate_input: ${conv_surrogate_input}
-      dynamic_names: ["precip", "pet", "temp"]
-      static_names: [ 'thetaS', 'RootingDepth', 'Swood','KsatVer', "Sl"]
-      target_names: [ "vwc","actevap"]
-      mask_names: ["mask_missing", "mask_lake"]
-      train_temporal_range: ["2016-01-01", "2018-12-31"] 
-      test_temporal_range: ["2019-01-01", "2020-12-31"] 
-    - _target_: data.ConvRNNProcessor
-      dataset: CubeletsDataset
-      downsampling_train: 
-        _target_: hython.sampler.CubeletsDownsampler
-        temporal_downsample_fraction: 0.8
-        spatial_downsample_fraction: 1
-      downsampling_test: 
-        _target_: hython.sampler.CubeletsDownsampler
-        temporal_downsample_fraction: 0.8
-        spatial_downsample_fraction: 1
-    - _target_: trainer.ConvRNNDistributedTrainer
-      config:
-        experiment: ${run_name}
-        batch_size: 32
-        lr_reduction_factor: 0.5
-        lr_reduction_patience: 10
-        lr: 0.001
-        temporal_subsampling: True
-        temporal_subset: 1
-        target_names:  [ "vwc","actevap"]
-        distributed: True
-      model:
-        _target_: hython.models.convLSTM.ConvLSTM
-        input_dim: 8
-        hidden_dim: 24
-        output_dim: 2
-        kernel_size: [5, 5]
-        num_layers: 1
-        batch_first: True
-        bias: False
-        return_all_layers: False
-      strategy: ddp
-      epochs: ${epochs}
-      random_seed: ${random_seed}
-=======
 experiment_name: "itwinai"
 experiment_run: "vwc_actevap"
 
@@ -258,81 +145,74 @@
 # == Pipeline == 
 
 training_pipeline:
-  class_path: itwinai.pipeline.Pipeline
-  init_args:
-    steps:
-      - class_path: data.RNNDatasetGetterAndPreprocessor
-        init_args:
-          dynamic_inputs: ${dynamic_inputs}
-          static_inputs: ${static_inputs}
-          target_variables: ${target_variables}
-          mask_variables: ${mask_variables}
-          train_temporal_range: ${train_temporal_range}
-          valid_temporal_range: ${valid_temporal_range}
-          dataset: ${dataset}
-          data_source: ${data_source}
-          scaling_variant: ${scaling_variant}
-          scaling_use_cached: ${scaling_use_cached}
-          experiment_name: ${experiment_name}
-          experiment_run: ${experiment_run}
-          work_dir: ${work_dir}
-          train_downsampler: ${train_downsampler}
-          valid_downsampler: ${valid_downsampler}
-      - class_path: trainer.RNNDistributedTrainer
-        init_args:
-          model: ${model}
-          config:
-            experiment: ${experiment_name}/${experiment_run}
-            experiment_name: ${experiment_name}
-            experiment_run: ${experiment_run}
-            work_dir: ${work_dir}
-            batch_size: ${batch}
-            learning_rate: ${learning_rate}
-            num_workers_dataloader: 1
-            hython_trainer: ${hython_trainer}
-            temporal_downsampling: ${temporal_downsampling}
-            temporal_subset: ${temporal_subset}
-            seq_length: ${seq_length}
-            target_variables: ${target_variables}
-            dynamic_inputs: ${dynamic_inputs}
-            static_inputs: ${static_inputs}
-
-            optimizer: ${optimizer}
-            lr_scheduler: ${lr_scheduler}
-            target_weights: ${target_weights}
-
-            # model config
-            model_file_name: ${model_file_name}
-            hidden_size: ${hidden_size}
-            dropout: ${dropout}
-
-            model_head_layer: ${model_head_layer}
-            model_head_activation: ${model_head_activation}
-            model_head_kwargs: ${model_head_kwargs}
-
-            loss_fn: ${loss_fn}
-            metric_fn: ${metric_fn}
-
-            gradient_clip: ${gradient_clip}
-
-            predict_steps: ${predict_steps}
-
-          strategy: ${strategy}
-          epochs: ${epochs}
-          random_seed: ${seed}
-          profiling_wait_epochs: 1
-          profiling_warmup_epochs: 1
-          logger:
-            class_path: itwinai.loggers.LoggersCollection
-            init_args:
-              loggers:
-                - class_path: itwinai.loggers.ConsoleLogger
-                  init_args:
-                    log_freq: 100
-                # - class_path: itwinai.loggers.MLFlowLogger
-                #   init_args:
-                #     experiment_name: ${experiment_name}
-                #     run_name: ${experiment_run}
-                #     log_freq: batch
-                #     savedir: /p/project1/intertwin/ferrario1/itwinai/use-cases/eurac/mllogs
->>>>>>> 170d8a4e
+  _target_: itwinai.pipeline.Pipeline
+  steps:
+    - _target_: data.RNNDatasetGetterAndPreprocessor
+      dynamic_inputs: ${dynamic_inputs}
+      static_inputs: ${static_inputs}
+      target_variables: ${target_variables}
+      mask_variables: ${mask_variables}
+      train_temporal_range: ${train_temporal_range}
+      valid_temporal_range: ${valid_temporal_range}
+      dataset: ${dataset}
+      data_source: ${data_source}
+      scaling_variant: ${scaling_variant}
+      scaling_use_cached: ${scaling_use_cached}
+      experiment_name: ${experiment_name}
+      experiment_run: ${experiment_run}
+      work_dir: ${work_dir}
+      train_downsampler: ${train_downsampler}
+      valid_downsampler: ${valid_downsampler}
+    - _target_: trainer.RNNDistributedTrainer
+      model: ${model}
+      config:
+        experiment: ${experiment_name}/${experiment_run}
+        experiment_name: ${experiment_name}
+        experiment_run: ${experiment_run}
+        work_dir: ${work_dir}
+        batch_size: ${batch}
+        learning_rate: ${learning_rate}
+        num_workers_dataloader: 1
+        hython_trainer: ${hython_trainer}
+        temporal_downsampling: ${temporal_downsampling}
+        temporal_subset: ${temporal_subset}
+        seq_length: ${seq_length}
+        target_variables: ${target_variables}
+        dynamic_inputs: ${dynamic_inputs}
+        static_inputs: ${static_inputs}
+
+        optimizer: ${optimizer}
+        lr_scheduler: ${lr_scheduler}
+        target_weights: ${target_weights}
+
+        # model config
+        model_file_name: ${model_file_name}
+        hidden_size: ${hidden_size}
+        dropout: ${dropout}
+
+        model_head_layer: ${model_head_layer}
+        model_head_activation: ${model_head_activation}
+        model_head_kwargs: ${model_head_kwargs}
+
+        loss_fn: ${loss_fn}
+        metric_fn: ${metric_fn}
+
+        gradient_clip: ${gradient_clip}
+
+        predict_steps: ${predict_steps}
+
+        strategy: ${strategy}
+        epochs: ${epochs}
+        random_seed: ${seed}
+        profiling_wait_epochs: 1
+        profiling_warmup_epochs: 1
+        logger:
+          _target_: itwinai.loggers.LoggersCollection
+          loggers:
+            - _target_: itwinai.loggers.ConsoleLogger
+              log_freq: 100
+          # - _target_: itwinai.loggers.MLFlowLogger
+          #   experiment_name: ${experiment_name}
+          #   run_name: ${experiment_run}
+          #   log_freq: batch
+          #   savedir: /p/project1/intertwin/ferrario1/itwinai/use-cases/eurac/mllogs
