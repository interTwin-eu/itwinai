# General configuration
dataset_root: '/p/scratch/intertwin/datasets/cerfacs/'
epochs: 3
batch_size: 10
lr: 0.001
scenario: '245'
strategy: ddp
seasons: ['winter_']
  # , 'spring_', 'summer_', 'autumn_']
evaluation: 'past'
season: 'unk'
model_uri: 'unk'

# Workflows
pipeline:
<<<<<<< HEAD
   class_path: itwinai.pipeline.Pipeline
   init_args:
     steps:
         preprocessing-step:
           class_path: preprocessing.preprocess_functions_2d_ssp.PreprocessData
           init_args:
               dataset_root: ${dataset_root}
               scenario: ${scenario}
         preprocessing-split-step:
           class_path: preprocessing.preprocess_2d_seasons.SplitPreprocessedData
           init_args:
               scenario: ${scenario}
         training-step:
           class_path: src.trainer.XTClimTrainer
           init_args:
               epochs: ${epochs}
               batch_size: ${batch_size}
               optim_lr: ${lr}
               strategy: ${strategy}
               seasons: ${season}
               # season is dynamically imported
               #logger:
               #  class_path: itwinai.loggers.LoggersCollection
               #  init_args:
               #    loggers:
               #      - class_path: itwinai.loggers.MLFlowLogger
               #        init_args:
               #          experiment_name: XTClim (Cerfacs)
               #          log_freq: epoch
               #      - class_path: itwinai.loggers.WandBLogger
               #        init_args:
               #          log_freq: epoch
         evaluation-step:
           class_path: src.anomaly.XTClimPredictor
           init_args:
               evaluation: ${evaluation}
               batch_size: ${batch_size}
               strategy: ${strategy}
               seasons: ${season}
               model_uri: ${model_uri}
                 #model_class: "src.model.ConvVAE"
             # model_uri and season are dynamically imported
               #logger:
               #    class_path: itwinai.loggers.LoggersCollection
               #    init_args:
               #        loggers:
               #            - class_path: itwinai.loggers.MLFlowLogger
               #              init_args:
               #                  experiment_name: XTClim (Cerfacs)
               #                  log_freq: epoch
=======
  _target_: itwinai.pipeline.Pipeline
  steps:
    preprocessing-step:
      _target_: preprocessing.preprocess_functions_2d_ssp.PreprocessData
      dataset_root: ${dataset_root}
      scenario: ${scenario}
      
    preprocessing-split-step:
      _target_: preprocessing.preprocess_2d_seasons.SplitPreprocessedData
      scenario: ${scenario}
      
    training-step:
      _target_: src.trainer.TorchTrainer
      epochs: ${epochs}
      batch_size: ${batch_size}
      lr: ${lr}
      # strategy: ${strategy}

        
>>>>>>> 2a1d1b45
<|MERGE_RESOLUTION|>--- conflicted
+++ resolved
@@ -5,15 +5,13 @@
 lr: 0.001
 scenario: '245'
 strategy: ddp
-seasons: ['winter_']
-  # , 'spring_', 'summer_', 'autumn_']
+seasons: ['winter_' , 'spring_', 'summer_', 'autumn_']
 evaluation: 'past'
 season: 'unk'
 model_uri: 'unk'
 
 # Workflows
 pipeline:
-<<<<<<< HEAD
    class_path: itwinai.pipeline.Pipeline
    init_args:
      steps:
@@ -34,18 +32,17 @@
                optim_lr: ${lr}
                strategy: ${strategy}
                seasons: ${season}
-               # season is dynamically imported
-               #logger:
-               #  class_path: itwinai.loggers.LoggersCollection
-               #  init_args:
-               #    loggers:
-               #      - class_path: itwinai.loggers.MLFlowLogger
-               #        init_args:
-               #          experiment_name: XTClim (Cerfacs)
-               #          log_freq: epoch
-               #      - class_path: itwinai.loggers.WandBLogger
-               #        init_args:
-               #          log_freq: epoch
+               logger:
+                 class_path: itwinai.loggers.LoggersCollection
+                 init_args:
+                   loggers:
+                     - class_path: itwinai.loggers.MLFlowLogger
+                       init_args:
+                         experiment_name: XTClim (Cerfacs)
+                         log_freq: epoch
+                     - class_path: itwinai.loggers.WandBLogger
+                       init_args:
+                         log_freq: epoch
          evaluation-step:
            class_path: src.anomaly.XTClimPredictor
            init_args:
@@ -54,34 +51,11 @@
                strategy: ${strategy}
                seasons: ${season}
                model_uri: ${model_uri}
-                 #model_class: "src.model.ConvVAE"
-             # model_uri and season are dynamically imported
-               #logger:
-               #    class_path: itwinai.loggers.LoggersCollection
-               #    init_args:
-               #        loggers:
-               #            - class_path: itwinai.loggers.MLFlowLogger
-               #              init_args:
-               #                  experiment_name: XTClim (Cerfacs)
-               #                  log_freq: epoch
-=======
-  _target_: itwinai.pipeline.Pipeline
-  steps:
-    preprocessing-step:
-      _target_: preprocessing.preprocess_functions_2d_ssp.PreprocessData
-      dataset_root: ${dataset_root}
-      scenario: ${scenario}
-      
-    preprocessing-split-step:
-      _target_: preprocessing.preprocess_2d_seasons.SplitPreprocessedData
-      scenario: ${scenario}
-      
-    training-step:
-      _target_: src.trainer.TorchTrainer
-      epochs: ${epochs}
-      batch_size: ${batch_size}
-      lr: ${lr}
-      # strategy: ${strategy}
-
-        
->>>>>>> 2a1d1b45
+               logger:
+                   class_path: itwinai.loggers.LoggersCollection
+                   init_args:
+                       loggers:
+                           - class_path: itwinai.loggers.MLFlowLogger
+                             init_args:
+                                 experiment_name: XTClim (Cerfacs)
+                                 log_freq: epoch