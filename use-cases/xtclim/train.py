"""
Train file to launch pipeline
"""

import os
import sys
from itwinai.parser import ConfigParser
from itwinai.utils import load_yaml

sys.path.append(os.path.join(os.path.dirname(__file__), "src"))
sys.path.append(os.path.join(os.path.dirname(__file__), "preprocessing"))


if __name__ == "__main__":
<<<<<<< HEAD

    config = load_yaml('pipeline.yaml')
    seasons_list = config['seasons']

    for season in seasons_list:
        model_uri = f"outputs/cvae_model_{season}1d_1memb.pth"
        override_dict = {
            'season': season,
            'model_uri': model_uri
        }
        pipe_parser = ConfigParser(
            config=config,
            override_keys=override_dict
        )
        pipeline = pipe_parser.parse_pipeline()

        print(f"Running pipeline for season: {season}")
        pipeline.execute()
=======
    parser = ArgumentParser()
    parser.add_argument(
        "-p",
        "--pipeline",
        type=str,
        required=True,
        help="Configuration file to the pipeline to execute.",
    )
    args = parser.parse_args()

    pipe_parser = ConfigParser(
        config=args.pipeline,
    )

    pipeline = pipe_parser.build_from_config()
    pipeline.execute()
>>>>>>> 2a1d1b45
<|MERGE_RESOLUTION|>--- conflicted
+++ resolved
@@ -12,7 +12,6 @@
 
 
 if __name__ == "__main__":
-<<<<<<< HEAD
 
     config = load_yaml('pipeline.yaml')
     seasons_list = config['seasons']
@@ -30,22 +29,4 @@
         pipeline = pipe_parser.parse_pipeline()
 
         print(f"Running pipeline for season: {season}")
-        pipeline.execute()
-=======
-    parser = ArgumentParser()
-    parser.add_argument(
-        "-p",
-        "--pipeline",
-        type=str,
-        required=True,
-        help="Configuration file to the pipeline to execute.",
-    )
-    args = parser.parse_args()
-
-    pipe_parser = ConfigParser(
-        config=args.pipeline,
-    )
-
-    pipeline = pipe_parser.build_from_config()
-    pipeline.execute()
->>>>>>> 2a1d1b45
+        pipeline.execute()