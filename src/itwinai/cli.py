--- conflicted
+++ resolved
@@ -164,7 +164,7 @@
         run_sanity_check(optional_deps)
 
 
-<<<<<<< HEAD
+
 def remove_from_argv(n_args: int):
     assert n_args >= 1
     assert n_args < len(sys.argv)
@@ -173,50 +173,6 @@
 
 @app.command(context_settings={"allow_extra_args": True, "ignore_unknown_options": True})
 def exec_pipeline():
-=======
-@app.command()
-def exec_pipeline(
-    config: Annotated[
-        Path,
-        typer.Option(help="Path to the configuration file of the pipeline to execute."),
-    ],
-    pipe_key: Annotated[
-        str,
-        typer.Option(
-            help=("Key in the configuration file identifying the pipeline object to execute.")
-        ),
-    ] = "pipeline",
-    steps: Annotated[
-        Optional[str],
-        typer.Option(
-            help=(
-                "Run only some steps of the pipeline. Accepted values are "
-                "indices, python slices (e.g., 0:3 or 2:10:100), and "
-                "string names of steps."
-            )
-        ),
-    ] = None,
-    print_config: Annotated[
-        bool, typer.Option(help=("Print config to be executed after overrides."))
-    ] = False,
-    overrides_list: Annotated[
-        Optional[List[str]],
-        typer.Option(
-            "--override",
-            "-o",
-            help=(
-                "Nested key to dynamically override elements in the "
-                "configuration file with the "
-                "corresponding new value, joined by '='. It is also possible "
-                "to index elements in lists using their list index. "
-                "Example: [...] "
-                "-o pipeline.init_args.trainer.init_args.lr=0.001 "
-                "-o pipeline.my_list.2.batch_size=64 "
-            ),
-        ),
-    ] = None,
-):
->>>>>>> 6af3c643
     """Execute a pipeline from configuration file. Allows dynamic override of fields."""
 
     # Remove 'exec_pipeline' command from CLI args
@@ -232,7 +188,7 @@
     # Process CLI arguments to handle paths
     sys.argv = make_config_paths_absolute(sys.argv)
 
-<<<<<<< HEAD
+
     exec_pipeline_with_compose()
 
 
@@ -276,30 +232,6 @@
         root = get_root_cause(e)
         raise e
         raise root
-=======
-    overrides_list = overrides_list if overrides_list is not None else []
-    overrides = {
-        k: v for k, v in map(lambda x: (x.split("=")[0], x.split("=")[1]), overrides_list)
-    }
-    parser = ConfigParser(config=config, override_keys=overrides)
-    if print_config:
-        import json
-
-        print()
-        print("#=" * 15 + " Used configuration " + "#=" * 15)
-        print(json.dumps(parser.config, indent=2))
-        print("#=" * 50)
-        print()
-
-    pipeline = parser.parse_pipeline(pipeline_nested_key=pipe_key)
-    if steps:
-        if not re.match(r"\d+(:\d+)?(:\d+)?", steps):
-            print(f"Looking for step name '{steps}'")
-        else:
-            steps = str_to_slice(steps)
-        pipeline = pipeline[steps]
-    pipeline.execute()
->>>>>>> 6af3c643
 
 
 @app.command()
