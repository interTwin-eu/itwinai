# --------------------------------------------------------------------------------------
# Part of the interTwin Project: https://www.intertwin.eu/
#
# Created by: Matteo Bunino
#
# Credit:
# - Matteo Bunino <matteo.bunino@cern.ch> - CERN
# - Jarl Sondre Sæther <jarl.sondre.saether@cern.ch> - CERN
# - Anna Lappe <anna.elisa.lappe@cern.ch> - CERN
#
# --------------------------------------------------------------------------------------
# Command-line interface for the itwinai Python library.
# Example:
#
# >>> itwinai --help
#
# --------------------------------------------------------------------------------------
#
# NOTE: import libraries in the command's function, not here, as having them here will
# slow down the CLI commands significantly.

import logging
import os
import sys
from pathlib import Path
from typing import List, Optional

import hydra
import typer
from typing_extensions import Annotated

app = typer.Typer(pretty_exceptions_enable=False)

py_logger = logging.getLogger(__name__)


@app.command()
def generate_scalability_report(
    log_dir: Annotated[
        str,
        typer.Option(help=("Which directory to search for the scalability metrics in.")),
    ] = "scalability-metrics",
    plot_dir: Annotated[
        str, typer.Option(help=("Which directory to save the resulting plots in."))
    ] = "plots",
    do_backup: Annotated[
        bool,
        typer.Option(
            help=(
                "Whether to store a backup of the scalability metrics that were used"
                " to make the report or not."
            )
        ),
    ] = False,
    backup_root_dir: Annotated[
        str, typer.Option(help=("Which directory to store the backup files in."))
    ] = "backup-scalability-metrics/",
    experiment_name: Annotated[
        Optional[str],
        typer.Option(
            help=(
                "What to name the experiment in the backup directory."
                " Will be automatically generated if left as None."
            )
        ),
    ] = None,
    plot_file_suffix: Annotated[
        str,
        typer.Option(
            help=(
                "Which file suffix to use for the plots. Useful for changing between raster"
                " and vector based images"
            )
        ),
    ] = ".png",
):
    """Generates scalability reports for epoch time, GPU data, and communication data
    based on log files in the specified directory. Optionally, backups of the reports
    can be created.

    This command processes log files stored in specific subdirectories under the given
    `log_dir`. It generates plots and metrics for scalability analysis and saves them
    in the `plot_dir`. If backups are enabled, the generated reports will also be
    copied to a backup directory under `backup_root_dir`.
    """
    import uuid

    from itwinai.scalability_report.reports import (
        communication_data_report,
        epoch_time_report,
        gpu_data_report,
    )

    log_dir_path = Path(log_dir)
    if not log_dir_path.exists():
        raise ValueError(f"The provided log_dir, '{log_dir_path.resolve()}', does not exist.")
    plot_dir_path = Path(plot_dir)
    plot_dir_path.mkdir(exist_ok=True, parents=True)

    report_dirs = {
        "Epoch Time": {
            "dir": log_dir_path / "epoch-time",
            "func": epoch_time_report,
        },
        "GPU Data": {
            "dir": log_dir_path / "gpu-energy-data",
            "func": gpu_data_report,
        },
        "Communication Data": {
            "dir": log_dir_path / "communication-data",
            "func": communication_data_report,
        },
    }

    # Setting the backup directory from exp name and run name
    experiment_name = experiment_name or f"exp_{uuid.uuid4().hex[:6]}"
    backup_dir = Path(backup_root_dir) / experiment_name

    # Creating reports from dictionary
    for report_name, details in report_dirs.items():
        report_dir = details["dir"]
        report_func = details["func"]

        if report_dir.exists():
            print("#" * 8, f"{report_name} Report", "#" * 8)
            report_func(
                report_dir,
                plot_dir=plot_dir_path,
                backup_dir=backup_dir,
                do_backup=do_backup,
                plot_file_suffix=plot_file_suffix,
            )
            print()
        else:
            print(
                f"No report was created for {report_name} as '{report_dir.resolve()}' does "
                f"not exist."
            )


@app.command()
def sanity_check(
    torch: Annotated[
        Optional[bool], typer.Option(help=("Check also itwinai.torch modules."))
    ] = False,
    tensorflow: Annotated[
        Optional[bool], typer.Option(help=("Check also itwinai.tensorflow modules."))
    ] = False,
    all: Annotated[Optional[bool], typer.Option(help=("Check all modules."))] = False,
    optional_deps: List[str] = typer.Option(None, help="List of optional dependencies."),
):
    """Run sanity checks on the installation of itwinai and its dependencies by trying
    to import itwinai modules. By default, only itwinai core modules (neither torch, nor
    tensorflow) are tested."""
    from itwinai.tests.sanity_check import (
        run_sanity_check,
        sanity_check_all,
        sanity_check_slim,
        sanity_check_tensorflow,
        sanity_check_torch,
    )

    all = (torch and tensorflow) or all
    if all:
        sanity_check_all()
    elif torch:
        sanity_check_torch()
    elif tensorflow:
        sanity_check_tensorflow()
    else:
        sanity_check_slim()

    if optional_deps is not None:
        run_sanity_check(optional_deps)


@app.command(context_settings={"allow_extra_args": True, "ignore_unknown_options": True})
def generate_slurm(
    job_name: Annotated[
        str | None, typer.Option("--job-name", help="The name of the SLURM job.")
    ] = None,
    account: Annotated[
        str, typer.Option("--account", help="The billing account for the SLURM job.")
    ] = "intertwin",
    time: Annotated[
        str, typer.Option("--time", help="The time limit of the SLURM job.")
    ] = "00:30:00",
    partition: Annotated[
        str,
        typer.Option(
            "--partition",
            help="Which partition of the cluster the SLURM job is going to run on.",
        ),
    ] = "develbooster",
    std_out: Annotated[
        str | None, typer.Option("--std-out", help="The standard out file.")
    ] = None,
    err_out: Annotated[
        str | None, typer.Option("--err-out", help="The error out file.")
    ] = None,
    num_nodes: Annotated[
        int,
        typer.Option(
            "--num-nodes",
            help="The number of nodes that the SLURM job is going to run on.",
        ),
    ] = 1,
    num_tasks_per_node: Annotated[
        int, typer.Option("--num-tasks-per-node", help="The number of tasks per node.")
    ] = 1,
    gpus_per_node: Annotated[
        int,
        typer.Option("--gpus-per-node", help="The requested number of GPUs per node."),
    ] = 4,
    cpus_per_gpu: Annotated[
        int,
        typer.Option("--cpus-per-gpu", help="The requested number of CPUs per GPU."),
    ] = 4,
    config_path: Annotated[
        str,
        typer.Option(
            "--config-path",
            help="The path to the directory containing the config file to use for training.",
        ),
    ] = ".",
    config_name: Annotated[
        str,
        typer.Option("--config-name", help="The name of the config file to use for training."),
    ] = "config",
    pipe_key: Annotated[
        str,
        typer.Option("--pipe-key", help="Which pipe key to use for running the pipeline."),
    ] = "rnn_training_pipeline",
    mode: Annotated[
        str,
        typer.Option(
            "--mode",
            help="Which mode to run, e.g. scaling test, all strategies, or a single run.",
            case_sensitive=False,
        ),
    ] = "single",
    dist_strat: Annotated[
        str,
        typer.Option(
            "--dist-strat",
            help="Which distributed strategy to use.",
            case_sensitive=False,
        ),
    ] = "ddp",
    training_cmd: Annotated[
        str | None,
        typer.Option(
            "--training-cmd", help="The training command to use for the python script."
        ),
    ] = None,
    python_venv: Annotated[
        str,
        typer.Option(
            "--python-venv", help="Which python venv to use for running the command."
        ),
    ] = ".venv",
    scalability_nodes: Annotated[
        str,
        typer.Option(
            "--scalability-nodes",
            help="A comma-separated list of node numbers to use for the scalability test.",
        ),
    ] = "1,2,4,8",
    debug: Annotated[
        bool,
        typer.Option("--debug", help="Whether to include debugging information or not"),
    ] = False,
    no_save_script: Annotated[
        bool,
        typer.Option(
            "--no-save-script", help="Whether to save the script after processing it."
        ),
    ] = False,
    no_submit_job: Annotated[
        bool,
        typer.Option(
            "--no-submit-job",
            help="Whether to submit the job when processing the script.",
        ),
    ] = False,
    config: Annotated[
        str | None,
        typer.Option("--config", help="The path to the SLURM configuration file."),
    ] = None,
):
    """Generates a default SLURM script using arguments and optionally a configuration
    file.
    """
    from itwinai.slurm.slurm_script_builder import generate_default_slurm_script

    del sys.argv[0]
    generate_default_slurm_script()


@app.command(context_settings={"allow_extra_args": True, "ignore_unknown_options": True})
def exec_pipeline(
    # NOTE: The arguments below are not actually needed in this function, but they are here
    # to replicate Hydra's help page in Typer, making it easier for the users to use it.
    hydra_help: Annotated[bool, typer.Option(help="Show Hydra's help page")] = False,
    version: Annotated[bool, typer.Option(help="Show Hydra's version and exit")] = False,
    cfg: Annotated[
        str,
        typer.Option("--cfg", "-c", help="Show config instead of running [job|hydra|all]"),
    ] = "",
    resolve: Annotated[
        bool,
        typer.Option(
            help="Used in conjunction with --cfg, resolve "
            "config interpolations before printing."
        ),
    ] = False,
    package: Annotated[
        str,
        typer.Option("--package", "-p", help="Config package to show"),
    ] = "",
    run: Annotated[
        str,
        typer.Option("--run", "-r", help="Run a job"),
    ] = "",
    multirun: Annotated[
        str,
        typer.Option(
            "--multirun",
            "-m",
            help="Run multiple jobs with the configured launcher and sweeper",
        ),
    ] = "",
    shell_completion: Annotated[
        str,
        typer.Option(
            "--shell-completion",
            "-sc",
            help="Install or Uninstall shell completion",
        ),
    ] = "",
    config_path: Annotated[
        str,
        typer.Option(
            "--config-path",
            "-cp",
            help=(
                # NOTE: this docstring changed from Hydra's help page.
                "Overrides the config_path specified in hydra.main(). "
                "The config_path is absolute, or relative to the current workign directory. "
                "Defaults to the current working directory."
            ),
        ),
    ] = "",
    config_name: Annotated[
        str,
        typer.Option(
            "--config-name",
            "-cn",
            help="Overrides the config_name specified in hydra.main()",
        ),
    ] = "config",
    config_dir: Annotated[
        str,
        typer.Option(
            "--config-dir",
            "-cd",
            help="Adds an additional config dir to the config search path",
        ),
    ] = "",
    experimental_rerun: Annotated[
        str,
        typer.Option(
            "--experimental-rerun",
            help="Rerun a job from a previous config pickle",
        ),
    ] = "",
    info: Annotated[
        str,
        typer.Option(
            "--info",
            "-i",
            help=(
                "Print Hydra information "
                "[all|config|defaults|defaults-tree|plugins|searchpath]"
            ),
        ),
    ] = "",
    overrides: Annotated[
        Optional[List[str]],
        typer.Argument(
            help=(
                "Any key=value arguments to override config values "
                "(use dots for.nested=overrides), using the Hydra syntax."
            ),
        ),
    ] = None,
):
    """Execute a pipeline from configuration file using Hydra CLI. Allows dynamic override
    of fields which can be appended as a list of overrides (e.g., batch_size=32).
    By default, it will expect a configuration file called "config.yaml" in the
    current working directory. To override the default behavior set --config-name and
    --config-path.
    By default, this command will execute the whole pipeline under "training_pipeline"
    field in the configuration file. To execute a different pipeline you can override this
    by passing "+pipe_key=your_pipeline" in the list of overrides, and to execute only a
    subset of the steps, you can pass "+pipe_steps=[0,1]".
    """
    from itwinai.utils import make_config_paths_absolute

    del sys.argv[0]

    # Add current working directory to the module search path
    # so hydra will find the objects defined in the config (usually paths relative to config)
    sys.path.append(os.getcwd())

    # Process CLI arguments to handle paths
    sys.argv = make_config_paths_absolute(sys.argv)

    exec_pipeline_with_compose()


@hydra.main(version_base=None, config_path=os.getcwd(), config_name="config")
def exec_pipeline_with_compose(cfg):
    """Hydra entry function. The hydra.main decorator parses a configuration file
    (under config_path), which contains a pipeline definition, and passes it to this function
    as an omegaconf.DictConfig object (called cfg). This function then instantiates and
    executes the resulting pipeline object.
    Filters steps if `pipe_steps` is provided, otherwise executes the entire pipeline.
    For more information on hydra.main, please see
    https://hydra.cc/docs/tutorials/basic/your_first_app/simple_cli/."""

    from hydra.utils import instantiate
    from omegaconf import OmegaConf, errors

    # Register custom OmegaConf resolver to allow to dynaimcally compute the current working
    # directory. Example: some_field: ${itwinai.cwd:}/some/nested/path/in/current/working/dir
    OmegaConf.register_new_resolver("itwinai.cwd", lambda: os.getcwd())

    def range_resolver(x, y=None, step=1):
        """Custom OmegaConf resolver for range."""
        if y is None:
            return list(range(int(x)))
        return list(range(int(x), int(y), int(step)))

    # Register custom OmegaConf resolver to allow to dynaimcally compute ranges
    OmegaConf.register_new_resolver("itwinai.range", range_resolver)

    # Register custom OmegaConf resolver to allow to dynaimcally compute ranges
    OmegaConf.register_new_resolver("itwinai.multiply", lambda x, y: x * y)

    pipe_steps = OmegaConf.select(cfg, "pipe_steps", default=None)
    pipe_key = OmegaConf.select(cfg, "pipe_key", default="training_pipeline")

    try:
        cfg = OmegaConf.select(cfg, pipe_key, throw_on_missing=True)
    except errors.MissingMandatoryValue as e:
        e.add_note(
            f"Could not find pipeline key {pipe_key}. Make sure that you provide the full "
            "dotpath to your pipeline key."
        )
        raise e

    if pipe_steps:
        try:
            cfg.steps = [cfg.steps[step] for step in pipe_steps]
            print(f"Successfully selected steps {pipe_steps}")
        except errors.ConfigKeyError as e:
            e.add_note(
                "Could not find all selected steps. Please ensure that all steps exist "
                "and that you provided to the dotpath to them. "
                f"Steps provided: {pipe_steps}."
            )
            raise e
    else:
        print("No steps selected. Executing the whole pipeline.")

    # Instantiate and execute the pipeline
    pipeline = instantiate(cfg, _convert_="all")
    pipeline.execute()


@app.command()
def mlflow_ui(
    path: str = typer.Option("mllogs/mlflow", help="Path to logs storage."),
    port: int = typer.Option(5000, help="Port on which the MLFlow UI is listening."),
    host: str = typer.Option(
        "127.0.0.1",
        help="Which host to use. Switch to '0.0.0.0' to e.g. allow for port-forwarding.",
    ),
):
    """Visualize logs with Mlflow."""
    import subprocess

    subprocess.run(f"mlflow ui --backend-store-uri {path} --port {port} --host {host}".split())


@app.command()
def mlflow_server(
    path: str = typer.Option("mllogs/mlflow", help="Path to logs storage."),
    port: int = typer.Option(5000, help="Port on which the server is listening."),
):
    """Spawn Mlflow server."""
    import subprocess

    subprocess.run(f"mlflow server --backend-store-uri {path} --port {port}".split())


@app.command()
def kill_mlflow_server(
    port: int = typer.Option(5000, help="Port on which the server is listening."),
):
    """Kill Mlflow server."""
    import subprocess

    subprocess.run(
        f"kill -9 $(lsof -t -i:{port})".split(), check=True, stderr=subprocess.DEVNULL
    )


@app.command()
<<<<<<< HEAD
=======
def download_mlflow_data(
    tracking_uri: Annotated[
        str, typer.Option(help="The tracking URI of the MLFlow server.")
    ] = "https://mlflow.intertwin.fedcloud.eu/",
    experiment_id: Annotated[
        str, typer.Option(help="The experiment ID that you wish to retrieve data from.")
    ] = "48",
    output_file: Annotated[
        str, typer.Option(help="The file path to save the data to.")
    ] = "mlflow_data.csv",
):
    """Download metrics data from MLFlow experiments and save to a CSV file.

    Requires MLFlow authentication if the server is configured to use it.
    Authentication must be provided via the following environment variables:
    'MLFLOW_TRACKING_USERNAME' and 'MLFLOW_TRACKING_PASSWORD'.
    """

    mlflow_credentials_set = (
        "MLFLOW_TRACKING_USERNAME" in os.environ and "MLFLOW_TRACKING_PASSWORD" in os.environ
    )
    if not mlflow_credentials_set:
        print(
            "\nWarning: MLFlow authentication environment variables are not set. "
            "If the server requires authentication, your request will fail."
            "You can authenticate by setting environment variables before running:\n"
            "\texport MLFLOW_TRACKING_USERNAME=your_username\n"
            "\texport MLFLOW_TRACKING_PASSWORD=your_password\n"
        )

    import mlflow
    import pandas as pd
    from mlflow import MlflowClient

    mlflow.set_tracking_uri(tracking_uri)
    client = MlflowClient()

    # Handling authentication
    try:
        print(f"\nConnecting to MLFlow server at {tracking_uri}")
        print(f"Accessing experiment ID: {experiment_id}")
        runs = client.search_runs(experiment_ids=[experiment_id])
        print(f"Authentication successful! Found {len(runs)} runs.")
    except mlflow.MlflowException as e:
        status_code = e.get_http_status_code()
        if status_code == 401:
            print(
                "Authentication with MLFlow failed with code 401! Either your "
                "environment variables are not set or they are incorrect!"
            )
            return
        else:
            raise e

    all_metrics = []
    for run_idx, run in enumerate(runs):
        run_id = run.info.run_id
        metric_keys = run.data.metrics.keys()  # Get all metric names

        print(f"Processing run {run_idx + 1}/{len(runs)}")
        for metric_name in metric_keys:
            metrics = client.get_metric_history(run_id, metric_name)
            for metric in metrics:
                all_metrics.append(
                    {
                        "run_id": run_id,
                        "metric_name": metric.key,
                        "value": metric.value,
                        "step": metric.step,
                        "timestamp": metric.timestamp,
                    }
                )

    if not all_metrics:
        print("No metrics found in the runs")
        return

    df_metrics = pd.DataFrame(all_metrics)
    df_metrics.to_csv(output_file, index=False)
    print(f"Saved data to '{Path(output_file).resolve()}'!")


>>>>>>> 154d705c
def tensorboard_ui(
    path: str = typer.Option("mllogs/tensorboard", help="Path to logs storage."),
    port: int = typer.Option(6006, help="Port on which the Tensorboard UI is listening."),
    host: str = typer.Option(
        "127.0.0.1",
        help="Which host to use. Switch to '0.0.0.0' to e.g. allow for port-forwarding.",
    ),
):
    """Visualize logs with TensorBoard."""
    import subprocess

    subprocess.run(f"tensorboard --logdir={path} --port={port} --host={host}".split())


if __name__ == "__main__":
    app()<|MERGE_RESOLUTION|>--- conflicted
+++ resolved
@@ -518,8 +518,6 @@
 
 
 @app.command()
-<<<<<<< HEAD
-=======
 def download_mlflow_data(
     tracking_uri: Annotated[
         str, typer.Option(help="The tracking URI of the MLFlow server.")
@@ -602,7 +600,6 @@
     print(f"Saved data to '{Path(output_file).resolve()}'!")
 
 
->>>>>>> 154d705c
 def tensorboard_ui(
     path: str = typer.Option("mllogs/tensorboard", help="Path to logs storage."),
     port: int = typer.Option(6006, help="Port on which the Tensorboard UI is listening."),
