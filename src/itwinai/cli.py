# --------------------------------------------------------------------------------------
# Part of the interTwin Project: https://www.intertwin.eu/
#
# Created by: Matteo Bunino
#
# Credit:
# - Matteo Bunino <matteo.bunino@cern.ch> - CERN
# - Jarl Sondre Sæther <jarl.sondre.saether@cern.ch> - CERN
#
# --------------------------------------------------------------------------------------
# Command-line interface for the itwinai Python library.
# Example:
#
# >>> itwinai --help
#
# --------------------------------------------------------------------------------------
#
# NOTE: import libraries in the command's function, not here, as having them here will
# slow down the CLI commands significantly.

from pathlib import Path
from typing import List, Optional

import typer
from typing_extensions import Annotated

app = typer.Typer(pretty_exceptions_enable=False)


@app.command()
def generate_gpu_data_plots(
    log_dir: str = "scalability-metrics/gpu-energy-data",
    pattern: str = r".*\.csv$",
    plot_dir: str = "plots/",
    do_backup: bool = False,
    backup_dir: str = "backup-scalability-metrics/",
    experiment_name: Optional[str] = None,
    run_name: Optional[str] = None,
) -> None:
    """Generate GPU energy and utilization plots showing the expenditure for each
    combination of strategy and number of GPUs in Watt hours and total computing
    percentage. Backs up the data used to create the plot if ``backup_dir`` is not None

    Args:
        log_dir: The directory where the csv logs are stored. Defaults to
            ``utilization_logs``.
        pattern: A regex pattern to recognize the file names in the 'log_dir' folder.
            Defaults to ``dataframe_(?:\\w+)_(?:\\d+)\\.csv$``. Set it to 'None' to
            make it None. In this case, it will match all files in the given folder.
        plot_dir: The directory where the resulting plots should be saved. Defaults to
            ``plots/``.
        do_backup: Whether to backup the data used for making the plot or not.
        backup_dir: The path to where the data used to produce the plot should be
            saved.
        experiment_name: The name of the experiment to be used when creating a backup
            of the data used for the plot.
        run_name: The name of the run to be used when creating a backup of the data
            used for the plot.

    """

    from itwinai.scalability import (
        backup_scalability_metrics,
        convert_matching_files_to_dataframe,
    )
    from itwinai.torch.monitoring.plotting import (
        calculate_average_gpu_utilization,
        calculate_total_energy_expenditure,
        gpu_bar_plot,
    )

    log_dir_path = Path(log_dir)
    if not log_dir_path.exists():
        raise ValueError(
            f"The provided log_dir, '{log_dir_path.resolve()}', does not exist."
        )

    plot_dir_path = Path(plot_dir)
    if pattern.lower() == "none":
        pattern = None

    gpu_data_df = convert_matching_files_to_dataframe(
        pattern=pattern, log_dir=log_dir_path
    )

    energy_df = calculate_total_energy_expenditure(gpu_data_df=gpu_data_df)
    utilization_df = calculate_average_gpu_utilization(gpu_data_df=gpu_data_df)

    plot_dir_path.mkdir(parents=True, exist_ok=True)
    energy_plot_path = plot_dir_path / "gpu_energy_plot.png"
    utilization_plot_path = plot_dir_path / "utilization_plot.png"

    energy_fig, _ = gpu_bar_plot(
        data_df=energy_df,
        plot_title="Energy Consumption by Strategy and Number of GPUs",
        y_label="Energy Consumption (Wh)",
        main_column="total_energy_wh",
    )
    utilization_fig, _ = gpu_bar_plot(
        data_df=utilization_df,
        plot_title="GPU Utilization by Strategy and Number of GPUs",
        y_label="GPU Utilization (%)",
        main_column="utilization",
    )

    energy_fig.savefig(energy_plot_path)
    utilization_fig.savefig(utilization_plot_path)
    print(f"Saved GPU energy plot at '{energy_plot_path.resolve()}'.")
    print(f"Saved utilization plot at '{utilization_plot_path.resolve()}'.")

    if not do_backup:
        return

    backup_scalability_metrics(
        experiment_name=experiment_name,
        run_name=run_name,
        backup_dir=backup_dir,
        metric_df=gpu_data_df,
        filename="gpu_data.csv",
    )


@app.command()
def generate_communication_plot(
    log_dir: str = "scalability-metrics/communication-data",
    pattern: str = r"(.+)_(\d+)_(\d+)\.csv$",
    output_file: str = "plots/communication_plot.png",
    do_backup: bool = False,
    backup_dir: str = "backup-scalability-metrics/",
    experiment_name: Optional[str] = None,
    run_name: Optional[str] = None,
) -> None:
    """Generate stacked plot showing computation vs. communication fraction. Stores it
    to output_file.

    Args:
        log_dir: The directory where the csv logs are stored. Defaults to
            ``profiling_logs``.
        pattern: A regex pattern to recognize the file names in the 'log_dir' folder.
            Defaults to ``profile_(\\w+)_(\\d+)_(\\d+)\\.csv$``. Set it to 'None' to
            make it None. In this case, it will match all files in the given folder.
        output_file: The path to where the resulting plot should be saved. Defaults to
            ``plots/comm_plot.png``.
        do_backup: Whether to backup the data used for making the plot or not.
        backup_dir: The path to where the data used to produce the plot should be
            saved.
        experiment_name: The name of the experiment to be used when creating a backup
            of the data used for the plot.
        run_name: The name of the run to be used when creating a backup of the data
            used for the plot.
    """

    from itwinai.scalability import (
        backup_scalability_metrics,
        convert_matching_files_to_dataframe,
    )
    from itwinai.torch.profiling.communication_plot import (
        communication_overhead_stacked_bar_plot,
        get_comp_fraction_full_array,
    )

    log_dir_path = Path(log_dir)
    if not log_dir_path.exists():
        raise ValueError(
            f"The provided directory, '{log_dir_path.resolve()}', does not exist."
        )

    if pattern.lower() == "none":
        pattern = None

    expected_columns = {
        "strategy",
        "num_gpus",
        "global_rank",
        "name",
        "self_cuda_time_total",
    }
    communication_df = convert_matching_files_to_dataframe(
        log_dir=log_dir_path, pattern=pattern, expected_columns=expected_columns
    )
    values = get_comp_fraction_full_array(communication_df, print_table=True)

    strategies = sorted(communication_df["strategy"].unique())
    gpu_numbers = sorted(communication_df["num_gpus"].unique(), key=lambda x: int(x))

    fig, _ = communication_overhead_stacked_bar_plot(values, strategies, gpu_numbers)

    output_path = Path(output_file)
    output_path.parent.mkdir(parents=True, exist_ok=True)

    fig.savefig(output_path)
    print(f"\nSaved computation vs. communication plot at '{output_path.resolve()}'.")

    if not do_backup:
        return

    backup_scalability_metrics(
        experiment_name=experiment_name,
        run_name=run_name,
        backup_dir=backup_dir,
        metric_df=communication_df,
        filename="communication_data.csv",
    )


@app.command()
def generate_scalability_plot(
    pattern: str = "None",
    log_dir: str = "scalability-metrics/epoch-time",
    do_backup: bool = False,
    backup_dir: str = "backup-scalability-metrics/",
    experiment_name: Optional[str] = None,
    run_name: Optional[str] = None,
) -> None:
    """Creates two scalability plots from measured wall-clock times of an experiment
    run and saves them to file. Uses pattern to filter out files if given, otherwise
    it will try to use all files it finds in the given log directory. Will store all
    the data that was used as a backup file if do_backup is provided.
    """

    from itwinai.scalability import (  # archive_data,
        backup_scalability_metrics,
        convert_matching_files_to_dataframe,
        create_absolute_plot,
        create_relative_plot,
    )

    log_dir_path = Path(log_dir)
    if pattern.lower() == "none":
        pattern = None

    expected_columns = {"name", "nodes", "epoch_id", "time"}
    combined_df = convert_matching_files_to_dataframe(
        log_dir=log_dir_path, pattern=pattern, expected_columns=expected_columns
    )
    print("Merged CSV:")
    print(combined_df)

    avg_time_df = (
        combined_df.drop(columns="epoch_id")
        .groupby(["name", "nodes"])
        .mean()
        .reset_index()
    )
    print("\nAvg over name and nodes:")
    print(avg_time_df.rename(columns=dict(time="avg(time)")))

    create_absolute_plot(avg_time_df)
    create_relative_plot(avg_time_df)

    if not do_backup:
        return

    backup_scalability_metrics(
        experiment_name=experiment_name,
        run_name=run_name,
        backup_dir=backup_dir,
        metric_df=combined_df,
        filename="epoch_time.csv",
    )


@app.command()
def sanity_check(
    torch: Annotated[
        Optional[bool], typer.Option(help=("Check also itwinai.torch modules."))
    ] = False,
    tensorflow: Annotated[
        Optional[bool], typer.Option(help=("Check also itwinai.tensorflow modules."))
    ] = False,
    all: Annotated[Optional[bool], typer.Option(help=("Check all modules."))] = False,
    optional_deps: List[str] = typer.Option(
        None, help="List of optional dependencies."
    ),
):
    """Run sanity checks on the installation of itwinai and its dependencies by trying
    to import itwinai modules. By default, only itwinai core modules (neither torch, nor
    tensorflow) are tested."""
    from itwinai.tests.sanity_check import (
        run_sanity_check,
        sanity_check_all,
        sanity_check_slim,
        sanity_check_tensorflow,
        sanity_check_torch,
    )

    all = (torch and tensorflow) or all
    if all:
        sanity_check_all()
    elif torch:
        sanity_check_torch()
    elif tensorflow:
        sanity_check_tensorflow()
    else:
        sanity_check_slim()

    if optional_deps is not None:
        run_sanity_check(optional_deps)


@app.command()
def exec_pipeline(
    config: Annotated[
        Path,
        typer.Option(help="Path to the configuration file of the pipeline to execute."),
    ],
    pipe_key: Annotated[
        str,
        typer.Option(
            help=(
                "Key in the configuration file identifying "
                "the pipeline object to execute."
            )
        ),
    ] = "pipeline",
    steps: Annotated[
        Optional[str],
        typer.Option(
            help=(
                "Run only some steps of the pipeline. Accepted values are "
                "indices, python slices (e.g., 0:3 or 2:10:100), and "
                "string names of steps."
            )
        ),
    ] = None,
    print_config: Annotated[
        bool, typer.Option(help=("Print config to be executed after overrides."))
    ] = False,
    overrides_list: Annotated[
        Optional[List[str]],
        typer.Option(
            "--override",
            "-o",
            help=(
                "Nested key to dynamically override elements in the "
                "configuration file with the "
                "corresponding new value, joined by '='. It is also possible "
                "to index elements in lists using their list index. "
                "Example: [...] "
                "-o pipeline.init_args.trainer.init_args.lr=0.001 "
                "-o pipeline.my_list.2.batch_size=64 "
            ),
        ),
    ] = None,
):
    """Execute a pipeline from configuration file. Allows dynamic override of fields."""
    # Add working directory to python path so that the interpreter is able
    # to find the local python files imported from the pipeline file
    import os
    import re
    import sys

    from .utils import str_to_slice

    sys.path.append(os.path.dirname(config))
    sys.path.append(os.getcwd())

    # Parse and execute pipeline
    from itwinai.parser import ConfigParser

    overrides_list = overrides_list if overrides_list is not None else []
    overrides = {
        k: v
        for k, v in map(lambda x: (x.split("=")[0], x.split("=")[1]), overrides_list)
    }
    parser = ConfigParser(config=config, override_keys=overrides)
    if print_config:
        import json

        print()
        print("#=" * 15 + " Used configuration " + "#=" * 15)
        print(json.dumps(parser.config, indent=2))
        print("#=" * 50)
        print()

    pipeline = parser.parse_pipeline(pipeline_nested_key=pipe_key)
    if steps:
        if not re.match(r"\d+(:\d+)?(:\d+)?", steps):
            print(f"Looking for step name '{steps}'")
        else:
            steps = str_to_slice(steps)
        pipeline = pipeline[steps]
    pipeline.execute()


@app.command()
def mlflow_ui(
    path: str = typer.Option("ml-logs/", help="Path to logs storage."),
<<<<<<< HEAD
    port: int = typer.Option(
        5000, help="Port on which the MLFlow UI is listening."),
=======
    port: int = typer.Option(5000, help="Port on which the MLFlow UI is listening."),
>>>>>>> f059e4e4
):
    """Visualize Mlflow logs."""
    import subprocess

    subprocess.run(
        f"mlflow ui --backend-store-uri {path} --port {port}".split())


@app.command()
def mlflow_server(
    path: str = typer.Option("ml-logs/", help="Path to logs storage."),
    port: int = typer.Option(5000, help="Port on which the server is listening."),
):
    """Spawn Mlflow server."""
    import subprocess

    subprocess.run(f"mlflow server --backend-store-uri {path} --port {port}".split())


@app.command()
def kill_mlflow_server(
    port: int = typer.Option(5000, help="Port on which the server is listening."),
):
    """Kill Mlflow server."""
    import subprocess

    subprocess.run(
        f"kill -9 $(lsof -t -i:{port})".split(), check=True, stderr=subprocess.DEVNULL
    )


if __name__ == "__main__":
    app()<|MERGE_RESOLUTION|>--- conflicted
+++ resolved
@@ -386,12 +386,7 @@
 @app.command()
 def mlflow_ui(
     path: str = typer.Option("ml-logs/", help="Path to logs storage."),
-<<<<<<< HEAD
-    port: int = typer.Option(
-        5000, help="Port on which the MLFlow UI is listening."),
-=======
     port: int = typer.Option(5000, help="Port on which the MLFlow UI is listening."),
->>>>>>> f059e4e4
 ):
     """Visualize Mlflow logs."""
     import subprocess
