"""
Command line interface for out Python application.
You can call commands from the command line.
Example

>>> $ itwinai --help

"""

# NOTE: import libs in the command"s function, not here.
# Otherwise this will slow the whole CLI.

from typing import Optional, List
from typing_extensions import Annotated
from pathlib import Path
import typer


app = typer.Typer(pretty_exceptions_enable=False)


@app.command()
def scalability_report(
    pattern: Annotated[str, typer.Option(
        help="Python pattern matching names of CSVs in sub-folders."
    )],
    plot_title: Annotated[Optional[str], typer.Option(
        help=("Plot name.")
    )] = None,
    skip_id: Annotated[Optional[int], typer.Option(
        help=("Skip epoch ID.")
    )] = None,
    archive: Annotated[Optional[str], typer.Option(
        help=("Archive name to backup the data, without extension.")
    )] = None,
):
    """
    Generate scalability report merging all CSVs containing epoch time
    records in sub-folders.

    Example:
    >>> itwinai scalability-report --pattern="^epoch.+\\.csv$" --skip-id 0 \\
    >>>     --plot-title "Some title" --archive archive_name
    """
    # TODO: add max depth and path different from CWD
    import os
    import re
    import glob
    import shutil
    import pandas as pd
    import matplotlib
    import matplotlib.pyplot as plt
    import numpy as np

    regex = re.compile(r'{}'.format(pattern))
    combined_df = pd.DataFrame()
    csv_files = []
    for root, _, files in os.walk(os.getcwd()):
        for file in files:
            if regex.match(file):
                fpath = os.path.join(root, file)
                csv_files.append(fpath)
                df = pd.read_csv(fpath)
                if skip_id is not None:
                    df = df.drop(df[df.epoch_id == skip_id].index)
                combined_df = pd.concat([combined_df, df])
    print("Merged CSV:")
    print(combined_df)

    avg_times = (
        combined_df
        .drop(columns='epoch_id')
        .groupby(['name', 'nodes'])
        .mean()
        .reset_index()
    )
    print("\nAvg over name and nodes:")
    print(avg_times.rename(columns=dict(time='avg(time)')))

    # fig, (sp_up_ax, eff_ax) = plt.subplots(1, 2, figsize=(12, 4))
    fig, sp_up_ax = plt.subplots(1, 1, figsize=(6, 4))
    if plot_title is not None:
        fig.suptitle(plot_title)

    sp_up_ax.set_yscale("log")
    sp_up_ax.set_xscale("log")

    markers = iter("ov^s*dXpD.+12348")

    series_names = sorted(set(avg_times.name.values))
    for name in series_names:
        df = avg_times[avg_times.name == name].drop(columns='name')

        # Debug
        # compute_time = [3791., 1884., 1011., 598.]
        # nodes = [1, 2, 4, 8]
        # d = {'nodes': nodes, 'time': compute_time}
        # df = pd.DataFrame(data=d)

        df["NGPUs"] = df["nodes"]*4
        # speedup
        df["Speedup - ideal"] = df["nodes"].astype(float)
        df["Speedup"] = df["time"].iloc[0] / df["time"]
        df["Nworkers"] = 1

        # efficiency
        df["Threadscaled Sim. Time / s"] = df["time"] * \
            df["nodes"] * df["Nworkers"]
        df["Efficiency"] = df["Threadscaled Sim. Time / s"].iloc[0] / \
            df["Threadscaled Sim. Time / s"]

        sp_up_ax.plot(
            df["NGPUs"].values, df["Speedup"].values,
            marker=next(markers), lw=1.0, label=name, alpha=0.7)

    sp_up_ax.plot(df["NGPUs"].values, df["Speedup - ideal"].values,
                  ls='dashed', lw=1.0, c='k', label="ideal")
    sp_up_ax.legend(ncol=1)

    sp_up_ax.set_xticks(df["NGPUs"].values)
    sp_up_ax.get_xaxis().set_major_formatter(
        matplotlib.ticker.ScalarFormatter())

    sp_up_ax.set_ylabel('Speedup')
    sp_up_ax.set_xlabel('NGPUs (4 per node)')
    sp_up_ax.grid()

    # Sort legend
    handles, labels = sp_up_ax.get_legend_handles_labels()
    order = np.argsort(labels)
    plt.legend([handles[idx] for idx in order], [labels[idx] for idx in order])

    plot_png = f"scaling_plot_{plot_title}.png"
    plt.tight_layout()
    plt.savefig(plot_png, bbox_inches='tight', format='png', dpi=300)
    print("Saved scaling plot to: ", plot_png)

    if archive is not None:
        if '/' in archive:
            raise ValueError("Archive name must NOT contain a path. "
                             f"Received: '{archive}'")
        if '.' in archive:
            raise ValueError("Archive name must NOT contain an extension. "
                             f"Received: '{archive}'")
        if os.path.isdir(archive):
            raise ValueError(f"Folder '{archive}' already exists. "
                             "Change archive name.")
        os.makedirs(archive)
        for csvfile in csv_files:
            shutil.copyfile(csvfile, os.path.join(archive,
                                                  os.path.basename(csvfile)))
        shutil.copyfile(plot_png, os.path.join(archive, plot_png))
        avg_times.to_csv(os.path.join(archive, "avg_times.csv"), index=False)
        print("Archived AVG epoch times CSV")

        # Copy SLURM logs: *.err *.out files
        if os.path.exists('logs_slurm'):
            print("Archived SLURM logs")
            shutil.copytree('logs_slurm', os.path.join(archive, 'logs_slurm'))
        # Copy other SLURM logs
        for ext in ['*.out', '*.err']:
            for file in glob.glob(ext):
                shutil.copyfile(file, os.path.join(archive, file))

        # Create archive
        archive_name = shutil.make_archive(
            base_name=archive,  # archive file name
            format='gztar',
            # root_dir='.',
            base_dir=archive  # folder path inside archive
        )
        shutil.rmtree(archive)
        print("Archived logs and plot at: ", archive_name)


@app.command()
def exec_pipeline(
    config: Annotated[Path, typer.Option(
        help="Path to the configuration file of the pipeline to execute."
    )],
    pipe_key: Annotated[str, typer.Option(
        help=("Key in the configuration file identifying "
              "the pipeline object to execute.")
    )] = "pipeline",
<<<<<<< HEAD
=======
    steps: Annotated[Optional[str], typer.Option(
        help=("Run only some steps of the pipeline. Accepted values are "
              "indices, python slices (e.g., 0:3 or 2:10:100), and "
              "string names of steps.")
    )] = None,
>>>>>>> 2479d0db
    print_config: Annotated[bool, typer.Option(
        help=("Print config to be executed after overrides.")
    )] = False,
    overrides_list: Annotated[
        Optional[List[str]], typer.Option(
            "--override", "-o",
            help=(
                "Nested key to dynamically override elements in the "
                "configuration file with the "
                "corresponding new value, joined by '='. It is also possible "
                "to index elements in lists using their list index. "
                "Example: [...] "
                "-o pipeline.init_args.trainer.init_args.lr=0.001 "
                "-o pipeline.my_list.2.batch_size=64 "
            )
        )
    ] = None
):
    """Execute a pipeline from configuration file.
    Allows dynamic override of fields.
    """
    # Add working directory to python path so that the interpreter is able
    # to find the local python files imported from the pipeline file
    import os
    import sys
    import re
    from .utils import str_to_slice
    sys.path.append(os.path.dirname(config))
    sys.path.append(os.getcwd())

    # Parse and execute pipeline
    from itwinai.parser import ConfigParser
    overrides_list = overrides_list if overrides_list is not None else []
    overrides = {
        k: v for k, v
        in map(lambda x: (x.split('=')[0], x.split('=')[1]), overrides_list)
    }
    parser = ConfigParser(config=config, override_keys=overrides)
    if print_config:
        import json
        print()
        print("#="*15 + " Used configuration " + "#="*15)
        print(json.dumps(parser.config, indent=2))
        print("#="*50)
        print()
    pipeline = parser.parse_pipeline(pipeline_nested_key=pipe_key)
    if steps:
        if not re.match(r"\d+(:\d+)?(:\d+)?", steps):
            print(f"Looking for step name '{steps}'")
        else:
            steps = str_to_slice(steps)
        pipeline = pipeline[steps]
    pipeline.execute()

    # Cleanup PYTHONPATH
    sys.path.pop()
    sys.path.pop()


@app.command()
def mlflow_ui(
    path: str = typer.Option("ml-logs/", help="Path to logs storage."),
):
    """
    Visualize Mlflow logs.
    """
    import subprocess

    subprocess.run(f"mlflow ui --backend-store-uri {path}".split())


@app.command()
def mlflow_server(
    path: str = typer.Option("ml-logs/", help="Path to logs storage."),
    port: int = typer.Option(
        5000, help="Port on which the server is listening."),
):
    """
    Spawn Mlflow server.
    """
    import subprocess

    subprocess.run(
        f"mlflow server --backend-store-uri {path} --port {port}".split())


@app.command()
def kill_mlflow_server(
    port: int = typer.Option(
        5000, help="Port on which the server is listening."),
):
    """
    Kill Mlflow server.
    """
    import subprocess

    subprocess.run(
        f"kill -9 $(lsof -t -i:{port})",
        shell=True,
        check=True,
        stderr=subprocess.DEVNULL
    )


if __name__ == "__main__":
    app()<|MERGE_RESOLUTION|>--- conflicted
+++ resolved
@@ -182,14 +182,11 @@
         help=("Key in the configuration file identifying "
               "the pipeline object to execute.")
     )] = "pipeline",
-<<<<<<< HEAD
-=======
     steps: Annotated[Optional[str], typer.Option(
         help=("Run only some steps of the pipeline. Accepted values are "
               "indices, python slices (e.g., 0:3 or 2:10:100), and "
               "string names of steps.")
     )] = None,
->>>>>>> 2479d0db
     print_config: Annotated[bool, typer.Option(
         help=("Print config to be executed after overrides.")
     )] = False,
