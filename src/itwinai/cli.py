--- conflicted
+++ resolved
@@ -50,10 +50,8 @@
     # to find the local python files imported from the pipeline file
     import os
     import sys
-<<<<<<< HEAD
-=======
+
     sys.path.append(os.path.dirname(config))
->>>>>>> bdc317de
     sys.path.append(os.getcwd())
 
     # Parse and execute pipeline
