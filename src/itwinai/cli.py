# --------------------------------------------------------------------------------------
# Part of the interTwin Project: https://www.intertwin.eu/
#
# Created by: Matteo Bunino
#
# Credit:
# - Matteo Bunino <matteo.bunino@cern.ch> - CERN
# - Jarl Sondre Sæther <jarl.sondre.saether@cern.ch> - CERN
#
# --------------------------------------------------------------------------------------
# Command-line interface for the itwinai Python library.
# Example:
#
# >>> itwinai --help
#
# --------------------------------------------------------------------------------------
#
# NOTE: import libraries in the command's function, not here, as having them here will
# slow down the CLI commands significantly.

from pathlib import Path
from typing import List, Optional

import typer
from typing_extensions import Annotated

app = typer.Typer(pretty_exceptions_enable=False)


@app.command()
def generate_gpu_data_plots(
    log_dir: str = "scalability-metrics/gpu-energy-data",
    pattern: str = r".*\.csv$",
    plot_dir: str = "plots/",
    do_backup: bool = False,
    backup_dir: str = "backup-scalability-metrics/",
    experiment_name: Optional[str] = None,
    run_name: Optional[str] = None,
) -> None:
    """Generate GPU energy and utilization plots showing the expenditure for each
    combination of strategy and number of GPUs in Watt hours and total computing
    percentage. Backs up the data used to create the plot if ``backup_dir`` is not None

    Args:
        log_dir: The directory where the csv logs are stored. Defaults to
            ``utilization_logs``.
        pattern: A regex pattern to recognize the file names in the 'log_dir' folder.
            Defaults to ``dataframe_(?:\\w+)_(?:\\d+)\\.csv$``. Set it to 'None' to
            make it None. In this case, it will match all files in the given folder.
        plot_dir: The directory where the resulting plots should be saved. Defaults to
            ``plots/``.
        do_backup: Whether to backup the data used for making the plot or not.
        backup_dir: The path to where the data used to produce the plot should be
            saved.
        experiment_name: The name of the experiment to be used when creating a backup
            of the data used for the plot.
        run_name: The name of the run to be used when creating a backup of the data
            used for the plot.

    """

    from itwinai.scalability import (
        backup_scalability_metrics,
        convert_matching_files_to_dataframe,
    )
    from itwinai.torch.monitoring.plotting import (
        calculate_average_gpu_utilization,
        calculate_total_energy_expenditure,
        gpu_bar_plot,
    )

    log_dir_path = Path(log_dir)
    if not log_dir_path.exists():
        raise ValueError(
            f"The provided log_dir, '{log_dir_path.resolve()}', does not exist."
        )

    plot_dir_path = Path(plot_dir)
    if pattern.lower() == "none":
        pattern = None

    gpu_data_df = convert_matching_files_to_dataframe(
        pattern=pattern, log_dir=log_dir_path
    )

    energy_df = calculate_total_energy_expenditure(gpu_data_df=gpu_data_df)
    utilization_df = calculate_average_gpu_utilization(gpu_data_df=gpu_data_df)

    plot_dir_path.mkdir(parents=True, exist_ok=True)
    energy_plot_path = plot_dir_path / "gpu_energy_plot.png"
    utilization_plot_path = plot_dir_path / "utilization_plot.png"

    energy_fig, _ = gpu_bar_plot(
        data_df=energy_df,
        plot_title="Energy Consumption by Strategy and Number of GPUs",
        y_label="Energy Consumption (Wh)",
        main_column="total_energy_wh",
    )
    utilization_fig, _ = gpu_bar_plot(
        data_df=utilization_df,
        plot_title="GPU Utilization by Strategy and Number of GPUs",
        y_label="GPU Utilization (%)",
        main_column="utilization",
    )

    energy_fig.savefig(energy_plot_path)
    utilization_fig.savefig(utilization_plot_path)
    print(f"Saved GPU energy plot at '{energy_plot_path.resolve()}'.")
    print(f"Saved utilization plot at '{utilization_plot_path.resolve()}'.")

    if not do_backup:
        return

    backup_scalability_metrics(
        experiment_name=experiment_name,
        run_name=run_name,
        backup_dir=backup_dir,
        metric_df=gpu_data_df,
        filename="gpu_data.csv",
    )


@app.command()
def generate_communication_plot(
    log_dir: str = "scalability-metrics/communication-data",
    pattern: str = r"(.+)_(\d+)_(\d+)\.csv$",
    output_file: str = "plots/communication_plot.png",
    do_backup: bool = False,
    backup_dir: str = "backup-scalability-metrics/",
    experiment_name: Optional[str] = None,
    run_name: Optional[str] = None,
) -> None:
    """Generate stacked plot showing computation vs. communication fraction. Stores it
    to output_file.

    Args:
        log_dir: The directory where the csv logs are stored. Defaults to
            ``profiling_logs``.
        pattern: A regex pattern to recognize the file names in the 'log_dir' folder.
            Defaults to ``profile_(\\w+)_(\\d+)_(\\d+)\\.csv$``. Set it to 'None' to
            make it None. In this case, it will match all files in the given folder.
        output_file: The path to where the resulting plot should be saved. Defaults to
            ``plots/comm_plot.png``.
        do_backup: Whether to backup the data used for making the plot or not.
        backup_dir: The path to where the data used to produce the plot should be
            saved.
        experiment_name: The name of the experiment to be used when creating a backup
            of the data used for the plot.
        run_name: The name of the run to be used when creating a backup of the data
            used for the plot.
    """

    from itwinai.scalability import (
        backup_scalability_metrics,
        convert_matching_files_to_dataframe,
    )
    from itwinai.torch.profiling.communication_plot import (
        communication_overhead_stacked_bar_plot,
        get_comp_fraction_full_array,
    )

    log_dir_path = Path(log_dir)
    if not log_dir_path.exists():
        raise ValueError(
            f"The provided directory, '{log_dir_path.resolve()}', does not exist."
        )

    if pattern.lower() == "none":
        pattern = None

    expected_columns = {
        "strategy",
        "num_gpus",
        "global_rank",
        "name",
        "self_cuda_time_total",
    }
    communication_df = convert_matching_files_to_dataframe(
        log_dir=log_dir_path, pattern=pattern, expected_columns=expected_columns
    )
    values = get_comp_fraction_full_array(communication_df, print_table=True)

    strategies = sorted(communication_df["strategy"].unique())
    gpu_numbers = sorted(communication_df["num_gpus"].unique(), key=lambda x: int(x))

    fig, _ = communication_overhead_stacked_bar_plot(values, strategies, gpu_numbers)

    output_path = Path(output_file)
    output_path.parent.mkdir(parents=True, exist_ok=True)

    fig.savefig(output_path)
    print(f"\nSaved computation vs. communication plot at '{output_path.resolve()}'.")

    if not do_backup:
        return

    backup_scalability_metrics(
        experiment_name=experiment_name,
        run_name=run_name,
        backup_dir=backup_dir,
        metric_df=communication_df,
        filename="communication_data.csv",
    )
<<<<<<< HEAD
=======


@app.command()
def generate_scalability_plot(
    pattern: str = "None",
    log_dir: str = "scalability-metrics/epoch-time",
    do_backup: bool = False,
    backup_dir: str = "backup-scalability-metrics/",
    experiment_name: Optional[str] = None,
    run_name: Optional[str] = None,
) -> None:
    """Creates two scalability plots from measured wall-clock times of an experiment
    run and saves them to file. Uses pattern to filter out files if given, otherwise
    it will try to use all files it finds in the given log directory. Will store all
    the data that was used as a backup file if do_backup is provided.
    """

    from itwinai.scalability import (  # archive_data,
        backup_scalability_metrics,
        convert_matching_files_to_dataframe,
        create_absolute_plot,
        create_relative_plot,
    )

    log_dir_path = Path(log_dir)
    if pattern.lower() == "none":
        pattern = None

    expected_columns = {"name", "nodes", "epoch_id", "time"}
    combined_df = convert_matching_files_to_dataframe(
        log_dir=log_dir_path, pattern=pattern, expected_columns=expected_columns
    )
    print("Merged CSV:")
    print(combined_df)

    avg_time_df = (
        combined_df.drop(columns="epoch_id")
        .groupby(["name", "nodes"])
        .mean()
        .reset_index()
    )
    print("\nAvg over name and nodes:")
    print(avg_time_df.rename(columns=dict(time="avg(time)")))

    create_absolute_plot(avg_time_df)
    create_relative_plot(avg_time_df)

    if not do_backup:
        return

    backup_scalability_metrics(
        experiment_name=experiment_name,
        run_name=run_name,
        backup_dir=backup_dir,
        metric_df=combined_df,
        filename="epoch_time.csv",
    )
>>>>>>> fc4b688e


@app.command()
def generate_scalability_plot(
    pattern: str = "None",
    log_dir: str = "scalability-metrics/epoch-time",
    do_backup: bool = False,
    backup_dir: str = "backup-scalability-metrics/",
    experiment_name: Optional[str] = None,
    run_name: Optional[str] = None,
) -> None:
    """Creates two scalability plots from measured wall-clock times of an experiment
    run and saves them to file. Uses pattern to filter out files if given, otherwise
    it will try to use all files it finds in the given log directory. Will store all
    the data that was used as a backup file if do_backup is provided.
    """

    from itwinai.scalability import (  # archive_data,
        backup_scalability_metrics,
        convert_matching_files_to_dataframe,
        create_absolute_plot,
        create_relative_plot,
    )

    log_dir_path = Path(log_dir)
    if pattern.lower() == "none":
        pattern = None

    expected_columns = {"name", "nodes", "epoch_id", "time"}
    combined_df = convert_matching_files_to_dataframe(
        log_dir=log_dir_path, pattern=pattern, expected_columns=expected_columns
    )
    print("Merged CSV:")
    print(combined_df)

    avg_time_df = (
        combined_df.drop(columns="epoch_id")
        .groupby(["name", "nodes"])
        .mean()
        .reset_index()
    )
    print("\nAvg over name and nodes:")
    print(avg_time_df.rename(columns=dict(time="avg(time)")))

    create_absolute_plot(avg_time_df)
    create_relative_plot(avg_time_df)

    if not do_backup:
        return

    backup_scalability_metrics(
        experiment_name=experiment_name,
        run_name=run_name,
        backup_dir=backup_dir,
        metric_df=combined_df,
        filename="epoch_time.csv",
    )


@ app.command()
def sanity_check(
    torch: Annotated[
        Optional[bool], typer.Option(help=("Check also itwinai.torch modules."))
    ] = False,
    tensorflow: Annotated[
        Optional[bool], typer.Option(help=("Check also itwinai.tensorflow modules."))
    ] = False,
    all: Annotated[Optional[bool], typer.Option(help=("Check all modules."))] = False,
    optional_deps: List[str] = typer.Option(None, help="List of optional dependencies."),
):
    """Run sanity checks on the installation of itwinai and its dependencies by trying
    to import itwinai modules. By default, only itwinai core modules (neither torch, nor
    tensorflow) are tested."""
    from itwinai.tests.sanity_check import (
        run_sanity_check,
        sanity_check_all,
        sanity_check_slim,
        sanity_check_tensorflow,
        sanity_check_torch,
    )

    all = (torch and tensorflow) or all
    if all:
        sanity_check_all()
    elif torch:
        sanity_check_torch()
    elif tensorflow:
        sanity_check_tensorflow()
    else:
        sanity_check_slim()

    if optional_deps is not None:
        run_sanity_check(optional_deps)


@app.command()
def exec_pipeline(
    config: Annotated[
        Path,
        typer.Option(help="Path to the configuration file of the pipeline to execute."),
    ],
    pipe_key: Annotated[
        str,
        typer.Option(
            help=(
                "Key in the configuration file identifying "
                "the pipeline object to execute."
            )
        ),
    ] = "pipeline",
    steps: Annotated[
        Optional[str],
        typer.Option(
            help=(
                "Run only some steps of the pipeline. Accepted values are "
                "indices, python slices (e.g., 0:3 or 2:10:100), and "
                "string names of steps."
            )
        ),
    ] = None,
    print_config: Annotated[
        bool, typer.Option(help=("Print config to be executed after overrides."))
    ] = False,
    overrides_list: Annotated[
        Optional[List[str]],
        typer.Option(
            "--override",
            "-o",
            help=(
                "Nested key to dynamically override elements in the "
                "configuration file with the "
                "corresponding new value, joined by '='. It is also possible "
                "to index elements in lists using their list index. "
                "Example: [...] "
                "-o pipeline.init_args.trainer.init_args.lr=0.001 "
                "-o pipeline.my_list.2.batch_size=64 "
            ),
        ),
    ] = None,
):
    """Execute a pipeline from configuration file. Allows dynamic override of fields."""
    # Add working directory to python path so that the interpreter is able
    # to find the local python files imported from the pipeline file
    import os
    import re
    import sys

    from .utils import str_to_slice

    sys.path.append(os.path.dirname(config))
    sys.path.append(os.getcwd())

    # Parse and execute pipeline
    from itwinai.parser import ConfigParser

    overrides_list = overrides_list if overrides_list is not None else []
    overrides = {
        k: v
        for k, v in map(lambda x: (x.split("=")[0], x.split("=")[1]), overrides_list)
    }
    parser = ConfigParser(config=config, override_keys=overrides)
    if print_config:
        import json

        print()
        print("#=" * 15 + " Used configuration " + "#=" * 15)
        print(json.dumps(parser.config, indent=2))
        print("#=" * 50)
        print()
    pipeline = parser.parse_pipeline(pipeline_nested_key=pipe_key)
    if steps:
        if not re.match(r"\d+(:\d+)?(:\d+)?", steps):
            print(f"Looking for step name '{steps}'")
        else:
            steps = str_to_slice(steps)
        pipeline = pipeline[steps]
    pipeline.execute()


@ app.command()
def mlflow_ui(
    path: str = typer.Option("ml-logs/", help="Path to logs storage."),
    port: int = typer.Option(5000, help="Port on which the MLFlow UI is listening."),
):
    """Visualize Mlflow logs."""
    import subprocess

    subprocess.run(f"mlflow ui --backend-store-uri {path} --port {port}".split())


@ app.command()
def mlflow_server(
    path: str = typer.Option("ml-logs/", help="Path to logs storage."),
    port: int = typer.Option(5000, help="Port on which the server is listening."),
):
    """Spawn Mlflow server."""
    import subprocess

    subprocess.run(f"mlflow server --backend-store-uri {path} --port {port}".split())


@ app.command()
def kill_mlflow_server(
    port: int = typer.Option(5000, help="Port on which the server is listening."),
):
    """Kill Mlflow server."""
    import subprocess

    subprocess.run(
        f"kill -9 $(lsof -t -i:{port})".split(), check=True, stderr=subprocess.DEVNULL
    )


if __name__ == "__main__":
    app()<|MERGE_RESOLUTION|>--- conflicted
+++ resolved
@@ -201,8 +201,6 @@
         metric_df=communication_df,
         filename="communication_data.csv",
     )
-<<<<<<< HEAD
-=======
 
 
 @app.command()
@@ -260,7 +258,6 @@
         metric_df=combined_df,
         filename="epoch_time.csv",
     )
->>>>>>> fc4b688e
 
 
 @app.command()
