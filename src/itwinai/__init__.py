--- conflicted
+++ resolved
@@ -39,13 +39,10 @@
 # Prevent logs from bubbling up to the root logger
 logger.propagate = False
 
-<<<<<<< HEAD
-=======
 # Ray
 if os.environ.get("TUNE_DISABLE_STRICT_METRIC_CHECKING", None) is None:
     os.environ["TUNE_DISABLE_STRICT_METRIC_CHECKING"] = "1"
 
->>>>>>> 73dd46f9
 # Set Ray V2 train to 1 as soon as Ray V2 train works:
 # Our issue: https://github.com/ray-project/ray/issues/53921
 if os.environ.get("RAY_TRAIN_V2_ENABLED", None) is None:
