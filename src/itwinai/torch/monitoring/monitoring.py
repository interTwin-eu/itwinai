# --------------------------------------------------------------------------------------
# Part of the interTwin Project: https://www.intertwin.eu/
#
# Created by: Jarl Sondre Sæther
#
# Credit:
# - Jarl Sondre Sæther <jarl.sondre.saether@cern.ch> - CERN
# - Matteo Bunino <matteo.bunino@cern.ch> - CERN
# - Linus Eickhoff <linus.maximilian.eickhoff@cern.ch> - CERN
# --------------------------------------------------------------------------------------

import functools
import logging
import time
from multiprocessing import Manager, Process
from multiprocessing.managers import ValueProxy
from typing import TYPE_CHECKING, Any, Callable

import ray.tune

from itwinai.torch.distributed import RayTorchDistributedStrategy

from ...loggers import Logger, contains_mlflow_logger
from .backend import detect_gpu_backend

if TYPE_CHECKING:
    from itwinai.torch.trainer import TorchTrainer

<<<<<<< HEAD
py_logger = logging.getLogger(__name__)


def profile_gpu_utilization(
    stop_flag: ValueProxy,
    local_rank: int,
    global_rank: int,
    logger: Logger,
    root_run_name: str,
    parent_run_id: str | None = None,
=======
logging_columns = [
    "sample_idx",
    "utilization",
    "power",
    "local_rank",
    "node_idx",
    "num_global_gpus",
    "strategy",
    "probing_interval",
]

cli_logger = logging.getLogger("cli_logger")


def probe_gpu_utilization_loop(
    node_idx: int,
    num_global_gpus: int,
    strategy_name: str,
    log_dict: Any,
    stop_flag: Any,
>>>>>>> 99f94e1e
    probing_interval: int = 2,
    warmup_time: int = 5,
) -> None:
    """Logs the GPU utilization across all availble GPUs on a single node. Is meant to
    be called by multiprocessing's Process and expects variables to be shared using
    a multiprocessing.Manager object. Logs utilization into `log_dict` until
    stop_flag.value is set to True.

    Args:
        node_idx: The index of the compute node that the function is called by, used
            for logging purposes.
        num_global_gpus: Number of GPUs on all nodes combined.
        strategy: Which distributed strategy is being used, e.g. "ddp" or "horovod".
        log_dict: Dictionary for storing logging data on. Should be managed by a
            multiprocessing.Manager object.
        stop_flag: Shared value telling the function when to stop logging. Should be
            managed by a multiprocessing.Manager object.
        probing_interval: How long to wait between each time a read of the GPU
            utilization is done.
        warmup_time: How long to wait before logging starts, allowing the training to
            properly start before reading.

    """
    backend = detect_gpu_backend()
    visible_gpu_ids = backend.get_visible_gpu_ids()

    if not visible_gpu_ids:
        py_logger.warning("No visible GPUs found. Skipping GPU utilization profiling.")
        return

    if local_rank >= len(visible_gpu_ids):
        raise ValueError("local_rank exceeds the number of visible GPUs.")

    gpu_handle = backend.get_handle_by_id(visible_gpu_ids[local_rank])

    # warmup time to wait for the training to start
    time.sleep(warmup_time)

    sample_idx = 0

    run_name = f"gpu_{global_rank}"
    if parent_run_id is None:
        run_name = f"{root_run_name}_gpu_{global_rank}"

    logger.create_logger_context(
        rank=global_rank,
        force=True,
        parent_run_id=parent_run_id,
        run_name=run_name,
    )

    t_start = time.monotonic()  # fractional seconds

    while not stop_flag.value:
        time_stamp = time.monotonic() - t_start

        gpu_util = backend.get_gpu_utilization(gpu_handle)
        gpu_power = backend.get_gpu_power_usage(gpu_handle)

        logger.log(
            item=gpu_power,
            identifier="gpu_power_W",
            kind="metric",
            step=int(time_stamp),
            force=True,
        )
        logger.log(
            item=gpu_util,
            identifier="gpu_utilization_percent",
            kind="metric",
            step=int(time_stamp),
            force=True,
        )

        sample_idx += 1
        time.sleep(probing_interval)

    logger.destroy_logger_context(force=True)


def measure_gpu_utilization(method: Callable) -> Callable:
    """Decorator for measuring GPU utilization and storing it to a .csv file."""

<<<<<<< HEAD
=======
    def write_logs_to_file(utilization_logs: List[Dict], output_path: Path) -> None:
        dataframes = []
        for log in utilization_logs:
            if len(log) == 0:
                continue
            dataframes.append(pd.DataFrame(log))

        log_df = pd.concat(dataframes)
        log_df.to_csv(output_path, index=False)
        cli_logger.info(f"Writing GPU energy dataframe to '{output_path.resolve()}'.")

>>>>>>> 99f94e1e
    @functools.wraps(method)
    def measured_method(self: "TorchTrainer", *args, **kwargs) -> Any:
        if not self.measure_gpu_data:
            cli_logger.warning("Profiling of GPU data has been disabled!")
            return method(self, *args, **kwargs)

        if not self.logger:
            py_logger.warning(
                f"No loggers set, while measure_gpu_data is set to {self.measure_gpu_data}"
                " Please provide loggers so measure_gpu_data can log."
                " Skipping GPU logging."
            )
            return method(self, *args, **kwargs)

        gpu_probing_interval = 1
        warmup_time = 5

        strategy = self.strategy
        parent_run_id = None

        if (
            isinstance(strategy, RayTorchDistributedStrategy)
            and contains_mlflow_logger(self.logger)
        ):
            trial_name = ray.tune.get_context().get_trial_name()
            # The trial index are the last 5 characters of the trial name
            # (e.g. 2 in "TorchTrainer_a6b44_00002")
            trial_idx = int(trial_name.split("_")[-1])
            parent_run_id = self.mlflow_trial_run_ids[trial_idx]

        local_rank = strategy.local_rank()
        global_rank = strategy.global_rank()
<<<<<<< HEAD
=======
        num_global_gpus = strategy.global_world_size()
        num_local_gpus = strategy.local_world_size()
        node_idx = global_rank // num_local_gpus

        gpu_monitor_process = None
        manager = None
        stop_flag = None
        data = None

        # Starting a child process once per node
        if local_rank == 0:
            # Setting up shared variables for the child process
            manager = Manager()
            data = manager.dict()
            for col in logging_columns:
                data[col] = manager.list()
            stop_flag = manager.Value("i", False)

            gpu_monitor_process = Process(
                target=probe_gpu_utilization_loop,
                kwargs={
                    "node_idx": node_idx,
                    "num_global_gpus": num_global_gpus,
                    "strategy_name": strategy_name,
                    "log_dict": data,
                    "stop_flag": stop_flag,
                    "probing_interval": gpu_probing_interval,
                    "warmup_time": warmup_time,
                },
            )
            gpu_monitor_process.start()
>>>>>>> 99f94e1e

        manager = Manager()
        stop_flag = manager.Value("i", False)

        gpu_monitor_process = Process(
            target=profile_gpu_utilization,
            kwargs={
                "stop_flag": stop_flag,
                "local_rank": local_rank,
                "global_rank": global_rank,
                "logger": self.logger,
                "root_run_name": self.run_id,
                "parent_run_id": parent_run_id,
                "probing_interval": gpu_probing_interval,
                "warmup_time": warmup_time,
            },
        )
        # Set child process as daemon such that child exits when parent exits
        gpu_monitor_process.daemon = True
        gpu_monitor_process.start()

        try:
            result = method(self, *args, **kwargs)
        finally:
<<<<<<< HEAD
            # Terminate the process
            stop_flag.value = True
            grace_period = 4  # seconds
            timeout = gpu_probing_interval + grace_period
            gpu_monitor_process.join(timeout=timeout)
=======
            if local_rank == 0:
                stop_flag.value = True
                grace_period = 5  # extra time to let process finish gracefully
                gpu_monitor_process.join(timeout=gpu_probing_interval + grace_period)

                # Converting the shared log to non-shared log
                local_utilization_log = {key: list(data[key]) for key in data}
                manager.shutdown()

        global_utilization_log = strategy.gather_obj(local_utilization_log, dst_rank=0)
        if strategy.is_main_worker:
            output_dir = Path(f"scalability-metrics/{self.run_id}/gpu-energy-data")
            output_dir.mkdir(exist_ok=True, parents=True)
            output_path = output_dir / f"{strategy_name}_{num_global_gpus}.csv"

            write_logs_to_file(global_utilization_log, output_path)
>>>>>>> 99f94e1e

        return result

    return measured_method<|MERGE_RESOLUTION|>--- conflicted
+++ resolved
@@ -26,8 +26,9 @@
 if TYPE_CHECKING:
     from itwinai.torch.trainer import TorchTrainer
 
-<<<<<<< HEAD
 py_logger = logging.getLogger(__name__)
+
+cli_logger = logging.getLogger("cli_logger")
 
 
 def profile_gpu_utilization(
@@ -37,28 +38,6 @@
     logger: Logger,
     root_run_name: str,
     parent_run_id: str | None = None,
-=======
-logging_columns = [
-    "sample_idx",
-    "utilization",
-    "power",
-    "local_rank",
-    "node_idx",
-    "num_global_gpus",
-    "strategy",
-    "probing_interval",
-]
-
-cli_logger = logging.getLogger("cli_logger")
-
-
-def probe_gpu_utilization_loop(
-    node_idx: int,
-    num_global_gpus: int,
-    strategy_name: str,
-    log_dict: Any,
-    stop_flag: Any,
->>>>>>> 99f94e1e
     probing_interval: int = 2,
     warmup_time: int = 5,
 ) -> None:
@@ -142,20 +121,6 @@
 def measure_gpu_utilization(method: Callable) -> Callable:
     """Decorator for measuring GPU utilization and storing it to a .csv file."""
 
-<<<<<<< HEAD
-=======
-    def write_logs_to_file(utilization_logs: List[Dict], output_path: Path) -> None:
-        dataframes = []
-        for log in utilization_logs:
-            if len(log) == 0:
-                continue
-            dataframes.append(pd.DataFrame(log))
-
-        log_df = pd.concat(dataframes)
-        log_df.to_csv(output_path, index=False)
-        cli_logger.info(f"Writing GPU energy dataframe to '{output_path.resolve()}'.")
-
->>>>>>> 99f94e1e
     @functools.wraps(method)
     def measured_method(self: "TorchTrainer", *args, **kwargs) -> Any:
         if not self.measure_gpu_data:
@@ -188,40 +153,6 @@
 
         local_rank = strategy.local_rank()
         global_rank = strategy.global_rank()
-<<<<<<< HEAD
-=======
-        num_global_gpus = strategy.global_world_size()
-        num_local_gpus = strategy.local_world_size()
-        node_idx = global_rank // num_local_gpus
-
-        gpu_monitor_process = None
-        manager = None
-        stop_flag = None
-        data = None
-
-        # Starting a child process once per node
-        if local_rank == 0:
-            # Setting up shared variables for the child process
-            manager = Manager()
-            data = manager.dict()
-            for col in logging_columns:
-                data[col] = manager.list()
-            stop_flag = manager.Value("i", False)
-
-            gpu_monitor_process = Process(
-                target=probe_gpu_utilization_loop,
-                kwargs={
-                    "node_idx": node_idx,
-                    "num_global_gpus": num_global_gpus,
-                    "strategy_name": strategy_name,
-                    "log_dict": data,
-                    "stop_flag": stop_flag,
-                    "probing_interval": gpu_probing_interval,
-                    "warmup_time": warmup_time,
-                },
-            )
-            gpu_monitor_process.start()
->>>>>>> 99f94e1e
 
         manager = Manager()
         stop_flag = manager.Value("i", False)
@@ -246,30 +177,11 @@
         try:
             result = method(self, *args, **kwargs)
         finally:
-<<<<<<< HEAD
             # Terminate the process
             stop_flag.value = True
             grace_period = 4  # seconds
             timeout = gpu_probing_interval + grace_period
             gpu_monitor_process.join(timeout=timeout)
-=======
-            if local_rank == 0:
-                stop_flag.value = True
-                grace_period = 5  # extra time to let process finish gracefully
-                gpu_monitor_process.join(timeout=gpu_probing_interval + grace_period)
-
-                # Converting the shared log to non-shared log
-                local_utilization_log = {key: list(data[key]) for key in data}
-                manager.shutdown()
-
-        global_utilization_log = strategy.gather_obj(local_utilization_log, dst_rank=0)
-        if strategy.is_main_worker:
-            output_dir = Path(f"scalability-metrics/{self.run_id}/gpu-energy-data")
-            output_dir.mkdir(exist_ok=True, parents=True)
-            output_path = output_dir / f"{strategy_name}_{num_global_gpus}.csv"
-
-            write_logs_to_file(global_utilization_log, output_path)
->>>>>>> 99f94e1e
 
         return result
 
