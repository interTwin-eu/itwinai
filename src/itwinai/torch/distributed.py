import abc
import functools
import os
from typing import Any, Callable, Iterable, List, Literal, Optional, Tuple, Union

import torch
import torch.distributed as dist
import torch.nn as nn
import torch.optim as optim
from torch.optim.lr_scheduler import _LRScheduler as LRScheduler
from torch.optim.optimizer import Optimizer
from torch.utils.data import DataLoader, Dataset, DistributedSampler, Sampler
from torch.utils.data.dataloader import T_co, _collate_fn_t, _worker_init_fn_t

from ..distributed import DistributedStrategy
from .type import DistributedStrategyError, UninitializedStrategyError


def distributed_resources_available() -> bool:
    """Check if the current execution environment
    has (enough) GPUs available to allow for distributed ML.

    Returns:
        bool: env can support distributed ML.
    """
<<<<<<< HEAD
    force_dist_env = int(os.environ.get('ITWINAI_FORCE_DIST', '0'))
=======
    force_dist_env = int(os.environ.get("ITWINAI_FORCE_DIST", "0"))
>>>>>>> fc4b688e
    return force_dist_env or torch.cuda.is_available() and torch.cuda.device_count() > 1


def check_initialized(method: Callable) -> Callable:
    """Decorator for strategy methods to check whether the strategy
    was correctly initialized before calling the method."""

    @functools.wraps(method)
<<<<<<< HEAD
    def wrapper(self: 'TorchDistributedStrategy', *args, **kwargs):
        if not self.is_initialized:
            raise UninitializedStrategyError((
                f"{self.__class__.__name__} has not been initialized. "
                "Use the init method."))
=======
    def wrapper(self: "TorchDistributedStrategy", *args, **kwargs):
        if not self.is_initialized:
            raise UninitializedStrategyError(
                (
                    f"{self.__class__.__name__} has not been initialized. "
                    "Use the init method."
                )
            )
>>>>>>> fc4b688e
        return method(self, *args, **kwargs)

    return wrapper


class TorchDistributedStrategy(DistributedStrategy):
    """Abstract class to define the distributed backend methods for
    PyTorch models.
    """

    #: Allows to discriminate distributed strategies from non-distributed.
    #: Defaults to True.
    is_distributed: bool = True
    #: Set to True when the current strategy is initialized.
    #: Defaults to False.
    is_initialized: bool = False

    # Provides the name of the strategy for logging purposes etc.
    name: str

    @property
    @check_initialized
    def is_main_worker(self) -> bool:
        """Checks if local worker has global rank equal to zero.

        Returns:
            bool: True if main worker.
        """
        return self.global_rank() == 0

    @abc.abstractmethod
    def init(self) -> None:
        """Initializes the chosen distributed backend"""

    @abc.abstractmethod
    def distributed(
        self,
        model: nn.Module,
        optimizer: Optimizer,
        lr_scheduler: Optional[LRScheduler] = None,
    ) -> Tuple[nn.Module, Optimizer, Optional[LRScheduler]]:
        """Setup model, optimizer and scheduler for distributed."""

    @abc.abstractmethod
    def global_world_size(self) -> int:
        """Returns the total number of processes (global world size).

        Returns:
            int: global world size.
        """

    @abc.abstractmethod
    def local_world_size(self) -> int:
        """Returns the number of local workers available on a node
        (local world size).
        Usually it is equal to the number of available GPUs.

        Returns:
            int: local world size.
        """

    @abc.abstractmethod
    def global_rank(self) -> int:
        """Returns the global rank of the current process.
        Rank ranges from 0 to world_size.

        Returns:
            int: global rank.
        """

    @abc.abstractmethod
    def local_rank(self) -> int:
        """Returns the local rank of the current process.

        Returns:
            int: local rank.
        """

    @check_initialized
    def device(self) -> str:
        """Device used by local worker.

        Returns:
            str: torch device in the form 'cuda:N'.
        """
        return f"cuda:{self.local_rank()}"

    def set_device(self):
        """Set local device."""
        torch.cuda.device(self.local_rank())
        # Needed by torch.distributed.gather_object
        torch.cuda.set_device(self.local_rank())

    @check_initialized
    def create_dataloader(
        self,
        dataset: Dataset[T_co],
        batch_size: Optional[int] = 1,
        shuffle: Optional[bool] = None,
        sampler: Union[Sampler, Iterable, None] = None,
        batch_sampler: Union[Sampler[List], Iterable[List], None] = None,
        num_workers: int = 0,
        collate_fn: Optional[_collate_fn_t] = None,
        pin_memory: bool = False,
        drop_last: bool = False,
        timeout: float = 0,
        worker_init_fn: Optional[_worker_init_fn_t] = None,
        multiprocessing_context=None,
        generator=None,
        *,
        prefetch_factor: Optional[int] = None,
        persistent_workers: bool = False,
        pin_memory_device: str = "",
    ):
        """Create a distributed DataLoader by using ``DistributedSampler`` as
        random sampler.

        Args:
            dataset (Dataset): dataset from which to load the data.
            batch_size (int, optional): how many samples per batch to load
                (default: ``1``).
            shuffle (bool, optional): set to ``True`` to have the data
                reshuffled at every epoch (default: ``False``).
            sampler (Sampler or Iterable, optional): defines the strategy to
                draw
                samples from the dataset. Can be any ``Iterable`` with
                ``__len__``
                implemented. If specified, :attr:`shuffle` must not be
                specified.
            batch_sampler (Sampler or Iterable, optional): like
                :attr:`sampler`, but
                returns a batch of indices at a time. Mutually exclusive with
                :attr:`batch_size`, :attr:`shuffle`, :attr:`sampler`,
                and :attr:`drop_last`.
            num_workers (int, optional): how many subprocesses to use for data
                loading. ``0`` means that the data will be loaded in the main
                process. (default: ``0``)
            collate_fn (Callable, optional): merges a list of samples to form a
                mini-batch of Tensor(s).  Used when using batched loading from
                a map-style dataset.
            pin_memory (bool, optional): If ``True``, the data loader will
                copy Tensors
                into device/CUDA pinned memory before returning them.  If your
                data elements
                are a custom type, or your :attr:`collate_fn` returns a batch
                that is a custom type,
                see the example below.
            drop_last (bool, optional): set to ``True`` to drop the last
                incomplete batch,
                if the dataset size is not divisible by the batch size.
                If ``False`` and
                the size of dataset is not divisible by the batch size, then
                the last batch
                will be smaller. (default: ``False``)
            timeout (numeric, optional): if positive, the timeout value for
                collecting a batch
                from workers. Should always be non-negative. (default: ``0``)
            worker_init_fn (Callable, optional): If not ``None``,
                this will be called on each
                worker subprocess with the worker id (an int in
                ``[0, num_workers - 1]``) as
                input, after seeding and before data loading.
                (default: ``None``)
            multiprocessing_context (str or
                multiprocessing.context.BaseContext, optional): If
                ``None``, the default `multiprocessing context`_ of
                your operating system will
                be used. (default: ``None``)
            generator (torch.Generator, optional): If not ``None``,
                this RNG will be used
                by RandomSampler to generate random indexes and
                multiprocessing to generate
                ``base_seed`` for workers. (default: ``None``)
            prefetch_factor (int, optional, keyword-only arg): Number of
                batches loaded
                in advance by each worker. ``2`` means there will be a total of
                2 * num_workers batches prefetched across all workers.
                (default value depends
                on the set value for num_workers. If value of num_workers=0
                default is ``None``.
                Otherwise, if value of ``num_workers > 0`` default is ``2``).
            persistent_workers (bool, optional): If ``True``, the data loader
                will not shut down
                the worker processes after a dataset has been consumed once.
                This allows to
                maintain the workers `Dataset` instances alive.
                (default: ``False``)
            pin_memory_device (str, optional): the device to
                :attr:`pin_memory` to if ``pin_memory`` is ``True``.

        Raises:
            UninitializedStrategyError: when this method is called for a
                strategy which had not been initialized.
            RuntimeError: when a user-provided sampler, if given, is not of
                type ``DistributedSampler``.

        .. warning:: If the ``spawn`` start method is used,
                    :attr:`worker_init_fn`
                    cannot be an unpicklable object, e.g., a lambda function.
                    See `Multiprocessing best practices`_ on more
                    details related to multiprocessing in PyTorch.


        .. warning:: ``len(dataloader)`` heuristic is based on the length of
                    the sampler used.
                    When :attr:`dataset` is an
                    :class:`~torch.utils.data.IterableDataset`,
                    it instead returns an estimate based on
                    ``len(dataset) / batch_size``, with proper
                    rounding depending on :attr:`drop_last`, regardless
                    of multi-process loading
                    configurations. This represents the best guess PyTorch
                    can make because PyTorch
                    trusts user :attr:`dataset` code in correctly handling
                    multi-process
                    loading to avoid duplicate data.

                    However, if sharding results in multiple workers having
                    incomplete last batches,
                    this estimate can still be inaccurate, because (1) an
                    otherwise complete batch can
                    be broken into multiple ones and (2) more than one batch
                    worth of samples can be
                    dropped when :attr:`drop_last` is set. Unfortunately,
                    PyTorch can not detect such cases in general.

                    See `Dataset Types`_ for more details on these two
                    types of datasets and how
                    :class:`~torch.utils.data.IterableDataset` interacts with
                    `Multi-process data loading`_.


        .. warning:: See `Reproducibility`_, and
                    `My data loader workers return identical random numbers`_,
                    and
                    `Randomness in multi-process data loading`_ notes for
                    random seed related questions.


        .. _multiprocessing context:
            https://docs.python.org/3/library/multiprocessing.html#contexts-and-start-methods
        .. _Multiprocessing best practices:
            https://pytorch.org/docs/stable/notes/multiprocessing.html#multiprocessing-best-practices
        .. _Reproducibility:
            https://pytorch.org/docs/stable/notes/randomness.html#reproducibility
        .. _My data loader workers return identical random numbers:
            https://pytorch.org/docs/stable/notes/faq.html#dataloader-workers-random-seed
        .. _Randomness in multi-process data loading:
            https://pytorch.org/docs/stable/data.html#data-loading-randomness
        .. _Multi-process data loading:
            https://pytorch.org/docs/stable/data.html#multi-process-data-loading
        .. _Dataset Types:
            https://pytorch.org/docs/stable/data.html#dataset-types
        """

        if batch_sampler is not None:
            print("WARNING: batch_sampler is ignored by TorchDistributedStrategy")

        if self.is_distributed:
            if sampler is None:
                sampler = DistributedSampler(
                    dataset,
                    num_replicas=self.global_world_size(),
                    rank=self.global_rank(),
                    shuffle=shuffle,
                )
            elif not isinstance(sampler, DistributedSampler):
                raise RuntimeError(
                    "User-provided sampler must implement DistributedSampler."
                )
        # shuffle and batch_sampler must be unset
        return DataLoader(
            dataset=dataset,
            batch_size=batch_size,
            sampler=sampler,
            num_workers=num_workers,
            collate_fn=collate_fn,
            pin_memory=pin_memory,
            drop_last=drop_last,
            timeout=timeout,
            worker_init_fn=worker_init_fn,
            multiprocessing_context=multiprocessing_context,
            generator=generator,
            prefetch_factor=prefetch_factor,
            persistent_workers=persistent_workers,
            pin_memory_device=pin_memory_device,
        )

    @abc.abstractmethod
    def clean_up(self) -> None:
        """Cleans up resources allocated by distributed strategy."""

    @abc.abstractmethod
    def allgather_obj(self, obj: Any) -> List[Any]:
        """All-gathers any object from the whole group in a list
        (to all workers).

        Args:
            obj (Any): object to gather from all workers.

        Returns:
            List[Any]: list of objects gathered from all workers.
        """

    @abc.abstractmethod
    def gather_obj(self, obj: Any, dst_rank: int = 0) -> List[Any]:
        """Gathers any object from the whole group in a list
        (to all workers).

        Args:
            obj (Any): object to gather from all workers.
            dst_rank (int): rank of the worker on which the objects list
                are gathered.

        Returns:
            List[Any]: list of objects gathered from all workers.
        """

    @abc.abstractmethod
    def gather(self, tensor: torch.Tensor, dst_rank: int = 0) -> Optional[List]:
        """Gathers any object from the whole group in a list
        (to all workers).

        Args:
            obj (Any): object to gather from all workers.
            dst_rank (int): rank of the worker on which the objects list
                are gathered.

        Returns:
            Optional[List[Any]]: list of objects gathered from all workers if main
                worker, otherwise return None.
        """


class TorchDDPStrategy(TorchDistributedStrategy):
    """PyTorch ``DistributedDataParallel`` distributed strategy class.

    Args:
        backend (Literal['nccl', 'gloo', 'mpi']): Name of the
            distributed communication backend to employ.
    """

    #: Torch distributed communication backend.
    backend: Literal["nccl", "gloo", "mpi"]

    def __init__(self, backend: Literal["nccl", "gloo", "mpi"]) -> None:
        super().__init__()
        self.backend = backend
        self.name = "torch-ddp"

    def init(self) -> None:
        """Initializes the distributed process group and the distributed
        package.

        Raises:
            RuntimeError: when there are not (enough) GPUs available.
            DistributedStrategyError: when trying to initialize a strategy
                which is already initialized.
        """
        if not distributed_resources_available():
            raise RuntimeError(
                "Trying to run distributed on insufficient resources."
            )
        if self.is_initialized:
            raise DistributedStrategyError("Strategy was already initialized")
        dist.init_process_group(backend=self.backend)
        self.is_initialized = True

        self.set_device()

    @check_initialized
    def distributed(
        self,
        model: nn.Module,
        optimizer: Optimizer,
        lr_scheduler: Optional[LRScheduler] = None,
        find_unused_parameters: bool = False,
        **kwargs,
    ) -> Tuple[nn.Module, Optimizer, Optional[LRScheduler]]:
        """Setup model, optimizer and scheduler for distributed."""
        if torch.cuda.is_available():
            # device = self.dist_lrank()
            model = model.to(self.device())
            dist_model = torch.nn.parallel.DistributedDataParallel(
                model,
                device_ids=[self.device()],
                output_device=self.device(),
                find_unused_parameters=find_unused_parameters,
            )
        else:
            dist_model = model

        return dist_model, optimizer, lr_scheduler

    @check_initialized
    def global_world_size(self) -> int:
        """Returns the total number of processes (global world size).

        Returns:
            int: global world size.
        """
        return dist.get_world_size()

    @check_initialized
    def local_world_size(self) -> int:
        """Returns the local number of workers available per node,
        which is usually the number of GPUs available.

        Returns:
            int: local world size.
        """
        return torch.cuda.device_count()

    @check_initialized
    def global_rank(self) -> int:
        """Returns the global rank of the current process, where
        rank ranges from 0 to world_size.

        Returns:
            int: global rank.
        """
        return dist.get_rank()

    @check_initialized
    def local_rank(self) -> int:
        """Returns the local rank of the current process.

        Returns:
            int: local rank.
        """
        return dist.get_rank() % torch.cuda.device_count()

    @check_initialized
    def clean_up(self) -> None:
        """Destroys the current process group."""
        if torch.cuda.is_available():
            dist.barrier()
            dist.destroy_process_group()

    @check_initialized
    def allgather_obj(self, obj: Any) -> List[Any]:
        """All-gathers any object from the whole group
        in a list (to all workers).

        Args:
            obj (Any): Object to gather from all workers.

        Returns:
            List[Any]: List of gathered objects.
        """
        # https://pytorch.org/docs/stable/distributed.html#collective-functions
        res = [None] * self.global_world_size()
        dist.all_gather_object(res, obj)
        return res

    @check_initialized
    def gather_obj(self, obj: Any, dst_rank: int = 0) -> Optional[List[Any]]:
        """Gathers any object from the whole group in a list
        (to all workers).

        Args:
            obj (Any): object to gather from all workers.
            dst_rank (int): rank of the worker on which the objects list
                are gathered.

        Returns:
            Optional[List[Any]]: list of objects gathered from all workers
            or ``None`` on non-destination ranks.
        """
        # https://pytorch.org/docs/stable/distributed.html#collective-functions
        if self.global_rank() == dst_rank:
            res = [None] * self.global_world_size()
            dist.gather_object(obj, res, dst=dst_rank)
            return res

        dist.gather_object(obj, dst=dst_rank)

    @check_initialized
    def gather(self, tensor: torch.Tensor, dst_rank: int = 0) -> Optional[List]:
        # https://pytorch.org/docs/stable/distributed.html#collective-functions

        # Ensure that the tensor is on the correct device (CUDA)
        tensor = tensor.to(self.device())
        if self.global_rank() != dst_rank:
            dist.gather(tensor, dst=dst_rank)
            return

        res = [
            torch.zeros_like(tensor, device=self.device())
            for _ in range(self.global_world_size())
        ]

        dist.gather(tensor, gather_list=res, dst=dst_rank)

        # Moving everything to the CPU before returning
        return [val.cpu() for val in res]


class DeepSpeedStrategy(TorchDistributedStrategy):
    """DeepSpeed distributed strategy class.

    Args:
        backend (Literal['nccl', 'gloo', 'mpi']): Name of the
            distributed communication backend to employ.
        config (Union[dict, Path, str]): DeepSpeed config. Either a
            dictionary or a path to a JSON file.
    """

    #: Torch distributed communication backend.
    backend: Literal["nccl", "gloo", "mpi"]

    def __init__(self, backend: Literal["nccl", "gloo", "mpi"]) -> None:
        super().__init__()
        self.backend = backend
        self.name = "deepspeed"

    def init(self) -> None:
        """Initializes the distributed process group and the distributed
        package.

        Raises:
            RuntimeError: when there are not (enough) GPUs available.
            DistributedStrategyError: when trying to initialize a strategy
                already initialized.
        """
        import deepspeed

        self.deepspeed = deepspeed
        if not distributed_resources_available():
            raise RuntimeError(
                "Trying to run distributed on insufficient resources."
            )

        if self.is_initialized:
            raise DistributedStrategyError("Strategy was already initialized")

        # https://github.com/Lightning-AI/pytorch-lightning/issues/13567
        # This block of code should be removed as some point
<<<<<<< HEAD
        if os.environ.get('LOCAL_RANK'):
            os.environ['OMPI_COMM_WORLD_LOCAL_RANK'] = os.environ.get(
                'LOCAL_RANK'
            )
=======
        if os.environ.get("LOCAL_RANK"):
            os.environ["OMPI_COMM_WORLD_LOCAL_RANK"] = os.environ.get("LOCAL_RANK")
>>>>>>> fc4b688e

        # https://deepspeed.readthedocs.io/en/latest/initialize.html#training-initialization
        self.deepspeed.init_distributed(dist_backend=self.backend)
        self.is_initialized = True

        self.set_device()

    @check_initialized
    def distributed(
        self,
        model: nn.Module,
        optimizer: Optional[Optimizer] = None,
        lr_scheduler: Optional[LRScheduler] = None,
        model_parameters: Optional[Any] = None,
        **init_kwargs,
    ) -> Tuple[nn.Module, Optimizer, Optional[LRScheduler]]:
        """Setup model, optimizer and scheduler for distributed."""

        distrib_model, optimizer, _, lr_scheduler = self.deepspeed.initialize(
            model=model,
            model_parameters=model_parameters,
            optimizer=optimizer,
            lr_scheduler=lr_scheduler,
            dist_init_required=True,
            **init_kwargs,
        )
        return distrib_model, optimizer, lr_scheduler

    @check_initialized
    def global_world_size(self) -> int:
        """Returns the total number of processes (global world size).

        Returns:
            int: global world size.
        """
        return dist.get_world_size()

    @check_initialized
    def local_world_size(self) -> int:
        """Returns the local number of workers available per node,
        which is usually the number of GPUs available.

        Returns:
            int: local world size.
        """
        return torch.cuda.device_count()

    @check_initialized
    def global_rank(self) -> int:
        """Returns the global rank of the current process, where
        rank ranges from 0 to world_size.

        Returns:
            int: global rank.
        """
        return dist.get_rank()

    @check_initialized
    def local_rank(self) -> int:
        """Returns the local rank of the current process.

        Returns:
            int: local rank.
        """
        return dist.get_rank() % torch.cuda.device_count()

    @check_initialized
    def clean_up(self) -> None:
        """Destroys the current process group."""
        # deepspeed.sys.exit() # disabled as it kills the execution

    @check_initialized
    def allgather_obj(self, obj: Any) -> List[Any]:
        """All-gathers any object from the whole group
        in a list (to all workers).

        Args:
            obj (Any): Object to gather from all workers.

        Returns:
            List[Any]: List of gathered objects.
        """
        # https://pytorch.org/docs/stable/distributed.html#collective-functions
        res = [None] * self.global_world_size()
        dist.all_gather_object(res, obj)
        return res

    @check_initialized
    def gather_obj(self, obj: Any, dst_rank: int = 0) -> Optional[List[Any]]:
        """Gathers any object from the whole group in a list
        (to all workers).

        Args:
            obj (Any): object to gather from all workers.
            dst_rank (int): rank of the worker on which the objects list
                are gathered.

        Returns:
            Optional[List[Any]]: list of objects gathered from all workers
            or ``None`` on non-destination ranks.
        """
        # https://pytorch.org/docs/stable/distributed.html#collective-functions
        if self.global_rank() == dst_rank:
            res = [None] * self.global_world_size()
            dist.gather_object(obj, res, dst=dst_rank)
            return res

        dist.gather_object(obj, dst=dst_rank)

    @check_initialized
<<<<<<< HEAD
    def gather(self, tensor: torch.Tensor, dst_rank: int = 0) -> Optional[List[torch.Tensor]]:
=======
    def gather(
        self, tensor: torch.Tensor, dst_rank: int = 0
    ) -> Optional[List[torch.Tensor]]:
>>>>>>> fc4b688e
        """Gathers a tensor from the whole group in a list
        (to all workers).

        Args:
            obj (Any): object to gather from all workers.
            dst_rank (int): rank of the worker on which the objects list
                are gathered.

        Returns:
            Optional[List[torch.Tensor]]: list of tensors gathered from all workers
            or ``None`` on non-destination ranks.
        """
        # https://pytorch.org/docs/stable/distributed.html#collective-functions

        # Ensure that the tensor is on the correct device (CUDA)
        tensor = tensor.to(self.device())
        if self.global_rank() != dst_rank:
            dist.gather(tensor, dst=dst_rank)
            return

        res = [
            torch.zeros_like(tensor, device=self.device())
            for _ in range(self.global_world_size())
        ]

        dist.gather(tensor, gather_list=res, dst=dst_rank)

        # Moving all the tensors to CPU before returning
        return [val.cpu() for val in res]


class HorovodStrategy(TorchDistributedStrategy):
    """Horovod distributed strategy class."""

    def __init__(self):
        super().__init__()
        self.name = "horovod"

    def init(self) -> None:
        """Initializes the Horovod distributed backend.

        Raises:
            RuntimeError: when there are not (enough) GPUs available.
            DistributedStrategyError: when trying to initialize a strategy
                already initialized.
        """
        if not distributed_resources_available():
            raise RuntimeError(
                "Trying to run distributed on insufficient resources."
            )
        if self.is_initialized:
            raise DistributedStrategyError("Strategy was already initialized")

        import horovod.torch as hvd

        self.hvd = hvd

        self.hvd.init()
        self.is_initialized = True

        self.set_device()

    @check_initialized
    def distributed(
        self,
        model: nn.Module,
        optimizer: Optional[Optimizer] = None,
        lr_scheduler: Optional[LRScheduler] = None,
        **optim_kwargs,
    ) -> Tuple[nn.Module, Optimizer, Optional[LRScheduler]]:
        """Setup model, optimizer and scheduler for distributed."""

        model.to(self.device())

        # Scale learning rate
        # https://github.com/horovod/horovod/issues/1653#issuecomment-574764452
        lr_scaler = 1
        if optim_kwargs.get("op") == self.hvd.Adasum:
            lr_scaler = self.hvd.local_size()
        elif optim_kwargs.get("op") == self.hvd.Average:
            lr_scaler = self.hvd.size()
        for g in optimizer.param_groups:
            g["lr"] *= lr_scaler

        self._broadcast_params(model, optimizer)

        distOptimizer = self.hvd.DistributedOptimizer(
            optimizer, named_parameters=model.named_parameters(), **optim_kwargs
        )
        return model, distOptimizer, lr_scheduler

    def _broadcast_params(self, model: nn.Module, optimizer: optim.Optimizer) -> None:
        """Broadcasts variables from root rank to all other processes.

        Args:
            model (nn.Module): ML model that is to be broadcasted
                across processes.
            optimizer (optim.Optimizer): Optimizer that is to be broadcasted
                across processes.
        """
        self.hvd.broadcast_parameters(model.state_dict(), root_rank=0)
        self.hvd.broadcast_optimizer_state(optimizer, root_rank=-0)

    @check_initialized
    def global_world_size(self) -> int:
        """Returns the total number of processes (global world size).

        Returns:
            int: global world size.
        """
        return self.hvd.size()

    @check_initialized
    def local_world_size(self) -> int:
        """Returns the local number of workers available per node,
        which is usually the number of GPUs available.

        Returns:
            int: local world size.
        """
        return self.hvd.local_size()

    @check_initialized
    def global_rank(self) -> int:
        """Returns the global rank of the current process, where
        rank ranges from 0 to world_size.

        Returns:
            int: global rank.
        """
        return self.hvd.rank()

    @check_initialized
    def local_rank(self) -> int:
        """Returns the local rank of the current process.

        Returns:
            int: local rank.
        """
        return self.hvd.local_rank()

    @check_initialized
    def clean_up(self) -> None:
        """Shuts Horovod down."""
        self.hvd.shutdown()

    @check_initialized
    def allgather_obj(self, obj: Any) -> list[Any]:
        """All-gathers any object from the whole group
        in a list (to all workers).

        Args:
            obj (Any): Object to gather from all workers.

        Returns:
            List[Any]: List of gathered objects.
        """
        return self.hvd.allgather_object(obj)

    @check_initialized
    def gather_obj(self, obj: Any, dst_rank: int = 0) -> Optional[list[Any]]:
        """Gathers any object from the whole group in a list
        (to all workers). Under the hood it relies on allgather as gather is
        not supported by Horovod.

        Args:
            obj (Any): object to gather from all workers.
            dst_rank (int): rank of the worker on which the objects list
                are gathered.

        Returns:
            Optional[List[Any]]: list of objects gathered from all workers
            or ``None`` on non-destination ranks.
        """
        result = self.allgather_obj(obj)
        if self.global_rank() == dst_rank:
            # Return only if on rank == dst_rank
            return result

    @check_initialized
<<<<<<< HEAD
    def gather(self, tensor: torch.Tensor, dst_rank: int = 0) -> Optional[List[torch.Tensor]]:
=======
    def gather(
        self, tensor: torch.Tensor, dst_rank: int = 0
    ) -> Optional[List[torch.Tensor]]:
>>>>>>> fc4b688e
        """Gathers a tensor from the whole group in a list
        (to all workers). Under the hood it relies on allgather as gather is
        not supported by Horovod.

        Args:
            obj (Any): object to gather from all workers.
            dst_rank (int): rank of the worker on which the objects list
                are gathered.

        Returns:
            Optional[List[torch.Tensor]]: list of tensors gathered from all workers
            or ``None`` on non-destination ranks.
        """
        result = self.allgather_obj(tensor)
        if self.global_rank() == dst_rank:
            # Return only if on rank == dst_rank
            # Moving all the tensors to CPU before returning
            return [val.cpu() for val in result]


class NonDistributedStrategy(TorchDistributedStrategy):
    """Dummy class for non-distributed environments."""

    #: This strategy is not distributed.
    #: Defaults to False.
    is_distributed: bool = True
    is_distributed: bool = False

    def __init__(self):
        super().__init__()
        self.name = "non-distributed"

    def init(self) -> None:
        """If CUDA is available set CUDA device, and do nothing more.

        Raises:
            DistributedStrategyError: when trying to initialize a strategy
                already initialized.
        """
        if self.is_initialized:
            raise DistributedStrategyError("Strategy was already initialized")
        if torch.cuda.is_available():
            self.set_device()
        self.is_initialized = True

    @check_initialized
    def device(self) -> str:
        """Device used by local worker.

        Returns:
            str: cpu device if CUDA is not available.
        """
        if torch.cuda.is_available():
            return super().device()
        return "cpu"

    @check_initialized
    def distributed(
        self,
        model: nn.Module,
        optimizer: Optional[Optimizer] = None,
        lr_scheduler: Optional[LRScheduler] = None,
        **kwargs,
    ) -> Tuple[nn.Module, Optimizer, Optional[LRScheduler]]:
        """Do nothing and return model, optimizer and scheduler."""
        if torch.cuda.is_available():
            model = model.cuda()
        return model, optimizer, lr_scheduler

    def global_world_size(self) -> int:
        """Returns the total number of processes (global world size).

        Returns:
            int: global world size.
        """
        return 1

    def local_world_size(self) -> int:
        """Returns the local number of workers available per node,
        which is usually the number of GPUs available.

        Returns:
            int: local world size.
        """
        return 1

    def global_rank(self) -> int:
        """Returns the global rank of the current process, where
        rank ranges from 0 to world_size.

        Returns:
            int: global rank.
        """
        return 0

    def local_rank(self) -> int:
        """Returns the local rank of the current process.

        Returns:
            int: local rank.
        """
        return 0

    def clean_up(self) -> None:
        """Do nothing."""

    def allgather_obj(self, obj: Any) -> list[Any]:
        """Wraps ``obj`` into a List object.

        Args:
            obj (Any): object in a worker.

        Returns:
            list[Any]: input object wrapped in a list.
        """
        return [obj]

    def gather_obj(self, obj: Any, dst_rank: int = 0) -> list[Any]:
        """Wraps ``obj`` into a List object.

        Args:
            obj (Any): object in a worker.
            dst_rank (int): ignored.

        Returns:
            list[Any]: input object wrapped in a list.
        """
        return [obj]

    def gather(self, tensor: torch.Tensor, dst_rank: int = 0):
        """Wraps ``tensor`` into a List object.

        Args:
            tensor (Any): object in a worker.
            dst_rank (int): ignored.

        Returns:
            list[Any]: input object wrapped in a list.
        """
        return [tensor]<|MERGE_RESOLUTION|>--- conflicted
+++ resolved
@@ -23,11 +23,7 @@
     Returns:
         bool: env can support distributed ML.
     """
-<<<<<<< HEAD
-    force_dist_env = int(os.environ.get('ITWINAI_FORCE_DIST', '0'))
-=======
     force_dist_env = int(os.environ.get("ITWINAI_FORCE_DIST", "0"))
->>>>>>> fc4b688e
     return force_dist_env or torch.cuda.is_available() and torch.cuda.device_count() > 1
 
 
@@ -36,13 +32,6 @@
     was correctly initialized before calling the method."""
 
     @functools.wraps(method)
-<<<<<<< HEAD
-    def wrapper(self: 'TorchDistributedStrategy', *args, **kwargs):
-        if not self.is_initialized:
-            raise UninitializedStrategyError((
-                f"{self.__class__.__name__} has not been initialized. "
-                "Use the init method."))
-=======
     def wrapper(self: "TorchDistributedStrategy", *args, **kwargs):
         if not self.is_initialized:
             raise UninitializedStrategyError(
@@ -51,7 +40,6 @@
                     "Use the init method."
                 )
             )
->>>>>>> fc4b688e
         return method(self, *args, **kwargs)
 
     return wrapper
@@ -590,15 +578,8 @@
 
         # https://github.com/Lightning-AI/pytorch-lightning/issues/13567
         # This block of code should be removed as some point
-<<<<<<< HEAD
-        if os.environ.get('LOCAL_RANK'):
-            os.environ['OMPI_COMM_WORLD_LOCAL_RANK'] = os.environ.get(
-                'LOCAL_RANK'
-            )
-=======
         if os.environ.get("LOCAL_RANK"):
             os.environ["OMPI_COMM_WORLD_LOCAL_RANK"] = os.environ.get("LOCAL_RANK")
->>>>>>> fc4b688e
 
         # https://deepspeed.readthedocs.io/en/latest/initialize.html#training-initialization
         self.deepspeed.init_distributed(dist_backend=self.backend)
@@ -709,13 +690,9 @@
         dist.gather_object(obj, dst=dst_rank)
 
     @check_initialized
-<<<<<<< HEAD
-    def gather(self, tensor: torch.Tensor, dst_rank: int = 0) -> Optional[List[torch.Tensor]]:
-=======
     def gather(
         self, tensor: torch.Tensor, dst_rank: int = 0
     ) -> Optional[List[torch.Tensor]]:
->>>>>>> fc4b688e
         """Gathers a tensor from the whole group in a list
         (to all workers).
 
@@ -896,13 +873,7 @@
             return result
 
     @check_initialized
-<<<<<<< HEAD
     def gather(self, tensor: torch.Tensor, dst_rank: int = 0) -> Optional[List[torch.Tensor]]:
-=======
-    def gather(
-        self, tensor: torch.Tensor, dst_rank: int = 0
-    ) -> Optional[List[torch.Tensor]]:
->>>>>>> fc4b688e
         """Gathers a tensor from the whole group in a list
         (to all workers). Under the hood it relies on allgather as gather is
         not supported by Horovod.
