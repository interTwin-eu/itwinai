--- conflicted
+++ resolved
@@ -690,11 +690,7 @@
         **init_kwargs,
     ) -> Tuple[nn.Module, Optimizer, Optional[LRScheduler]]:
         """Setup model, optimizer and scheduler for distributed."""
-<<<<<<< HEAD
-        py_logger.debug(f"I am going to distribute the model using device: {self.device()}")
-=======
         py_logger.debug(f"Distributing the model using device: {self.device()}")
->>>>>>> 154d705c
         # model = model.to(self.device())
 
         distrib_model, optimizer, _, lr_scheduler = self.deepspeed.initialize(
@@ -763,10 +759,6 @@
     @check_initialized
     def clean_up(self) -> None:
         """Destroys the current process group."""
-<<<<<<< HEAD
-        # deepspeed.sys.exit() # disabled as it kills the execution
-=======
->>>>>>> 154d705c
         if distributed_resources_available():
             dist.barrier()
             dist.destroy_process_group()
