--- conflicted
+++ resolved
@@ -1,9 +1,5 @@
 import abc
-<<<<<<< HEAD
 import json
-=======
-from typing import Any, List, Optional, Tuple, Union, Iterable, Literal
->>>>>>> f8b09eaf
 import os
 from pathlib import Path
 from typing import Any, Iterable, List, Literal, Optional, Tuple, Union
