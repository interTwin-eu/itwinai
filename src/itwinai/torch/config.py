--- conflicted
+++ resolved
@@ -29,18 +29,6 @@
     #: Batch size. In a distributed environment it is usually the
     #: per-worker batch size. Defaults to 32.
     batch_size: int = 32
-<<<<<<< HEAD
-    #: Whether to pin GPU memory. Property of torch ``DataLoader``.
-    #: Defaults to False.
-    pin_memory: bool = False
-    #: Number of parallel workers used by torch ``DataLoader``.
-    #: Defaults to 4.
-    num_workers: int = 4
-    #: Learning rate used by the optimizer. Defaults to 1e-3.
-    lr: float = 1e-3
-    #: Momentum used by some optimizers (e.g., SGD). Defaults to 0.9.
-    momentum: float = .9
-=======
     #: Whether to shuffle train dataset when creating a torch ``DataLoader``.
     #: Defaults to False.
     shuffle_train: bool = False
@@ -71,7 +59,6 @@
     optim_momentum: float = .9
     #: Weight decay parameter for the optimizer. Defaults to 0.
     optim_weight_decay: float = .0
->>>>>>> 9ebf3892
     #: Parameter of Horovod's ``DistributedOptimizer``: uses float16
     #: operations in the allreduce
     #: distributed gradients aggregation. Better performances at
