--- conflicted
+++ resolved
@@ -98,22 +98,15 @@
         ) as profiler:
             result = method(self, *args, **kwargs)
 
-            strategy = self.strategy
-            strategy_name = strategy.name
+        strategy = self.strategy
+        strategy_name = strategy.name
 
-            global_rank = strategy.global_rank()
-            num_gpus_global = strategy.global_world_size()
+        global_rank = strategy.global_rank()
+        num_gpus_global = strategy.global_world_size()
 
-            # Extracting and storing the profiling data
-            key_averages = profiler.key_averages()
-
-<<<<<<< HEAD
-=======
         # Extracting and storing the profiling data
         key_averages = profiler.key_averages()
 
-        # strategy.barrier()
->>>>>>> fc4b688e
         profiling_dataframe = gather_profiling_data(key_averages=key_averages)
         profiling_dataframe["strategy"] = strategy_name
         profiling_dataframe["num_gpus"] = num_gpus_global
