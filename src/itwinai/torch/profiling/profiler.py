--- conflicted
+++ resolved
@@ -104,11 +104,7 @@
         # Set correct values for the profiling epochs
         self.profiling_wait_epochs = wait_epochs
         self.profiling_warmup_epochs = warmup_epochs
-<<<<<<< HEAD
-        if self.store_torch_traces:
-=======
         if self.store_torch_profiling_traces:
->>>>>>> 75c8ff20
             trace_handler = tensorboard_trace_handler(
                 dir_name=f"scalability-metrics/{self.run_id}/torch-traces",
                 worker_name=f"worker_{self.strategy.global_rank()}"
