"""Provides training logic for PyTorch models via Trainer classes."""

import os
import sys
from typing import Any, Callable, Dict, List, Literal, Optional, Tuple, Union

import horovod.torch as hvd
import lightning as L
import matplotlib.pyplot as plt
import numpy as np
import pandas as pd
import torch
import torch.distributed as dist
import torch.nn as nn
import torch.optim as optim
import torchvision
from lightning.pytorch.cli import LightningCLI
from torch.nn.parallel import DistributedDataParallel as DDP
from torch.optim.optimizer import Optimizer
from torch.utils.data import DataLoader, Dataset
from torch.utils.data.distributed import DistributedSampler

# Imports from this repository
from ..components import Trainer, monitor_exec
from ..loggers import Logger, LogMixin
from ..utils import load_yaml
from .config import TrainingConfiguration
from .distributed import (
    DeepSpeedStrategy,
    HorovodStrategy,
    NonDistributedStrategy,
    TorchDDPStrategy,
    TorchDistributedStrategy,
    distributed_resources_available,
)
from .mlflow import init_lightning_mlflow, teardown_lightning_mlflow
from .reproducibility import seed_worker, set_seed
from .type import Batch, LrScheduler, Metric


class TorchTrainer(Trainer, LogMixin):
    """Trainer class for torch training algorithms.

    Args:
        config (Union[Dict, TrainingConfiguration]): training configuration
            containing hyperparameters.
        epochs (int): number of training epochs.
        model (Optional[Union[nn.Module, str]], optional): pytorch model to
            train or a string identifier. Defaults to None.
        strategy (Literal['ddp', 'deepspeed', 'horovod'], optional):
            distributed strategy. Defaults to 'ddp'.
        validation_every (Optional[int], optional): run a validation epoch
            every ``validation_every`` epochs. Disabled if None. Defaults to 1.
        test_every (Optional[int], optional): run a test epoch
            every ``test_every`` epochs. Disabled if None. Defaults to None.
        random_seed (Optional[int], optional): set random seed for
            reproducibility. If None, the seed is not set. Defaults to None.
        logger (Optional[Logger], optional): logger for ML tracking.
            Defaults to None.
        metrics (Optional[Dict[str, Metric]], optional): map of torchmetrics
            metrics. Defaults to None.
        checkpoints_location (str): path to checkpoints directory.
            Defaults to "checkpoints".
        checkpoint_every (Optional[int]): save a checkpoint every
            ``checkpoint_every`` epochs. Disabled if None. Defaults to None.
        name (Optional[str], optional): trainer custom name. Defaults to None.
    """
    # TODO:
    #   - extract BaseTorchTrainer and extend it creating a set of trainer
    #     templates (e.g.. GAN, Classifier, Transformer) allowing scientists
    #     to reuse ML algos.

    _strategy: TorchDistributedStrategy = None

    #: PyTorch ``DataLoader`` for training dataset.
    train_dataloader: DataLoader = None
    #: PyTorch ``DataLoader`` for validation dataset.
    validation_dataloader: DataLoader = None
    #: PyTorch ``DataLoader`` for test dataset.
    test_dataloader: DataLoader = None
    #: PyTorch model to train.
    model: nn.Module = None
    #: Loss criterion.
    loss: Callable = None
    #: Optimizer.
    optimizer: Optimizer = None
    #: Learning rate scheduler.
    lr_scheduler: LrScheduler = None
    #: PyTorch random number generator (PRNG).
    torch_rng: torch.Generator = None
    #: itwinai ``itwinai.Logger``
    logger: Logger = None
    #: Total number training batches used so far, across all epochs.
    train_glob_step: int = 0
    #: Total number validation batches used so far, across all epochs.
    validation_glob_step: int = 0
    #: Total number test batches used so far, across all epochs.
    test_glob_step: int = 0
    #: Dictionary of ``torchmetrics`` metrics, indexed by user-defined names.
    metrics: Dict[str, Metric]

    def __init__(
        self,
        config: Union[Dict, TrainingConfiguration],
        epochs: int,
        model: Optional[Union[nn.Module, str]] = None,
        strategy: Optional[Literal["ddp", "deepspeed", "horovod"]] = 'ddp',
        validation_every: Optional[int] = 1,
        test_every: Optional[int] = None,
        random_seed: Optional[int] = None,
        logger: Optional[Logger] = None,
        metrics: Optional[Dict[str, Metric]] = None,
        checkpoints_location: str = "checkpoints",
        checkpoint_every: Optional[int] = None,
        name: Optional[str] = None
    ) -> None:
        super().__init__(name)
        self.save_parameters(**self.locals2params(locals()))

        # config is mean to store all hyperparameters, which can very from use
        # case to use case and include learning_rate, batch_size....
        if isinstance(config, dict):
            config = TrainingConfiguration(**config)

        self.config = config
        self.epochs = epochs
        self.model = model
        self.strategy = strategy
        self.validation_every = validation_every
        self.test_every = test_every
        self.random_seed = random_seed
        self.logger = logger
        self.metrics = metrics if metrics is not None else {}
        self.checkpoints_location = checkpoints_location
        os.makedirs(self.checkpoints_location, exist_ok=True)
        self.checkpoint_every = checkpoint_every
        self.profiler = None

    @property
    def strategy(self) -> TorchDistributedStrategy:
        """Strategy currently in use."""
        return self._strategy

    @strategy.setter
    def strategy(self, strategy: Union[str, TorchDistributedStrategy]) -> None:
        if isinstance(strategy, TorchDistributedStrategy):
            self._strategy = strategy
        else:
            self._strategy = self._detect_strategy(strategy)

    @property
    def device(self) -> str:
        """Current device from distributed strategy."""
        return self.strategy.device()

    def _detect_strategy(self, strategy: str) -> TorchDistributedStrategy:
        if strategy is None or not distributed_resources_available():
            print("WARNING: falling back to non-distributed strategy.")
            dist_str = NonDistributedStrategy()
        elif strategy == 'ddp':
            dist_str = TorchDDPStrategy(backend='nccl')
        elif strategy == 'horovod':
            dist_str = HorovodStrategy()
        elif strategy == 'deepspeed':
            dist_str = DeepSpeedStrategy(backend='nccl')
        else:
            raise NotImplementedError(
                f"Strategy '{strategy}' is not recognized/implemented.")
        return dist_str

    def _init_distributed_strategy(self) -> None:
        if not self.strategy.is_initialized:
            self.strategy.init()

    def _optimizer_from_config(self) -> None:
        if self.config.optimizer == 'adadelta':
            self.optimizer = optim.Adadelta(
                self.model.parameters(),
                lr=self.config.optim_lr,
                weight_decay=self.config.optim_weight_decay
            )
        elif self.config.optimizer == 'adam':
            self.optimizer = optim.Adam(
                self.model.parameters(),
                lr=self.config.optim_lr,
                weight_decay=self.config.optim_weight_decay
            )
        elif self.config.optimizer == 'rmsprop':
            self.optimizer = optim.RMSprop(
                self.model.parameters(),
                lr=self.config.optim_lr,
                weight_decay=self.config.optim_weight_decay,
                momentum=self.config.optim_momentum
            )
        elif self.config.optimizer == 'sgd':
            self.optimizer = optim.SGD(
                self.model.parameters(),
                lr=self.config.optim_lr,
                weight_decay=self.config.optim_weight_decay,
                momentum=self.config.optim_momentum
            )
        else:
            raise ValueError(
                "Unrecognized self.config.optimizer! Check the docs for "
                "supported values and consider overriding "
                "create_model_loss_optimizer method for more flexibility."
            )

    def _loss_from_config(self) -> None:
        if self.config.loss == 'nllloss':
            self.loss = nn.functional.nll_loss
        elif self.config.loss == 'cross_entropy':
            self.loss = nn.functional.cross_entropy
        elif self.config.loss == 'mse':
            self.loss = nn.functional.mse_loss
        else:
            raise ValueError(
                "Unrecognized self.config.loss! Check the docs for "
                "supported values and consider overriding "
                "create_model_loss_optimizer method for more flexibility."
            )

    def create_model_loss_optimizer(self) -> None:
        """
        Instantiate a torch model, loss, optimizer, and LR scheduler using the
        configuration provided in the Trainer constructor.
        Generally a user-defined method.
        """
        ###################################
        # Dear user, this is a method you #
        # may be interested to override!  #
        ###################################

        if self.model is None:
            raise ValueError(
                "self.model is None! Either pass it to the constructor or "
                "override create_model_loss_optimizer method."
            )

        # Parse optimizer from training configuration
        # Optimizer can be changed with a custom one here!
        self._optimizer_from_config()

        # Parse loss from training configuration
        # Loss can be changed with a custom one here!
        self._loss_from_config()

        # IMPORTANT: model, optimizer, and scheduler need to be distributed

        # First, define strategy-wise optional configurations
        if isinstance(self.strategy, DeepSpeedStrategy):
            # Batch size definition is not optional for DeepSpeedStrategy!
            distribute_kwargs = dict(
                config_params=dict(
                    train_micro_batch_size_per_gpu=self.config.batch_size
                )
            )
        elif isinstance(self.strategy, HorovodStrategy):
            distribute_kwargs = dict(
                compression=(
                    hvd.Compression.fp16 if self.config.fp16_allreduce
                    else hvd.Compression.none
                ),
                op=hvd.Adasum if self.config.use_adasum else hvd.Average,
                gradient_predivide_factor=self.config.gradient_predivide_factor
            )
        else:
            distribute_kwargs = {}

        # Distributed model, optimizer, and scheduler
        (
            self.model,
            self.optimizer,
            self.lr_scheduler
        ) = self.strategy.distributed(
            self.model, self.optimizer, self.lr_scheduler, **distribute_kwargs
        )

    def create_dataloaders(
        self,
        train_dataset: Dataset,
        validation_dataset: Optional[Dataset] = None,
        test_dataset: Optional[Dataset] = None
    ) -> None:
        """
        Create train, validation and test dataloaders using the
        configuration provided in the Trainer constructor.
        Generally a user-defined method.

        Args:
            train_dataset (Dataset): training dataset object.
            validation_dataset (Optional[Dataset]): validation dataset object.
                Default None.
            test_dataset (Optional[Dataset]): test dataset object.
                Default None.
        """

        ###################################
        # Dear user, this is a method you #
        # may be interested to override!  #
        ###################################
        self.train_dataloader = self.strategy.create_dataloader(
            dataset=train_dataset,
            batch_size=self.config.batch_size,
            num_workers=self.config.num_workers_dataloader,
            pin_memory=self.config.pin_gpu_memory,
            generator=self.torch_rng,
            shuffle=self.config.shuffle_train
        )
        if validation_dataset is not None:
            self.validation_dataloader = self.strategy.create_dataloader(
                dataset=validation_dataset,
                batch_size=self.config.batch_size,
                num_workers=self.config.num_workers_dataloader,
                pin_memory=self.config.pin_gpu_memory,
                generator=self.torch_rng,
                shuffle=self.config.shuffle_validation
            )
        if test_dataset is not None:
            self.test_dataloader = self.strategy.create_dataloader(
                dataset=test_dataset,
                batch_size=self.config.batch_size,
                num_workers=self.config.num_workers_dataloader,
                pin_memory=self.config.pin_gpu_memory,
                generator=self.torch_rng,
                shuffle=self.config.shuffle_test
            )

    def _setup_metrics(self):
        """Move metrics to current device."""
        for m_name, metric in self.metrics.items():
            self.metrics[m_name] = metric.to(self.device)

    @monitor_exec
    def execute(
        self,
        train_dataset: Dataset,
        validation_dataset: Optional[Dataset] = None,
        test_dataset: Optional[Dataset] = None
    ) -> Tuple[Dataset, Dataset, Dataset, Any]:
        """Prepares distributed environment and data structures
        for the actual training.

        Args:
            train_dataset (Dataset): training dataset.
            validation_dataset (Optional[Dataset], optional): validation
                dataset. Defaults to None.
            test_dataset (Optional[Dataset], optional): test dataset.
                Defaults to None.

        Returns:
            Tuple[Dataset, Dataset, Dataset, Any]: training dataset,
            validation dataset, test dataset, trained model.
        """
        self.torch_rng = set_seed(self.random_seed)
        self._init_distributed_strategy()
        self._setup_metrics()

        self.create_dataloaders(
            train_dataset=train_dataset,
            validation_dataset=validation_dataset,
            test_dataset=test_dataset
        )
        self.create_model_loss_optimizer()

        if self.logger:
            self.logger.create_logger_context(rank=self.strategy.global_rank())
            hparams = self.config.model_dump()
            hparams['distributed_strategy'] = self.strategy.__class__.__name__
            self.logger.save_hyperparameters(hparams)

        self.train()

        if self.logger:
            self.logger.destroy_logger_context()
        # self.strategy.clean_up()
        return train_dataset, validation_dataset, test_dataset, self.model

    def _set_epoch_dataloaders(self, epoch: int):
        """
        Sets epoch in the distributed sampler of a dataloader when using it.
        """
        if self.strategy.is_distributed:
            self.train_dataloader.sampler.set_epoch(epoch)
            if self.validation_dataloader is not None:
                self.validation_dataloader.sampler.set_epoch(epoch)
            if self.test_dataloader is not None:
                self.test_dataloader.sampler.set_epoch(epoch)

    def set_epoch(self, epoch: int) -> None:
        """Set current epoch at the beginning of training.

        Args:
            epoch (int): epoch number, from 0 to ``epochs-1``.
        """
        if self.profiler is not None: 
            self.profiler.step()
        self._set_epoch_dataloaders(epoch)

    def log(
        self,
        item: Union[Any, List[Any]],
        identifier: Union[str, List[str]],
        kind: str = 'metric',
        step: Optional[int] = None,
        batch_idx: Optional[int] = None,
        **kwargs
    ) -> None:
        """Log ``item`` with ``identifier`` name of ``kind`` type at ``step``
        time step.

        Args:
            item (Union[Any, List[Any]]): element to be logged (e.g., metric).
            identifier (Union[str, List[str]]): unique identifier for the
                element to log(e.g., name of a metric).
            kind (str, optional): type of the item to be logged. Must be one
                among the list of self.supported_types. Defaults to 'metric'.
            step (Optional[int], optional): logging step. Defaults to None.
            batch_idx (Optional[int], optional): DataLoader batch counter
                (i.e., batch idx), if available. Defaults to None.
        """
        if self.logger:
            self.logger.log(
                item=item,
                identifier=identifier,
                kind=kind,
                step=step,
                batch_idx=batch_idx,
                **kwargs
            )

    def save_checkpoint(
            self, name: str, epoch: int, loss: Optional[torch.Tensor] = None
    ) -> None:
        """Save training checkpoint.

        Args:
            name (str): name of the checkpoint.
            epoch (int): current training epoch.
            loss (Optional[torch.Tensor]): current loss (if available).
        """
        state = dict(
            epoch=epoch,
            loss=loss,
            optimizer=self.optimizer.state_dict(),
            model=self.model.state_dict(),
            lr_scheduler=self.lr_scheduler
        )
        ckpt_path = os.path.join(self.checkpoints_location, name)
        torch.save(state, ckpt_path)
        print(f"Saved '{name}' checkpoint at {ckpt_path}")

        # Save checkpoint to logger
        self.log(ckpt_path, name, kind='artifact')

    def load_checkpoint(self, name: str) -> None:
        """Load state from a checkpoint.

        Args:
            name (str): name of the checkpoint to load, assuming it
                is under ``self.checkpoints_location`` location.
        """
        ckpt_path = os.path.join(self.checkpoints_location, name)
        state = torch.load(ckpt_path, map_location=self.device)
        self.model.load_state_dict(state['model'])
        self.optimizer.load_state_dict(state['optimizer'])
        self.lr_scheduler = state['lr_scheduler']

    def compute_metrics(
        self,
        true: Batch,
        pred: Batch,
        logger_step: int,
        batch_idx: Optional[int],
        stage: str = 'train'
    ) -> Dict[str, Any]:
        """Compute and log metrics.

        Args:
            metrics (Dict[str, Metric]): metrics dict. Can be
                ``self.train_metrics`` or ``self.validation_metrics``.
            true (Batch): true values.
            pred (Batch): predicted values.
            logger_step (int): global step to pass to the logger.
            stage (str): 'train', 'validation'...

        Returns:
            Dict[str, Any]: metric values.
        """
        m_values = {}
        for m_name, metric in self.metrics.items():
            # metric = metric.to(self.device)
            m_val = metric(pred, true).detach().cpu().numpy()
            self.log(
                item=m_val,
                identifier=f'{stage}_{m_name}',
                kind='metric',
                step=logger_step,
                batch_idx=batch_idx
            )
            m_values[m_name] = m_val
        return m_values

    def train(self):
        """Trains a machine learning model.
        Main training loop/logic.

        Args:
            train_dataset (Dataset): training dataset.
            validation_dataset (Dataset): validation dataset.
            test_dataset (Dataset): test dataset.

        Returns:
            Tuple[Dataset, Dataset, Dataset, Any]: training dataset,
            validation dataset, test dataset, trained model.
        """
        best_loss = float('inf')
        for epoch in range(self.epochs):
            epoch_n = epoch + 1
            self.set_epoch(epoch)
            self.train_epoch(epoch)
            if self.validation_every and epoch_n % self.validation_every == 0:
                val_loss = self.validation_epoch(epoch)

                # Checkpointing current best model
<<<<<<< HEAD
                worker_val_losses = self.strategy.gather(val_loss, dst_rank=0)
                if self.strategy.is_main_worker:
=======
                worker_val_losses = self.strategy.gather(
                    val_loss, dst_rank=0
                )
                if self.strategy.global_rank() == 0:
>>>>>>> 41d01900
                    avg_loss = torch.mean(
                        torch.stack(worker_val_losses)
                    ).detach().cpu()
                    if avg_loss < best_loss:
                        ckpt_name = "best_model.pth"
                        self.save_checkpoint(
                            name=ckpt_name, epoch=epoch, loss=avg_loss)
                        best_loss = avg_loss

            if self.test_every and epoch_n % self.test_every == 0:
                self.test_epoch(epoch)

            # Periodic checkpointing
            if (self.strategy.is_main_worker and self.checkpoint_every
                    and epoch_n % self.checkpoint_every == 0):
                ckpt_name = f"epoch_{epoch}.pth"
                self.save_checkpoint(name=ckpt_name, epoch=epoch)

    def train_epoch(self, epoch: int) -> torch.Tensor:
        """Perform a complete sweep over the training dataset, completing an
        epoch of training.

        Args:
            epoch (int): current epoch number, from 0 to ``self.epochs - 1``.

        Returns:
            Loss: average training loss for the current epoch.
        """
        self.model.train()
        train_losses = []
        train_metrics = []
        for batch_idx, train_batch in enumerate(self.train_dataloader):
            loss, metrics = self.train_step(
                batch=train_batch,
                batch_idx=batch_idx
            )
            train_losses.append(loss)
            train_metrics.append(metrics)

            # Important: update counter
            self.train_glob_step += 1

        # Aggregate and log losses
        avg_loss = torch.mean(torch.stack(train_losses))
        self.log(
            item=avg_loss.item(),
            identifier='train_loss_epoch',
            kind='metric',
            step=self.train_glob_step,
        )
        # Aggregate and log metrics
        avg_metrics = pd.DataFrame(train_metrics).mean().to_dict()
        for m_name, m_val in avg_metrics.items():
            self.log(
                item=m_val,
                identifier='train_' + m_name + '_epoch',
                kind='metric',
                step=self.train_glob_step,
            )

        return avg_loss.item()

    def train_step(
        self,
        batch: Batch,
        batch_idx: int
    ) -> Tuple[torch.Tensor, Dict[str, Any]]:
        """Perform a single optimization step using a batch sampled from the
        training dataset.

        Args:
            batch (Batch): batch sampled by a dataloader.
            batch_idx (int): batch index in the dataloader.

        Returns:
            Tuple[Loss, Dict[str, Any]]: batch loss and dictionary of metric
            values with the same structure of ``self.metrics``.
        """
        x, y = batch
        x, y = x.to(self.device), y.to(self.device)

        self.optimizer.zero_grad()
        pred_y = self.model(x)
        loss = self.loss(pred_y, y)
        loss.backward()
        self.optimizer.step()

        # Log metrics
        self.log(
            item=loss.item(),
            identifier='train_loss',
            kind='metric',
            step=self.train_glob_step,
            batch_idx=batch_idx
        )
        metrics: Dict[str, Any] = self.compute_metrics(
            true=y,
            pred=pred_y,
            logger_step=self.train_glob_step,
            batch_idx=batch_idx,
            stage='train'
        )
        return loss, metrics

    def validation_epoch(self, epoch: int) -> Optional[torch.Tensor]:
        """Perform a complete sweep over the validation dataset, completing an
        epoch of validation.

        Args:
            epoch (int): current epoch number, from 0 to ``self.epochs - 1``.

        Returns:
            Optional[Loss]: average validation loss for the current epoch if 
                self.validation_dataloader is not None
        """
        if self.validation_dataloader is None:
            return

        self.model.eval()
        validation_losses = []
        validation_metrics = []
        for batch_idx, val_batch in enumerate(self.validation_dataloader):
            loss, metrics = self.validation_step(
                batch=val_batch,
                batch_idx=batch_idx
            )
            validation_losses.append(loss)
            validation_metrics.append(metrics)

            # Important: update counter
            self.validation_glob_step += 1

        # Aggregate and log losses
        avg_loss = torch.mean(torch.stack(validation_losses))
        self.log(
            item=avg_loss.item(),
            identifier='validation_loss_epoch',
            kind='metric',
            step=self.validation_glob_step,
        )
        # Aggregate and log metrics
        avg_metrics = pd.DataFrame(validation_metrics).mean().to_dict()
        for m_name, m_val in avg_metrics.items():
            self.log(
                item=m_val,
                identifier='validation_' + m_name + '_epoch',
                kind='metric',
                step=self.validation_glob_step,
            )

        return avg_loss

    def validation_step(
        self,
        batch: Batch,
        batch_idx: int
    ) -> Tuple[torch.Tensor, Dict[str, Any]]:
        """Perform a single optimization step using a batch sampled from the
        validation dataset.

        Args:
            batch (Batch): batch sampled by a dataloader.
            batch_idx (int): batch index in the dataloader.

        Returns:
            Tuple[Loss, Dict[str, Any]]: batch loss and dictionary of metric
            values with the same structure of ``self.metrics``.
        """
        x, y = batch
        x, y = x.to(self.device), y.to(self.device)
        with torch.no_grad():
            pred_y = self.model(x)
            loss: torch.Tensor = self.loss(pred_y, y)
        self.log(
            item=loss.item(),
            identifier='validation_loss',
            kind='metric',
            step=self.validation_glob_step,
            batch_idx=batch_idx
        )
        metrics: Dict[str, Any] = self.compute_metrics(
            true=y,
            pred=pred_y,
            logger_step=self.validation_glob_step,
            batch_idx=batch_idx,
            stage='validation'
        )
        return loss, metrics

    def test_epoch(self, epoch: int) -> torch.Tensor:
        """Perform a complete sweep over the test dataset, completing an
        epoch of test.

        Args:
            epoch (int): current epoch number, from 0 to ``self.epochs - 1``.

        Returns:
            Loss: average test loss for the current epoch.
        """
        raise NotImplementedError()

    def test_step(
        self,
        batch: Batch,
        batch_idx: int
    ) -> Tuple[torch.Tensor, Dict[str, Any]]:
        """Perform a single predictions step using a batch sampled from the
        test dataset.

        Args:
            batch (Batch): batch sampled by a dataloader.
            batch_idx (int): batch index in the dataloader.

        Returns:
            Tuple[Loss, Dict[str, Any]]: batch loss and dictionary of metric
            values with the same structure of ``self.metrics``.
        """
        raise NotImplementedError()


class GANTrainer(TorchTrainer):
    """Trainer class for GAN models using pytorch.

    Args:
        config (Union[Dict, TrainingConfiguration]): training configuration
            containing hyperparameters.
        epochs (int): number of training epochs.
        discriminator (nn.Module): pytorch discriminator model to train GAN.
        generator (nn.Module): pytorch generator model to train GAN.
        strategy (Literal['ddp', 'deepspeed', 'horovod'], optional):
            distributed strategy. Defaults to 'ddp'.
        validation_every (Optional[int], optional): run a validation epoch
            every ``validation_every`` epochs. Disabled if None. Defaults to 1.
        test_every (Optional[int], optional): run a test epoch
            every ``test_every`` epochs. Disabled if None. Defaults to None.
        random_seed (Optional[int], optional): set random seed for
            reproducibility. If None, the seed is not set. Defaults to None.
        logger (Optional[Logger], optional): logger for ML tracking.
            Defaults to None.
        metrics (Optional[Dict[str, Metric]], optional): map of torch metrics
            metrics. Defaults to None.
        checkpoints_location (str): path to checkpoints directory.
            Defaults to "checkpoints".
        checkpoint_every (Optional[int]): save a checkpoint every
            ``checkpoint_every`` epochs. Disabled if None. Defaults to None.
        name (Optional[str], optional): trainer custom name. Defaults to None.
    """

    def __init__(
            self,
            config: Union[Dict, TrainingConfiguration],
            epochs: int,
            discriminator: nn.Module,
            generator: nn.Module,
            strategy: Literal["ddp", "deepspeed"] = 'ddp',
            validation_every: Optional[int] = 1,
            test_every: Optional[int] = None,
            random_seed: Optional[int] = None,
            logger: Optional[Logger] = None,
            metrics: Optional[Dict[str, Metric]] = None,
            checkpoints_location: str = "checkpoints",
            checkpoint_every: Optional[int] = None,
            name: Optional[str] = None, **kwargs) -> None:
        super().__init__(
            config=config,
            epochs=epochs,
            model=None,
            strategy=strategy,
            validation_every=validation_every,
            test_every=test_every,
            random_seed=random_seed,
            logger=logger,
            metrics=metrics,
            checkpoints_location=checkpoints_location,
            checkpoint_every=checkpoint_every,
            name=name,
            **kwargs)
        self.save_parameters(**self.locals2params(locals()))
        self.discriminator = discriminator
        self.generator = generator

    def create_model_loss_optimizer(self) -> None:
        self.optimizerD = optim.Adam(
            self.discriminator.parameters(), lr=self.config.lr,
            betas=(0.5, 0.999)
        )
        self.optimizerG = optim.Adam(
            self.generator.parameters(), lr=self.config.lr,
            betas=(0.5, 0.999))
        self.criterion = nn.BCELoss()

        # https://stackoverflow.com/a/67437077
        self.discriminator = torch.nn.SyncBatchNorm.convert_sync_batchnorm(
            self.discriminator)
        self.generator = torch.nn.SyncBatchNorm.convert_sync_batchnorm(
            self.generator)

        # First, define strategy-wise optional configurations
        if isinstance(self.strategy, DeepSpeedStrategy):
            # Batch size definition is not optional for DeepSpeedStrategy!
            distribute_kwargs = dict(
                config_params=dict(
                    train_micro_batch_size_per_gpu=self.config.batch_size
                )
            )
        else:
            distribute_kwargs = {}
        # Distribute discriminator and its optimizer
        self.discriminator, self.optimizerD, _ = self.strategy.distributed(
            self.discriminator, self.optimizerD, **distribute_kwargs)
        self.generator, self.optimizerG, _ = self.strategy.distributed(
            self.generator, self.optimizerG, **distribute_kwargs)

    def train_epoch(self, epoch: int):
        self.discriminator.train()
        self.generator.train()
        gen_train_losses = []
        disc_train_losses = []
        disc_train_accuracy = []
        for batch_idx, (real_images, _) in enumerate(self.train_dataloader):
            lossG, lossD, accuracy_disc = self.train_step(
                real_images, batch_idx)
            gen_train_losses.append(lossG)
            disc_train_losses.append(lossD)
            disc_train_accuracy.append(accuracy_disc)

            self.train_glob_step += 1
        # Aggregate and log losses and accuracy
        avg_disc_accuracy = torch.mean(torch.stack(disc_train_accuracy))
        self.log(
            item=avg_disc_accuracy.item(),
            identifier='disc_train_accuracy_per_epoch',
            kind='metric',
            step=epoch,
        )
        avg_gen_loss = torch.mean(torch.stack(gen_train_losses))
        self.log(
            item=avg_gen_loss.item(),
            identifier='gen_train_loss_per_epoch',
            kind='metric',
            step=epoch,
        )

        avg_disc_loss = torch.mean(torch.stack(disc_train_losses))
        self.log(
            item=avg_disc_loss.item(),
            identifier='disc_train_loss_per_epoch',
            kind='metric',
            step=epoch,
        )

        self.save_fake_generator_images(epoch)

    def validation_epoch(self, epoch: int):
        gen_validation_losses = []
        gen_validation_accuracy = []
        disc_validation_losses = []
        disc_validation_accuracy = []
        self.discriminator.eval()
        self.generator.eval()
        for batch_idx, (real_images, _) in enumerate(
                self.validation_dataloader):
            loss_gen, accuracy_gen, loss_disc, accuracy_disc = (
                self.validation_step(real_images, batch_idx))
            gen_validation_losses.append(loss_gen)
            gen_validation_accuracy.append(accuracy_gen)
            disc_validation_losses.append(loss_disc)
            disc_validation_accuracy.append(accuracy_disc)
            self.validation_glob_step += 1

        # Aggregate and log metrics
        disc_validation_loss = torch.mean(torch.stack(
            disc_validation_losses))
        self.log(
            item=disc_validation_loss.item(),
            identifier='disc_valid_loss_per_epoch',
            kind='metric',
            step=epoch,
        )
        disc_validation_accuracy = torch.mean(torch.stack(
            disc_validation_accuracy))
        self.log(
            item=disc_validation_accuracy.item(),
            identifier='disc_valid_accuracy_epoch',
            kind='metric',
            step=epoch,
        )
        gen_validation_loss = torch.mean(torch.stack(
            gen_validation_losses))
        self.log(
            item=gen_validation_loss.item(),
            identifier='gen_valid_loss_per_epoch',
            kind='metric',
            step=epoch,
        )
        gen_validation_accuracy = torch.mean(torch.stack(
            gen_validation_accuracy))
        self.log(
            item=gen_validation_accuracy.item(),
            identifier='gen_valid_accuracy_epoch',
            kind='metric',
            step=epoch,
        )

        return gen_validation_loss

    def train_step(self, real_images, batch_idx):
        real_images = real_images.to(self.device)
        batch_size = real_images.size(0)
        real_labels = torch.ones(
            (batch_size,),
            dtype=torch.float, device=self.device)
        fake_labels = torch.zeros(
            (batch_size,),
            dtype=torch.float, device=self.device)

        # Train Discriminator with real images
        output_real = self.discriminator(real_images)
        lossD_real = self.criterion(output_real, real_labels)
        # Generate fake images and train Discriminator
        noise = torch.randn(
            batch_size, self.config.z_dim, 1, 1, device=self.device)

        fake_images = self.generator(noise)
        output_fake = self.discriminator(fake_images.detach())
        lossD_fake = self.criterion(output_fake, fake_labels)

        lossD = (lossD_real+lossD_fake)/2

        self.optimizerD.zero_grad()
        lossD.backward()
        self.optimizerD.step()

        accuracy = ((output_real > 0.5).float() == real_labels).float().mean(
        ) + ((output_fake < 0.5).float() == fake_labels).float().mean()
        accuracy_disc = accuracy.mean()

        # Train Generator
        output_fake = self.discriminator(fake_images)
        lossG = self.criterion(output_fake, real_labels)
        self.optimizerG.zero_grad()
        lossG.backward()
        self.optimizerG.step()
        self.log(
            item=accuracy_disc,
            identifier='disc_train_accuracy_per_batch',
            kind='metric',
            step=self.train_glob_step,
            batch_idx=batch_idx
        )
        self.log(
            item=lossG,
            identifier='gen_train_loss_per_batch',
            kind='metric',
            step=self.train_glob_step,
            batch_idx=batch_idx
        )
        self.log(
            item=lossD,
            identifier='disc_train_loss_per_batch',
            kind='metric',
            step=self.train_glob_step,
            batch_idx=batch_idx
        )

        return lossG, lossD, accuracy_disc

    def validation_step(self, real_images, batch_idx):
        real_images = real_images.to(self.device)
        batch_size = real_images.size(0)
        real_labels = torch.ones((batch_size,),
                                 dtype=torch.float, device=self.device)
        fake_labels = torch.zeros((batch_size,),
                                  dtype=torch.float, device=self.device)

        # Validate with real images
        output_real = self.discriminator(real_images)
        loss_real = self.criterion(output_real, real_labels)

        # Generate and validate fake images
        noise = torch.randn(
            batch_size, self.config.z_dim, 1, 1, device=self.device)

        with torch.no_grad():
            fake_images = self.generator(noise)
            output_fake = self.discriminator(fake_images.detach())
        loss_fake = self.criterion(output_fake, fake_labels)

        # Generator's attempt to fool the discriminator
        loss_gen = self.criterion(output_fake, real_labels)
        accuracy_gen = (
            (output_fake > 0.5).float() == real_labels).float().mean()

        # Calculate total discriminator loss and accuracy
        d_total_loss = (loss_real + loss_fake) / 2
        accuracy = ((output_real > 0.5).float() == real_labels).float().mean(
        ) + ((output_fake < 0.5).float() == fake_labels).float().mean()
        d_accuracy = accuracy.item()/2

        self.log(
            item=loss_gen.item(),
            identifier='gen_valid_loss_per_batch',
            kind='metric',
            step=self.validation_glob_step,
            batch_idx=batch_idx
        )
        self.log(
            item=accuracy_gen.item(),
            identifier='gen_valid_accuracy_per_batch',
            kind='metric',
            step=self.validation_glob_step,
            batch_idx=batch_idx
        )

        self.log(
            item=d_total_loss.item(),
            identifier='disc_valid_loss_per_batch',
            kind='metric',
            step=self.validation_glob_step,
            batch_idx=batch_idx
        )
        self.log(
            item=d_accuracy,
            identifier='disc_valid_accuracy_per_batch',
            kind='metric',
            step=self.validation_glob_step,
            batch_idx=batch_idx
        )
        return loss_gen, accuracy_gen

    def save_checkpoint(self, name, epoch, loss=None):
        """Save training checkpoint with both optimizers."""
        if not os.path.exists(self.checkpoints_location):
            os.makedirs(self.checkpoints_location)

        checkpoint_path = os.path.join(self.checkpoints_location, f"{name}")
        checkpoint = {
            'epoch': epoch,
            'loss': loss.item() if loss is not None else None,
            'discriminator_state_dict': self.discriminator.state_dict(),
            'generator_state_dict': self.generator.state_dict(),
            'optimizerD_state_dict': self.optimizerD.state_dict(),
            'optimizerG_state_dict': self.optimizerG.state_dict(),
            'lr_scheduler': self.lr_scheduler.state_dict() if
            self.lr_scheduler else None
        }

        torch.save(checkpoint, checkpoint_path)
        print(f"Checkpoint saved to {checkpoint_path}")

    def load_checkpoint(self, checkpoint_path):
        """Load models and optimizers from checkpoint."""
        checkpoint = torch.load(checkpoint_path)

        self.discriminator.load_state_dict(
            checkpoint['discriminator_state_dict'])
        self.generator.load_state_dict(checkpoint['generator_state_dict'])
        self.optimizerD.load_state_dict(checkpoint['optimizerD_state_dict'])
        self.optimizerG.load_state_dict(checkpoint['optimizerG_state_dict'])

        if 'lr_scheduler' in checkpoint:
            if checkpoint['lr_scheduler'] is not None:
                self.lr_scheduler.load_state_dict(checkpoint['lr_scheduler'])

        print(f"Checkpoint loaded from {checkpoint_path}")

    def save_fake_generator_images(self, epoch):
        """
        plot and save fake images from generator

         Args:
            epoch (int): epoch number, from 0 to ``epochs-1``.
        """
        self.generator.eval()
        noise = torch.randn(64, self.config.z_dim, 1, 1, device=self.device)
        fake_images = self.generator(noise)
        fake_images_grid = torchvision.utils.make_grid(
            fake_images, normalize=True)
        fig, ax = plt.subplots(figsize=(8, 8))
        ax.set_axis_off()
        ax.set_title(f'Fake images for epoch {epoch}')
        ax.imshow(np.transpose(fake_images_grid.cpu().numpy(), (1, 2, 0)))
        self.log(
            item=fig,
            identifier=f'fake_images_epoch_{epoch}.png',
            kind='figure',
            step=epoch,
        )


class TorchLightningTrainer(Trainer):
    """Generic trainer for torch Lightning workflows.

        Args:
            config (Union[Dict, str]): `Lightning configuration`_
                which can be the path to a file or a Python dictionary.
            mlflow_saved_model (str, optional): name of the model created in
                MLFlow. Defaults to 'my_model'.

        .. _Lightning configuration:
            https://pytorch-lightning.readthedocs.io/en/1.6.5/common/lightning_cli.html
        """

    def __init__(
        self,
        config: Union[Dict, str],
        mlflow_saved_model: str = 'my_model'
    ):
        self.save_parameters(**self.locals2params(locals()))
        super().__init__()
        if isinstance(config, str) and os.path.isfile(config):
            # Load from YAML
            config = load_yaml(config)
        self.conf = config
        self.mlflow_saved_model = mlflow_saved_model

    @monitor_exec
    def execute(self) -> Any:
        init_lightning_mlflow(
            self.conf,
            tmp_dir='/tmp',
            registered_model_name=self.mlflow_saved_model
        )
        old_argv = sys.argv
        sys.argv = ['some_script_placeholder.py']
        cli = LightningCLI(
            args=self.conf,
            model_class=L.LightningModule,
            datamodule_class=L.LightningDataModule,
            run=False,
            save_config_kwargs={
                "overwrite": True,
                "config_filename": "pl-training.yml",
            },
            subclass_mode_model=True,
            subclass_mode_data=True,
        )
        sys.argv = old_argv
        cli.trainer.fit(cli.model, datamodule=cli.datamodule)
        teardown_lightning_mlflow()


def _distributed_dataloader(dataloader: DataLoader, gwsize, grank):
    """Makes a Dataloader distributed."""
    sampler = DistributedSampler(
        dataloader.dataset,
        num_replicas=gwsize,
        rank=grank,
        shuffle=True
    )
    # Recreate dataloader, with updated sampler
    return DataLoader(
        dataloader.dataset,
        batch_size=dataloader.batch_size,
        sampler=sampler,
        num_workers=dataloader.num_workers,
        collate_fn=dataloader.collate_fn,
        pin_memory=dataloader.pin_memory,
        drop_last=dataloader.drop_last,
        timeout=dataloader.timeout,
        worker_init_fn=seed_worker,  # dataloader.worker_init_fn,
        multiprocessing_context=dataloader.multiprocessing_context,
        generator=dataloader.generator,
        prefetch_factor=dataloader.prefetch_factor,
        persistent_workers=dataloader.persistent_workers,
        pin_memory_device=dataloader.pin_memory_device
    )


def distributed(func):
    """The decorated function must have a standard signature.
    Its first arguments must be:
    model, train_dataloader, validation_dataloader, device (in this order).

    Additional args or kwargs are allowed consistently with the signature
    of the decorated function.
    """
    def dist_train(
            model, train_dataloader, validation_dataloader=None, device='cpu',
            *args, **kwargs
    ):
        if torch.cuda.is_available():
            dist.init_process_group(backend='nccl')

        if torch.cuda.is_available():
            lwsize = torch.cuda.device_count()  # local world size - per node
            gwsize = dist.get_world_size()     # global world size - per run
            grank = dist.get_rank()            # global rank - assign per run
            lrank = dist.get_rank() % lwsize   # local rank - assign per node
        else:
            gwsize = 1
            grank = 0
            lrank = 0

        device = torch.device(
            'cuda' if torch.cuda.is_available() else 'cpu', lrank)
        if torch.cuda.is_available():
            torch.cuda.set_device(lrank)

        model = model.to(device)
        model = DDP(model, device_ids=[device], output_device=device)

        train_dataloader = _distributed_dataloader(
            train_dataloader, gwsize, grank)
        if validation_dataloader is not None:
            validation_dataloader = _distributed_dataloader(
                validation_dataloader, gwsize, grank)

        try:
            func(model, train_dataloader, validation_dataloader, device,
                 *args, **kwargs)
        finally:
            if torch.cuda.is_available():
                dist.barrier()
                dist.destroy_process_group()
    return dist_train<|MERGE_RESOLUTION|>--- conflicted
+++ resolved
@@ -523,15 +523,8 @@
                 val_loss = self.validation_epoch(epoch)
 
                 # Checkpointing current best model
-<<<<<<< HEAD
                 worker_val_losses = self.strategy.gather(val_loss, dst_rank=0)
                 if self.strategy.is_main_worker:
-=======
-                worker_val_losses = self.strategy.gather(
-                    val_loss, dst_rank=0
-                )
-                if self.strategy.global_rank() == 0:
->>>>>>> 41d01900
                     avg_loss = torch.mean(
                         torch.stack(worker_val_losses)
                     ).detach().cpu()
