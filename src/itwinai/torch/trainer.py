# --------------------------------------------------------------------------------------
# Part of the interTwin Project: https://www.intertwin.eu/
#
# Created by: Matteo Bunino
#
# Credit:
# - Matteo Bunino <matteo.bunino@cern.ch> - CERN
# - Anna Lappe <anna.elisa.lappe@cern.ch> - CERN
# - Jarl Sondre Sæther <jarl.sondre.saether@cern.ch> - CERN
# - Henry Mutegeki <henry.mutegeki@cern.ch> - CERN
# --------------------------------------------------------------------------------------


"""Provides training logic for PyTorch models via Trainer classes."""

import os
import sys
import tempfile
from abc import abstractmethod
from pathlib import Path
from typing import Any, Callable, Dict, Iterable, List, Literal, Optional, Tuple, Union

import lightning as L
import matplotlib.pyplot as plt
import numpy as np
import pandas as pd
import ray.train as train
import ray.train.torch
import ray.tune as tune
import torch
import torch.distributed as dist
import torch.nn as nn
import torch.optim as optim
import torchvision
from lightning.pytorch.cli import LightningCLI
from pydantic.utils import deep_update
from torch.nn.parallel import DistributedDataParallel as DDP
from torch.optim.optimizer import Optimizer
from torch.utils.data import DataLoader, Dataset, Sampler
from torch.utils.data.distributed import DistributedSampler

from itwinai.torch.raytune import get_raytune_schedule, get_raytune_search_alg

# Imports from this repository
from ..components import Trainer, monitor_exec
from ..loggers import Logger, LogMixin
from ..utils import load_yaml
from .config import TrainingConfiguration
from .distributed import (
    DeepSpeedStrategy,
    HorovodStrategy,
    NonDistributedStrategy,
    RayDDPStrategy,
    RayDeepSpeedStrategy,
    TorchDDPStrategy,
    TorchDistributedStrategy,
    distributed_resources_available,
)
from .mlflow import init_lightning_mlflow, teardown_lightning_mlflow
from .reproducibility import seed_worker, set_seed
from .type import Batch, LrScheduler, Metric


class TorchTrainer(Trainer, LogMixin):
    """Trainer class for torch training algorithms.

    Args:
        config (Union[Dict, TrainingConfiguration]): training configuration
            containing hyperparameters.
        epochs (int): number of training epochs.
        model (Optional[Union[nn.Module, str]], optional): pytorch model to
            train or a string identifier. Defaults to None.
        strategy (Literal['ddp', 'deepspeed', 'horovod'], optional):
            distributed strategy. Defaults to 'ddp'.
        validation_every (Optional[int], optional): run a validation epoch
            every ``validation_every`` epochs. Disabled if None. Defaults to 1.
        test_every (Optional[int], optional): run a test epoch
            every ``test_every`` epochs. Disabled if None. Defaults to None.
        random_seed (Optional[int], optional): set random seed for
            reproducibility. If None, the seed is not set. Defaults to None.
        logger (Optional[Logger], optional): logger for ML tracking.
            Defaults to None.
        metrics (Optional[Dict[str, Metric]], optional): map of torchmetrics
            metrics. Defaults to None.
        checkpoints_location (str): path to checkpoints directory.
            Defaults to "checkpoints".
        checkpoint_every (Optional[int]): save a checkpoint every
            ``checkpoint_every`` epochs. Disabled if None. Defaults to None.
        name (Optional[str], optional): trainer custom name. Defaults to None.
    """

    # TODO:
    #   - extract BaseTorchTrainer and extend it creating a set of trainer
    #     templates (e.g.. GAN, Classifier, Transformer) allowing scientists
    #     to reuse ML algos.

    _strategy: TorchDistributedStrategy = None

    #: PyTorch ``DataLoader`` for training dataset.
    train_dataloader: DataLoader = None
    #: PyTorch ``DataLoader`` for validation dataset.
    validation_dataloader: DataLoader = None
    #: PyTorch ``DataLoader`` for test dataset.
    test_dataloader: DataLoader = None
    #: PyTorch model to train.
    model: nn.Module = None
    #: Loss criterion.
    loss: Callable = None
    #: Optimizer.
    optimizer: Optimizer = None
    #: Learning rate scheduler.
    lr_scheduler: LrScheduler = None
    #: PyTorch random number generator (PRNG).
    torch_rng: torch.Generator = None
    #: itwinai ``itwinai.Logger``
    logger: Logger = None
    #: Total number training batches used so far, across all epochs.
    train_glob_step: int = 0
    #: Total number validation batches used so far, across all epochs.
    validation_glob_step: int = 0
    #: Total number test batches used so far, across all epochs.
    test_glob_step: int = 0
    #: Dictionary of ``torchmetrics`` metrics, indexed by user-defined names.
    metrics: Dict[str, Metric]
    #: PyTorch Profiler for communication vs. computation comparison
    profiler: Optional[Any]

    def __init__(
        self,
        config: Union[Dict, TrainingConfiguration],
        epochs: int,
        model: Optional[Union[nn.Module, str]] = None,
        strategy: Optional[Literal["ddp", "deepspeed", "horovod"]] = "ddp",
        validation_every: Optional[int] = 1,
        test_every: Optional[int] = None,
        random_seed: Optional[int] = None,
        logger: Optional[Logger] = None,
        metrics: Optional[Dict[str, Metric]] = None,
        checkpoints_location: str = "checkpoints",
        checkpoint_every: Optional[int] = None,
        name: Optional[str] = None,
        profiling_wait_epochs: int = 1,
        profiling_warmup_epochs: int = 2,
    ) -> None:
        super().__init__(name)
        self.save_parameters(**self.locals2params(locals()))

        # config is mean to store all hyperparameters, which can very from use
        # case to use case and include learning_rate, batch_size....
        if isinstance(config, dict):
            config = TrainingConfiguration(**config)

        self.config = config
        self.epochs = epochs
        self.model = model
        self.strategy = strategy
        self.validation_every = validation_every
        self.test_every = test_every
        self.random_seed = random_seed
        self.logger = logger
        self.metrics = metrics if metrics is not None else {}
        self.checkpoints_location = checkpoints_location
        os.makedirs(self.checkpoints_location, exist_ok=True)
        self.checkpoint_every = checkpoint_every
        self.profiler = None
        self.profiling_wait_epochs = profiling_wait_epochs
        self.profiling_warmup_epochs = profiling_warmup_epochs

    @property
    def strategy(self) -> TorchDistributedStrategy:
        """Strategy currently in use."""
        return self._strategy

    @strategy.setter
    def strategy(self, strategy: Union[str, TorchDistributedStrategy]) -> None:
        if isinstance(strategy, TorchDistributedStrategy):
            self._strategy = strategy
        else:
            self._strategy = self._detect_strategy(strategy)

    @property
    def device(self) -> str:
        """Current device from distributed strategy."""
        return self.strategy.device()

    def _detect_strategy(self, strategy: str) -> TorchDistributedStrategy:
        if strategy is None or not distributed_resources_available():
            print("WARNING: falling back to non-distributed strategy.")
            strategy_obj = NonDistributedStrategy()
        elif strategy == "ddp":
            strategy_obj = TorchDDPStrategy(backend="nccl")
        elif strategy == "horovod":
            strategy_obj = HorovodStrategy()
        elif strategy == "deepspeed":
            strategy_obj = DeepSpeedStrategy(backend="nccl")
        else:
            raise NotImplementedError(f"Strategy '{strategy}' is not recognized/implemented.")
        return strategy_obj

    def _init_distributed_strategy(self) -> None:
        if not self.strategy.is_initialized:
            self.strategy.init()

    def _optimizer_from_config(self) -> None:
        if self.config.optimizer == "adadelta":
            self.optimizer = optim.Adadelta(
                self.model.parameters(),
                lr=self.config.optim_lr,
                weight_decay=self.config.optim_weight_decay,
            )
        elif self.config.optimizer == "adam":
            self.optimizer = optim.Adam(
                self.model.parameters(),
                lr=self.config.optim_lr,
                weight_decay=self.config.optim_weight_decay,
            )
        elif self.config.optimizer == "rmsprop":
            self.optimizer = optim.RMSprop(
                self.model.parameters(),
                lr=self.config.optim_lr,
                weight_decay=self.config.optim_weight_decay,
                momentum=self.config.optim_momentum,
            )
        elif self.config.optimizer == "sgd":
            self.optimizer = optim.SGD(
                self.model.parameters(),
                lr=self.config.optim_lr,
                weight_decay=self.config.optim_weight_decay,
                momentum=self.config.optim_momentum,
            )
        else:
            raise ValueError(
                "Unrecognized self.config.optimizer! Check the docs for "
                "supported values and consider overriding "
                "create_model_loss_optimizer method for more flexibility."
            )

    def _loss_from_config(self) -> None:
        if self.config.loss == "nllloss":
            self.loss = nn.functional.nll_loss
        elif self.config.loss == "cross_entropy":
            self.loss = nn.functional.cross_entropy
        elif self.config.loss == "mse":
            self.loss = nn.functional.mse_loss
        else:
            raise ValueError(
                "Unrecognized self.config.loss! Check the docs for "
                "supported values and consider overriding "
                "create_model_loss_optimizer method for more flexibility."
            )

    def get_default_distributed_kwargs(self) -> Dict:
        """Gives the default kwargs for the trainer's strategy's distributed() method."""

        if isinstance(self.strategy, DeepSpeedStrategy):
            # Batch size definition is not optional for DeepSpeedStrategy!
            distribute_kwargs = dict(
                config_params=dict(train_micro_batch_size_per_gpu=self.config.batch_size)
            )
        elif isinstance(self.strategy, HorovodStrategy):
<<<<<<< HEAD
            import horovod as hvd
=======
            import horovod.torch as hvd
>>>>>>> a8ebf7e5

            distribute_kwargs = dict(
                compression=(
                    hvd.Compression.fp16
                    if self.config.fp16_allreduce
                    else hvd.Compression.none
                ),
                op=hvd.Adasum if self.config.use_adasum else hvd.Average,
                gradient_predivide_factor=self.config.gradient_predivide_factor,
            )
        else:
            distribute_kwargs = {}

        return distribute_kwargs

    def create_model_loss_optimizer(self) -> None:
        """
        Instantiate a torch model, loss, optimizer, and LR scheduler using the
        configuration provided in the Trainer constructor.
        Generally a user-defined method.
        """
        ###################################
        # Dear user, this is a method you #
        # may be interested to override!  #
        ###################################

        if self.model is None:
            raise ValueError(
                "self.model is None! Either pass it to the constructor or "
                "override create_model_loss_optimizer method."
            )

        # Parse optimizer from training configuration
        # Optimizer can be changed with a custom one here!
        self._optimizer_from_config()

        # Parse loss from training configuration
        # Loss can be changed with a custom one here!
        self._loss_from_config()

        # IMPORTANT: model, optimizer, and scheduler need to be distributed
        distribute_kwargs = self.get_default_distributed_kwargs()

        # Distributed model, optimizer, and scheduler
        (self.model, self.optimizer, self.lr_scheduler) = self.strategy.distributed(
            self.model, self.optimizer, self.lr_scheduler, **distribute_kwargs
        )

    def create_dataloaders(
        self,
        train_dataset: Dataset,
        validation_dataset: Optional[Dataset] = None,
        test_dataset: Optional[Dataset] = None,
    ) -> None:
        """
        Create train, validation and test dataloaders using the
        configuration provided in the Trainer constructor.
        Generally a user-defined method.

        Args:
            train_dataset (Dataset): training dataset object.
            validation_dataset (Optional[Dataset]): validation dataset object.
                Default None.
            test_dataset (Optional[Dataset]): test dataset object.
                Default None.
        """

        ###################################
        # Dear user, this is a method you #
        # may be interested to override!  #
        ###################################
        self.train_dataloader = self.strategy.create_dataloader(
            dataset=train_dataset,
            batch_size=self.config.batch_size,
            num_workers=self.config.num_workers_dataloader,
            pin_memory=self.config.pin_gpu_memory,
            generator=self.torch_rng,
            shuffle=self.config.shuffle_train,
        )
        if validation_dataset is not None:
            self.validation_dataloader = self.strategy.create_dataloader(
                dataset=validation_dataset,
                batch_size=self.config.batch_size,
                num_workers=self.config.num_workers_dataloader,
                pin_memory=self.config.pin_gpu_memory,
                generator=self.torch_rng,
                shuffle=self.config.shuffle_validation,
            )
        if test_dataset is not None:
            self.test_dataloader = self.strategy.create_dataloader(
                dataset=test_dataset,
                batch_size=self.config.batch_size,
                num_workers=self.config.num_workers_dataloader,
                pin_memory=self.config.pin_gpu_memory,
                generator=self.torch_rng,
                shuffle=self.config.shuffle_test,
            )

    def _setup_metrics(self):
        """Move metrics to current device."""
        for m_name, metric in self.metrics.items():
            self.metrics[m_name] = metric.to(self.device)

    @monitor_exec
    def execute(
        self,
        train_dataset: Dataset,
        validation_dataset: Optional[Dataset] = None,
        test_dataset: Optional[Dataset] = None,
    ) -> Tuple[Dataset, Dataset, Dataset, Any]:
        """Prepares distributed environment and data structures
        for the actual training.

        Args:
            train_dataset (Dataset): training dataset.
            validation_dataset (Optional[Dataset], optional): validation
                dataset. Defaults to None.
            test_dataset (Optional[Dataset], optional): test dataset.
                Defaults to None.

        Returns:
            Tuple[Dataset, Dataset, Dataset, Any]: training dataset,
            validation dataset, test dataset, trained model.
        """
        self.torch_rng = set_seed(self.random_seed)
        self._init_distributed_strategy()
        self._setup_metrics()

        self.create_dataloaders(
            train_dataset=train_dataset,
            validation_dataset=validation_dataset,
            test_dataset=test_dataset,
        )
        self.create_model_loss_optimizer()

        if self.logger:
            self.logger.create_logger_context(rank=self.strategy.global_rank())
            hparams = self.config.model_dump()
            hparams["distributed_strategy"] = self.strategy.__class__.__name__
            self.logger.save_hyperparameters(hparams)

        self.train()

        if self.logger:
            self.logger.destroy_logger_context()
        self.strategy.clean_up()
        return train_dataset, validation_dataset, test_dataset, self.model

    def _set_epoch_dataloaders(self, epoch: int):
        """
        Sets epoch in the distributed sampler of a dataloader when using it.
        """
        if self.strategy.is_distributed:
            self.train_dataloader.sampler.set_epoch(epoch)
            if self.validation_dataloader is not None:
                self.validation_dataloader.sampler.set_epoch(epoch)
            if self.test_dataloader is not None:
                self.test_dataloader.sampler.set_epoch(epoch)

    def set_epoch(self, epoch: int) -> None:
        """Set current epoch at the beginning of training.

        Args:
            epoch (int): epoch number, from 0 to ``epochs-1``.
        """
        if self.profiler is not None:
            self.profiler.step()
        self._set_epoch_dataloaders(epoch)

    def log(
        self,
        item: Union[Any, List[Any]],
        identifier: Union[str, List[str]],
        kind: str = "metric",
        step: Optional[int] = None,
        batch_idx: Optional[int] = None,
        **kwargs,
    ) -> None:
        """Log ``item`` with ``identifier`` name of ``kind`` type at ``step``
        time step.

        Args:
            item (Union[Any, List[Any]]): element to be logged (e.g., metric).
            identifier (Union[str, List[str]]): unique identifier for the
                element to log(e.g., name of a metric).
            kind (str, optional): type of the item to be logged. Must be one
                among the list of self.supported_types. Defaults to 'metric'.
            step (Optional[int], optional): logging step. Defaults to None.
            batch_idx (Optional[int], optional): DataLoader batch counter
                (i.e., batch idx), if available. Defaults to None.
        """
        if self.logger:
            self.logger.log(
                item=item,
                identifier=identifier,
                kind=kind,
                step=step,
                batch_idx=batch_idx,
                **kwargs,
            )

    def save_checkpoint(
        self, name: str, epoch: int, loss: Optional[torch.Tensor] = None
    ) -> None:
        """Save training checkpoint.

        Args:
            name (str): name of the checkpoint.
            epoch (int): current training epoch.
            loss (Optional[torch.Tensor]): current loss (if available).
        """
        state = dict(
            epoch=epoch,
            loss=loss,
            optimizer=self.optimizer.state_dict(),
            model=self.model.state_dict(),
            lr_scheduler=self.lr_scheduler,
        )
        ckpt_path = os.path.join(self.checkpoints_location, name)
        torch.save(state, ckpt_path)
        print(f"Saved '{name}' checkpoint at {ckpt_path}")

        # Save checkpoint to logger
        self.log(ckpt_path, name, kind="artifact")

    def load_checkpoint(self, name: str) -> None:
        """Load state from a checkpoint.

        Args:
            name (str): name of the checkpoint to load, assuming it
                is under ``self.checkpoints_location`` location.
        """
        ckpt_path = os.path.join(self.checkpoints_location, name)
        state = torch.load(ckpt_path, map_location=self.device)
        self.model.load_state_dict(state["model"])
        self.optimizer.load_state_dict(state["optimizer"])
        self.lr_scheduler = state["lr_scheduler"]

    def compute_metrics(
        self,
        true: Batch,
        pred: Batch,
        logger_step: int,
        batch_idx: Optional[int],
        stage: str = "train",
    ) -> Dict[str, Any]:
        """Compute and log metrics.

        Args:
            metrics (Dict[str, Metric]): metrics dict. Can be
                ``self.train_metrics`` or ``self.validation_metrics``.
            true (Batch): true values.
            pred (Batch): predicted values.
            logger_step (int): global step to pass to the logger.
            stage (str): 'train', 'validation'...

        Returns:
            Dict[str, Any]: metric values.
        """
        m_values = {}
        for m_name, metric in self.metrics.items():
            # metric = metric.to(self.device)
            m_val = metric(pred, true).detach().cpu().numpy()
            self.log(
                item=m_val,
                identifier=f"{stage}_{m_name}",
                kind="metric",
                step=logger_step,
                batch_idx=batch_idx,
            )
            m_values[m_name] = m_val
        return m_values

    def train(self):
        """Trains a machine learning model.
        Main training loop/logic.

        Args:
            train_dataset (Dataset): training dataset.
            validation_dataset (Dataset): validation dataset.
            test_dataset (Dataset): test dataset.

        Returns:
            Tuple[Dataset, Dataset, Dataset, Any]: training dataset,
            validation dataset, test dataset, trained model.
        """
        best_loss = float("inf")
        for epoch in range(self.epochs):
            epoch_n = epoch + 1
            self.set_epoch(epoch)
            self.train_epoch(epoch)
            if self.validation_every and epoch_n % self.validation_every == 0:
                val_loss = self.validation_epoch(epoch)

                # Checkpointing current best model
                worker_val_losses = self.strategy.gather(val_loss, dst_rank=0)
                if self.strategy.is_main_worker:
                    avg_loss = torch.mean(torch.stack(worker_val_losses)).detach().cpu()
                    if avg_loss < best_loss and self.checkpoint_every is not None:
                        ckpt_name = "best_model.pth"
                        self.save_checkpoint(name=ckpt_name, epoch=epoch, loss=avg_loss)
                        best_loss = avg_loss

            if self.test_every and epoch_n % self.test_every == 0:
                self.test_epoch(epoch)

            # Periodic checkpointing
            if (
                self.strategy.is_main_worker
                and self.checkpoint_every
                and epoch_n % self.checkpoint_every == 0
            ):
                ckpt_name = f"epoch_{epoch}.pth"
                self.save_checkpoint(name=ckpt_name, epoch=epoch)

    def train_epoch(self, epoch: int) -> torch.Tensor:
        """Perform a complete sweep over the training dataset, completing an
        epoch of training.

        Args:
            epoch (int): current epoch number, from 0 to ``self.epochs - 1``.

        Returns:
            Loss: average training loss for the current epoch.
        """
        self.model.train()
        train_losses = []
        train_metrics = []
        for batch_idx, train_batch in enumerate(self.train_dataloader):
            loss, metrics = self.train_step(batch=train_batch, batch_idx=batch_idx)
            train_losses.append(loss)
            train_metrics.append(metrics)

            # Important: update counter
            self.train_glob_step += 1

        # Aggregate and log losses
        avg_loss = torch.mean(torch.stack(train_losses))
        self.log(
            item=avg_loss.item(),
            identifier="train_loss_epoch",
            kind="metric",
            step=self.train_glob_step,
        )
        # Aggregate and log metrics
        avg_metrics = pd.DataFrame(train_metrics).mean().to_dict()
        for m_name, m_val in avg_metrics.items():
            self.log(
                item=m_val,
                identifier="train_" + m_name + "_epoch",
                kind="metric",
                step=self.train_glob_step,
            )

        return avg_loss.item()

    def train_step(self, batch: Batch, batch_idx: int) -> Tuple[torch.Tensor, Dict[str, Any]]:
        """Perform a single optimization step using a batch sampled from the
        training dataset.

        Args:
            batch (Batch): batch sampled by a dataloader.
            batch_idx (int): batch index in the dataloader.

        Returns:
            Tuple[Loss, Dict[str, Any]]: batch loss and dictionary of metric
            values with the same structure of ``self.metrics``.
        """
        x, y = batch
        x, y = x.to(self.device), y.to(self.device)

        self.optimizer.zero_grad()
        pred_y = self.model(x)
        loss = self.loss(pred_y, y)
        loss.backward()
        self.optimizer.step()

        # Log metrics
        self.log(
            item=loss.item(),
            identifier="train_loss",
            kind="metric",
            step=self.train_glob_step,
            batch_idx=batch_idx,
        )
        metrics: Dict[str, Any] = self.compute_metrics(
            true=y,
            pred=pred_y,
            logger_step=self.train_glob_step,
            batch_idx=batch_idx,
            stage="train",
        )
        return loss, metrics

    def validation_epoch(self, epoch: int) -> Optional[torch.Tensor]:
        """Perform a complete sweep over the validation dataset, completing an
        epoch of validation.

        Args:
            epoch (int): current epoch number, from 0 to ``self.epochs - 1``.

        Returns:
            Optional[Loss]: average validation loss for the current epoch if
                self.validation_dataloader is not None
        """
        if self.validation_dataloader is None:
            return

        self.model.eval()
        validation_losses = []
        validation_metrics = []
        for batch_idx, val_batch in enumerate(self.validation_dataloader):
            loss, metrics = self.validation_step(batch=val_batch, batch_idx=batch_idx)
            validation_losses.append(loss)
            validation_metrics.append(metrics)

            # Important: update counter
            self.validation_glob_step += 1

        # Aggregate and log losses
        avg_loss = torch.mean(torch.stack(validation_losses))
        self.log(
            item=avg_loss.item(),
            identifier="validation_loss_epoch",
            kind="metric",
            step=self.validation_glob_step,
        )
        # Aggregate and log metrics
        avg_metrics = pd.DataFrame(validation_metrics).mean().to_dict()
        for m_name, m_val in avg_metrics.items():
            self.log(
                item=m_val,
                identifier="validation_" + m_name + "_epoch",
                kind="metric",
                step=self.validation_glob_step,
            )

        return avg_loss

    def validation_step(
        self, batch: Batch, batch_idx: int
    ) -> Tuple[torch.Tensor, Dict[str, Any]]:
        """Perform a single optimization step using a batch sampled from the
        validation dataset.

        Args:
            batch (Batch): batch sampled by a dataloader.
            batch_idx (int): batch index in the dataloader.

        Returns:
            Tuple[Loss, Dict[str, Any]]: batch loss and dictionary of metric
            values with the same structure of ``self.metrics``.
        """
        x, y = batch
        x, y = x.to(self.device), y.to(self.device)
        with torch.no_grad():
            pred_y = self.model(x)
            loss: torch.Tensor = self.loss(pred_y, y)
        self.log(
            item=loss.item(),
            identifier="validation_loss",
            kind="metric",
            step=self.validation_glob_step,
            batch_idx=batch_idx,
        )
        metrics: Dict[str, Any] = self.compute_metrics(
            true=y,
            pred=pred_y,
            logger_step=self.validation_glob_step,
            batch_idx=batch_idx,
            stage="validation",
        )
        return loss, metrics

    def test_epoch(self, epoch: int) -> torch.Tensor:
        """Perform a complete sweep over the test dataset, completing an
        epoch of test.

        Args:
            epoch (int): current epoch number, from 0 to ``self.epochs - 1``.

        Returns:
            Loss: average test loss for the current epoch.
        """
        raise NotImplementedError()

    def test_step(self, batch: Batch, batch_idx: int) -> Tuple[torch.Tensor, Dict[str, Any]]:
        """Perform a single predictions step using a batch sampled from the
        test dataset.

        Args:
            batch (Batch): batch sampled by a dataloader.
            batch_idx (int): batch index in the dataloader.

        Returns:
            Tuple[Loss, Dict[str, Any]]: batch loss and dictionary of metric
            values with the same structure of ``self.metrics``.
        """
        raise NotImplementedError()


class GANTrainer(TorchTrainer):
    """Trainer class for GAN models using pytorch.

    Args:
        config (Union[Dict, TrainingConfiguration]): training configuration
            containing hyperparameters.
        epochs (int): number of training epochs.
        discriminator (nn.Module): pytorch discriminator model to train GAN.
        generator (nn.Module): pytorch generator model to train GAN.
        strategy (Literal['ddp', 'deepspeed', 'horovod'], optional):
            distributed strategy. Defaults to 'ddp'.
        validation_every (Optional[int], optional): run a validation epoch
            every ``validation_every`` epochs. Disabled if None. Defaults to 1.
        test_every (Optional[int], optional): run a test epoch
            every ``test_every`` epochs. Disabled if None. Defaults to None.
        random_seed (Optional[int], optional): set random seed for
            reproducibility. If None, the seed is not set. Defaults to None.
        logger (Optional[Logger], optional): logger for ML tracking.
            Defaults to None.
        metrics (Optional[Dict[str, Metric]], optional): map of torch metrics
            metrics. Defaults to None.
        checkpoints_location (str): path to checkpoints directory.
            Defaults to "checkpoints".
        checkpoint_every (Optional[int]): save a checkpoint every
            ``checkpoint_every`` epochs. Disabled if None. Defaults to None.
        name (Optional[str], optional): trainer custom name. Defaults to None.
    """

    def __init__(
        self,
        config: Union[Dict, TrainingConfiguration],
        epochs: int,
        discriminator: nn.Module,
        generator: nn.Module,
        strategy: Literal["ddp", "deepspeed"] = "ddp",
        validation_every: Optional[int] = 1,
        test_every: Optional[int] = None,
        random_seed: Optional[int] = None,
        logger: Optional[Logger] = None,
        metrics: Optional[Dict[str, Metric]] = None,
        checkpoints_location: str = "checkpoints",
        checkpoint_every: Optional[int] = None,
        name: Optional[str] = None,
        **kwargs,
    ) -> None:
        super().__init__(
            config=config,
            epochs=epochs,
            model=None,
            strategy=strategy,
            validation_every=validation_every,
            test_every=test_every,
            random_seed=random_seed,
            logger=logger,
            metrics=metrics,
            checkpoints_location=checkpoints_location,
            checkpoint_every=checkpoint_every,
            name=name,
            **kwargs,
        )
        self.save_parameters(**self.locals2params(locals()))
        self.discriminator = discriminator
        self.generator = generator

    def create_model_loss_optimizer(self) -> None:
        self.optimizerD = optim.Adam(
            self.discriminator.parameters(), lr=self.config.lr, betas=(0.5, 0.999)
        )
        self.optimizerG = optim.Adam(
            self.generator.parameters(), lr=self.config.lr, betas=(0.5, 0.999)
        )
        self.criterion = nn.BCELoss()

        # https://stackoverflow.com/a/67437077
        self.discriminator = torch.nn.SyncBatchNorm.convert_sync_batchnorm(self.discriminator)
        self.generator = torch.nn.SyncBatchNorm.convert_sync_batchnorm(self.generator)

        # First, define strategy-wise optional configurations
        if isinstance(self.strategy, DeepSpeedStrategy):
            # Batch size definition is not optional for DeepSpeedStrategy!
            distribute_kwargs = dict(
                config_params=dict(train_micro_batch_size_per_gpu=self.config.batch_size)
            )
        else:
            distribute_kwargs = {}
        # Distribute discriminator and its optimizer
        self.discriminator, self.optimizerD, _ = self.strategy.distributed(
            self.discriminator, self.optimizerD, **distribute_kwargs
        )
        self.generator, self.optimizerG, _ = self.strategy.distributed(
            self.generator, self.optimizerG, **distribute_kwargs
        )

    def train_epoch(self, epoch: int):
        self.discriminator.train()
        self.generator.train()
        gen_train_losses = []
        disc_train_losses = []
        disc_train_accuracy = []
        for batch_idx, (real_images, _) in enumerate(self.train_dataloader):
            lossG, lossD, accuracy_disc = self.train_step(real_images, batch_idx)
            gen_train_losses.append(lossG)
            disc_train_losses.append(lossD)
            disc_train_accuracy.append(accuracy_disc)

            self.train_glob_step += 1
        # Aggregate and log losses and accuracy
        avg_disc_accuracy = torch.mean(torch.stack(disc_train_accuracy))
        self.log(
            item=avg_disc_accuracy.item(),
            identifier="disc_train_accuracy_per_epoch",
            kind="metric",
            step=epoch,
        )
        avg_gen_loss = torch.mean(torch.stack(gen_train_losses))
        self.log(
            item=avg_gen_loss.item(),
            identifier="gen_train_loss_per_epoch",
            kind="metric",
            step=epoch,
        )

        avg_disc_loss = torch.mean(torch.stack(disc_train_losses))
        self.log(
            item=avg_disc_loss.item(),
            identifier="disc_train_loss_per_epoch",
            kind="metric",
            step=epoch,
        )

        self.save_fake_generator_images(epoch)

    def validation_epoch(self, epoch: int):
        gen_validation_losses = []
        gen_validation_accuracy = []
        disc_validation_losses = []
        disc_validation_accuracy = []
        self.discriminator.eval()
        self.generator.eval()
        for batch_idx, (real_images, _) in enumerate(self.validation_dataloader):
            loss_gen, accuracy_gen, loss_disc, accuracy_disc = self.validation_step(
                real_images, batch_idx
            )
            gen_validation_losses.append(loss_gen)
            gen_validation_accuracy.append(accuracy_gen)
            disc_validation_losses.append(loss_disc)
            disc_validation_accuracy.append(accuracy_disc)
            self.validation_glob_step += 1

        # Aggregate and log metrics
        disc_validation_loss = torch.mean(torch.stack(disc_validation_losses))
        self.log(
            item=disc_validation_loss.item(),
            identifier="disc_valid_loss_per_epoch",
            kind="metric",
            step=epoch,
        )
        disc_validation_accuracy = torch.mean(torch.stack(disc_validation_accuracy))
        self.log(
            item=disc_validation_accuracy.item(),
            identifier="disc_valid_accuracy_epoch",
            kind="metric",
            step=epoch,
        )
        gen_validation_loss = torch.mean(torch.stack(gen_validation_losses))
        self.log(
            item=gen_validation_loss.item(),
            identifier="gen_valid_loss_per_epoch",
            kind="metric",
            step=epoch,
        )
        gen_validation_accuracy = torch.mean(torch.stack(gen_validation_accuracy))
        self.log(
            item=gen_validation_accuracy.item(),
            identifier="gen_valid_accuracy_epoch",
            kind="metric",
            step=epoch,
        )

        return gen_validation_loss

    def train_step(self, real_images, batch_idx):
        real_images = real_images.to(self.device)
        batch_size = real_images.size(0)
        real_labels = torch.ones((batch_size,), dtype=torch.float, device=self.device)
        fake_labels = torch.zeros((batch_size,), dtype=torch.float, device=self.device)

        # Train Discriminator with real images
        output_real = self.discriminator(real_images)
        lossD_real = self.criterion(output_real, real_labels)
        # Generate fake images and train Discriminator
        noise = torch.randn(batch_size, self.config.z_dim, 1, 1, device=self.device)

        fake_images = self.generator(noise)
        output_fake = self.discriminator(fake_images.detach())
        lossD_fake = self.criterion(output_fake, fake_labels)

        lossD = (lossD_real + lossD_fake) / 2

        self.optimizerD.zero_grad()
        lossD.backward()
        self.optimizerD.step()

        accuracy = ((output_real > 0.5).float() == real_labels).float().mean() + (
            (output_fake < 0.5).float() == fake_labels
        ).float().mean()
        accuracy_disc = accuracy.mean()

        # Train Generator
        output_fake = self.discriminator(fake_images)
        lossG = self.criterion(output_fake, real_labels)
        self.optimizerG.zero_grad()
        lossG.backward()
        self.optimizerG.step()
        self.log(
            item=accuracy_disc,
            identifier="disc_train_accuracy_per_batch",
            kind="metric",
            step=self.train_glob_step,
            batch_idx=batch_idx,
        )
        self.log(
            item=lossG,
            identifier="gen_train_loss_per_batch",
            kind="metric",
            step=self.train_glob_step,
            batch_idx=batch_idx,
        )
        self.log(
            item=lossD,
            identifier="disc_train_loss_per_batch",
            kind="metric",
            step=self.train_glob_step,
            batch_idx=batch_idx,
        )

        return lossG, lossD, accuracy_disc

    def validation_step(self, real_images, batch_idx):
        real_images = real_images.to(self.device)
        batch_size = real_images.size(0)
        real_labels = torch.ones((batch_size,), dtype=torch.float, device=self.device)
        fake_labels = torch.zeros((batch_size,), dtype=torch.float, device=self.device)

        # Validate with real images
        output_real = self.discriminator(real_images)
        loss_real = self.criterion(output_real, real_labels)

        # Generate and validate fake images
        noise = torch.randn(batch_size, self.config.z_dim, 1, 1, device=self.device)

        with torch.no_grad():
            fake_images = self.generator(noise)
            output_fake = self.discriminator(fake_images.detach())
        loss_fake = self.criterion(output_fake, fake_labels)

        # Generator's attempt to fool the discriminator
        loss_gen = self.criterion(output_fake, real_labels)
        accuracy_gen = ((output_fake > 0.5).float() == real_labels).float().mean()

        # Calculate total discriminator loss and accuracy
        d_total_loss = (loss_real + loss_fake) / 2
        accuracy = ((output_real > 0.5).float() == real_labels).float().mean() + (
            (output_fake < 0.5).float() == fake_labels
        ).float().mean()
        d_accuracy = accuracy.item() / 2

        self.log(
            item=loss_gen.item(),
            identifier="gen_valid_loss_per_batch",
            kind="metric",
            step=self.validation_glob_step,
            batch_idx=batch_idx,
        )
        self.log(
            item=accuracy_gen.item(),
            identifier="gen_valid_accuracy_per_batch",
            kind="metric",
            step=self.validation_glob_step,
            batch_idx=batch_idx,
        )

        self.log(
            item=d_total_loss.item(),
            identifier="disc_valid_loss_per_batch",
            kind="metric",
            step=self.validation_glob_step,
            batch_idx=batch_idx,
        )
        self.log(
            item=d_accuracy,
            identifier="disc_valid_accuracy_per_batch",
            kind="metric",
            step=self.validation_glob_step,
            batch_idx=batch_idx,
        )
        return loss_gen, accuracy_gen

    def save_checkpoint(self, name, epoch, loss=None):
        """Save training checkpoint with both optimizers."""
        if not os.path.exists(self.checkpoints_location):
            os.makedirs(self.checkpoints_location)

        checkpoint_path = os.path.join(self.checkpoints_location, f"{name}")
        checkpoint = {
            "epoch": epoch,
            "loss": loss.item() if loss is not None else None,
            "discriminator_state_dict": self.discriminator.state_dict(),
            "generator_state_dict": self.generator.state_dict(),
            "optimizerD_state_dict": self.optimizerD.state_dict(),
            "optimizerG_state_dict": self.optimizerG.state_dict(),
            "lr_scheduler": self.lr_scheduler.state_dict() if self.lr_scheduler else None,
        }

        torch.save(checkpoint, checkpoint_path)
        print(f"Checkpoint saved to {checkpoint_path}")

    def load_checkpoint(self, checkpoint_path):
        """Load models and optimizers from checkpoint."""
        checkpoint = torch.load(checkpoint_path)

        self.discriminator.load_state_dict(checkpoint["discriminator_state_dict"])
        self.generator.load_state_dict(checkpoint["generator_state_dict"])
        self.optimizerD.load_state_dict(checkpoint["optimizerD_state_dict"])
        self.optimizerG.load_state_dict(checkpoint["optimizerG_state_dict"])

        if "lr_scheduler" in checkpoint:
            if checkpoint["lr_scheduler"] is not None:
                self.lr_scheduler.load_state_dict(checkpoint["lr_scheduler"])

        print(f"Checkpoint loaded from {checkpoint_path}")

    def save_fake_generator_images(self, epoch):
        """
        plot and save fake images from generator

         Args:
            epoch (int): epoch number, from 0 to ``epochs-1``.
        """
        self.generator.eval()
        noise = torch.randn(64, self.config.z_dim, 1, 1, device=self.device)
        fake_images = self.generator(noise)
        fake_images_grid = torchvision.utils.make_grid(fake_images, normalize=True)
        fig, ax = plt.subplots(figsize=(8, 8))
        ax.set_axis_off()
        ax.set_title(f"Fake images for epoch {epoch}")
        ax.imshow(np.transpose(fake_images_grid.cpu().numpy(), (1, 2, 0)))
        self.log(
            item=fig,
            identifier=f"fake_images_epoch_{epoch}.png",
            kind="figure",
            step=epoch,
        )


class TorchLightningTrainer(Trainer):
    """Generic trainer for torch Lightning workflows.

    Args:
        config (Union[Dict, str]): `Lightning configuration`_
            which can be the path to a file or a Python dictionary.
        mlflow_saved_model (str, optional): name of the model created in
            MLFlow. Defaults to 'my_model'.

    .. _Lightning configuration:
        https://pytorch-lightning.readthedocs.io/en/1.6.5/common/lightning_cli.html
    """

    def __init__(self, config: Union[Dict, str], mlflow_saved_model: str = "my_model"):
        self.save_parameters(**self.locals2params(locals()))
        super().__init__()
        if isinstance(config, str) and os.path.isfile(config):
            # Load from YAML
            config = load_yaml(config)
        self.conf = config
        self.mlflow_saved_model = mlflow_saved_model

    @monitor_exec
    def execute(self) -> Any:
        init_lightning_mlflow(
            self.conf, tmp_dir="/tmp", registered_model_name=self.mlflow_saved_model
        )
        old_argv = sys.argv
        sys.argv = ["some_script_placeholder.py"]
        cli = LightningCLI(
            args=self.conf,
            model_class=L.LightningModule,
            datamodule_class=L.LightningDataModule,
            run=False,
            save_config_kwargs={
                "overwrite": True,
                "config_filename": "pl-training.yml",
            },
            subclass_mode_model=True,
            subclass_mode_data=True,
        )
        sys.argv = old_argv
        cli.trainer.fit(cli.model, datamodule=cli.datamodule)
        teardown_lightning_mlflow()


def _distributed_dataloader(dataloader: DataLoader, gwsize, grank):
    """Makes a Dataloader distributed."""
    sampler = DistributedSampler(
        dataloader.dataset, num_replicas=gwsize, rank=grank, shuffle=True
    )
    # Recreate dataloader, with updated sampler
    return DataLoader(
        dataloader.dataset,
        batch_size=dataloader.batch_size,
        sampler=sampler,
        num_workers=dataloader.num_workers,
        collate_fn=dataloader.collate_fn,
        pin_memory=dataloader.pin_memory,
        drop_last=dataloader.drop_last,
        timeout=dataloader.timeout,
        worker_init_fn=seed_worker,  # dataloader.worker_init_fn,
        multiprocessing_context=dataloader.multiprocessing_context,
        generator=dataloader.generator,
        prefetch_factor=dataloader.prefetch_factor,
        persistent_workers=dataloader.persistent_workers,
        pin_memory_device=dataloader.pin_memory_device,
    )


def distributed(func):
    """The decorated function must have a standard signature.
    Its first arguments must be:
    model, train_dataloader, validation_dataloader, device (in this order).

    Additional args or kwargs are allowed consistently with the signature
    of the decorated function.
    """

    def dist_train(
        model, train_dataloader, validation_dataloader=None, device="cpu", *args, **kwargs
    ):
        if torch.cuda.is_available():
            dist.init_process_group(backend="nccl")

        if torch.cuda.is_available():
            lwsize = torch.cuda.device_count()  # local world size - per node
            gwsize = dist.get_world_size()  # global world size - per run
            grank = dist.get_rank()  # global rank - assign per run
            lrank = dist.get_rank() % lwsize  # local rank - assign per node
        else:
            gwsize = 1
            grank = 0
            lrank = 0

        device = torch.device("cuda" if torch.cuda.is_available() else "cpu", lrank)
        if torch.cuda.is_available():
            torch.cuda.set_device(lrank)

        model = model.to(device)
        model = DDP(model, device_ids=[device], output_device=device)

        train_dataloader = _distributed_dataloader(train_dataloader, gwsize, grank)
        if validation_dataloader is not None:
            validation_dataloader = _distributed_dataloader(
                validation_dataloader, gwsize, grank
            )

        try:
            func(model, train_dataloader, validation_dataloader, device, *args, **kwargs)
        finally:
            if torch.cuda.is_available():
                dist.barrier()
                dist.destroy_process_group()

<<<<<<< HEAD
    return dist_train


DEFAULT_CONFIG = {
    "scaling_config": {
        "num_workers": 4,  # Default to 4 workers
        "use_gpu": True,
        "resources_per_worker": {"CPU": 5, "GPU": 1},
    },
    "tune_config": {
        "num_samples": 1,  # Number of trials to run, increase for more thorough tuning
        "metric": "loss",
        "mode": "min",
    },
    "run_config": {
        "checkpoint_at_end": True,  # Save checkpoint at the end of each trial
        "checkpoint_freq": 10,  # Save checkpoint every 10 iterations
        "storage_path": "ray_results",  # Directory to save results, logs, and checkpoints
    },
    "train_loop_config": {
        "learning_rate": 1e-3,
        "batch_size": 32,
        "epochs": 10,
        "shuffle_train": False,
        "shuffle_validation": False,
        "shuffle_test": False,
        "pin_gpu_memory": False,
        "optimizer": "adam",
        "loss": "cross_entropy",
        "optim_momentum": 0.9,
        "optim_weight_decay": 0,
        "num_workers_dataloader": 4,
        "random_seed": 21,
    },
}


class RayTorchTrainer(Trainer):
    """A trainer class for distributed training and hyperparameter optimization
    using Ray Train/ Tune and PyTorch.

    Args:
        config (Dict): A dictionary of configuration settings for the trainer.
        strategy (Optional[Literal["ddp", "deepspeed"]]):
            The distributed training strategy to use. Defaults to "ddp".
        name (Optional[str]): Optional name for the trainer instance. Defaults to None.
        logger (Optional[Logger]): Optional logger instance. Defaults to None.
    """

    def __init__(
        self,
        config: Dict,
        strategy: Optional[Literal["ddp", "deepspeed"]] = "ddp",
        name: Optional[str] = None,
        logger: Optional[Logger] = None,
    ) -> None:
        super().__init__(name=name)
        self.logger = logger
        self._set_strategy_and_init_ray(strategy)
        self._set_configs(config=config)

    def _set_strategy_and_init_ray(self, strategy: str):
        """Set the distributed training strategy. This will initialize the ray backend.

        Args:
            strategy (str): The strategy to use for distributed training.
                Must be one of ["ddp", "deepspeed"].

        Raises:
            ValueError: If an unsupported strategy is provided.
        """
        if strategy == "ddp":
            self.strategy = RayDDPStrategy()
        elif strategy == "deepspeed":
            self.strategy = RayDeepSpeedStrategy()
        else:
            raise ValueError(f"Unsupported strategy: {strategy}")

    def _set_configs(self, config: Dict):
        self.config = deep_update(DEFAULT_CONFIG, config)
        self._set_scaling_config()
        self._set_tune_config()
        self._set_run_config()
        self._set_train_loop_config()

    @property
    def device(self) -> str:
        """Get the current device from distributed strategy.
        Returns:
            str: Device string (e.g., "cuda:0").
        """
        return self.strategy.device()

    def create_dataloaders(
        self,
        train_dataset: Dataset,
        validation_dataset: Dataset | None = None,
        test_dataset: Dataset | None = None,
        batch_size: int = 1,
        shuffle_train: bool | None = False,
        shuffle_test: bool | None = False,
        shuffle_validation: bool | None = False,
        sampler: Union[Sampler, Iterable, None] = None,
        collate_fn: Callable[[List], Any] | None = None,
    ) -> None:
        """Create data loaders for training, validation, and testing.

        Args:
            train_dataset (Dataset): The training dataset.
            validation_dataset (Dataset, optional): The validation dataset. Defaults to None.
            test_dataset (Dataset, optional): The test dataset. Defaults to None.
            batch_size (int, optional): Batch size for data loaders. Defaults to 1.
            shuffle_train (bool, optional): Whether to shuffle the training dataset.
                Defaults to False.
            shuffle_test (bool, optional): Whether to shuffle the test dataset.
                Defaults to False.
            shuffle_validation (bool, optional): Whether to shuffle the validation dataset.
                Defaults to False.
            sampler (Union[Sampler, Iterable, None], optional): Sampler for the datasets.
                Defaults to None.
            collate_fn (Callable[[List], Any], optional):
                Function to collate data samples into batches. Defaults to None.
        """
        self.train_dataloader = self.strategy.create_dataloader(
            dataset=train_dataset,
            batch_size=batch_size,
            shuffle=shuffle_train,
            sampler=sampler,
            collate_fn=collate_fn,
        )
        if validation_dataset is not None:
            self.validation_dataloader = self.strategy.create_dataloader(
                dataset=validation_dataset,
                batch_size=batch_size,
                shuffle=shuffle_validation,
                sampler=sampler,
                collate_fn=collate_fn,
            )
        else:
            self.validation_dataloader = None
        if test_dataset is not None:
            self.test_dataloader = self.strategy.create_dataloader(
                dataset=test_dataset,
                batch_size=batch_size,
                shuffle=shuffle_test,
                sampler=sampler,
                collate_fn=collate_fn,
            )
        else:
            self.test_dataloader = None

    @abstractmethod
    def train(config, data=None):
        pass

    @monitor_exec
    def execute(
        self,
        train_dataset: Dataset,
        validation_dataset: Optional[Dataset] = None,
        test_dataset: Optional[Dataset] = None,
    ) -> Tuple[Dataset, Dataset, Dataset, Any]:
        """Execute the training pipeline with the given datasets.

        Args:
            train_dataset (Dataset): Training dataset.
            validation_dataset (Optional[Dataset], optional): Validation dataset.
                Defaults to None.
            test_dataset (Optional[Dataset], optional): Test dataset. Defaults to None.

        Returns:
            Tuple[Dataset, Dataset, Dataset, Any]:
                A tuple containing the datasets and the training result grid.
        """
        train_with_data = tune.with_parameters(
            self.train, data=[train_dataset, validation_dataset, test_dataset]
        )
        trainer = ray.train.torch.TorchTrainer(
            train_with_data,
            train_loop_config=self.train_loop_config,
            scaling_config=self.scaling_config,
            run_config=self.run_config,
        )
        param_space = {"train_loop_config": self.train_loop_config}
        tuner = tune.Tuner(trainer, param_space=param_space, tune_config=self.tune_config)

        result_grid = tuner.fit()

        return train_dataset, validation_dataset, test_dataset, result_grid

    def set_epoch(self, epoch: int) -> None:
        self.train_dataloader.sampler.set_epoch(epoch)
        if self.validation_dataloader is not None:
            self.validation_dataloader.sampler.set_epoch(epoch)
        if self.test_dataloader is not None:
            self.test_dataloader.sampler.set_epoch(epoch)

    def _set_tune_config(self):
        tune_config = self.config.get("tune_config")
        if tune_config:
            num_samples = tune_config.get("num_samples", 10)
            metric = tune_config.get("metric", "loss")
            mode = tune_config.get("mode", "min")

            search_alg = (
                get_raytune_search_alg(tune_config) if "search_alg" in tune_config else None
            )
            scheduler = (
                get_raytune_schedule(tune_config) if "scheduler" in tune_config else None
            )

            # Only set metric and mode if search_alg and scheduler aren't defined
            self.tune_config = tune.TuneConfig(
                num_samples=num_samples,
                metric=metric if not search_alg and not scheduler else None,
                mode=mode if not search_alg and not scheduler else None,
                search_alg=search_alg,
                scheduler=scheduler,
            )
        else:
            print("INFO: No Tune Config configured.")
            self.tune_config = None

    def _set_scaling_config(self):
        scaling_config = self.config.get("scaling_config")
        if scaling_config:
            self.scaling_config = ray.train.ScalingConfig(**scaling_config)
        else:
            print("INFO: No Scaling Config configured.")
            self.scaling_config = None

    def _set_run_config(self):
        run_config = self.config.get("run_config")
        if run_config:
            storage_path = Path(run_config.get("storage_path"))
            if storage_path:
                self.run_config = ray.train.RunConfig(storage_path=Path.absolute(storage_path))
        else:
            print("INFO: No RunConfig provided. Assuming local or single-node execution.")
            self.run_config = None

    def _set_train_loop_config(self):
        train_loop_config = self.config.get("train_loop_config")
        if train_loop_config:
            self.train_loop_config = self._set_searchspace(train_loop_config)
        else:
            print(
                "INFO: No training_loop_config detected. \
                  No parameters are being tuned or passed to the training function."
            )
            self.train_loop_config = {}

    def _set_searchspace(self, train_loop_dict: Dict):
        train_loop_config = {}

        for name, values in train_loop_dict.items():
            if not isinstance(values, dict):
                # Constant parameters can be added as-is
                train_loop_config[name] = values
                continue

            param_type = values.get("type")

            if param_type == "choice":
                train_loop_config[name] = tune.choice(values["options"])

            elif param_type == "uniform":
                train_loop_config[name] = tune.uniform(
                    float(values["min"]), float(values["max"])
                )

            elif param_type == "quniform":
                train_loop_config[name] = tune.quniform(
                    values["min"], values["max"], values["q"]
                )

            elif param_type == "loguniform":
                train_loop_config[name] = tune.loguniform(values["min"], values["max"])

            elif param_type == "qloguniform":
                train_loop_config[name] = tune.qloguniform(
                    values["min"], values["max"], values["q"]
                )

            elif param_type == "randint":
                train_loop_config[name] = tune.randint(values["min"], values["max"])

            elif param_type == "qrandint":
                train_loop_config[name] = tune.qrandint(
                    values["min"], values["max"], values["q"]
                )

            elif param_type == "lograndint":
                train_loop_config[name] = tune.lograndint(values["min"], values["max"])

            elif param_type == "qlograndint":
                train_loop_config[name] = tune.qlograndint(
                    values["min"], values["max"], values["q"]
                )

            elif param_type == "randn":
                train_loop_config[name] = tune.randn(values["mean"], values["stddev"])

            elif param_type == "qrandn":
                train_loop_config[name] = tune.qrandn(
                    values["mean"], values["stddev"], values["q"]
                )

            elif param_type == "grid_search":
                train_loop_config[name] = tune.grid_search(values["options"])

            else:
                raise ValueError(f"Unsupported search space type: {param_type}")

        return train_loop_config

    # TODO: Can I also log the checkpoint?
    def checkpoint_and_report(self, epoch, tuning_metrics, checkpointing_data=None):
        with tempfile.TemporaryDirectory() as temp_checkpoint_dir:
            checkpoint = None

            should_checkpoint = epoch % self.config.get("checkpoint_freq", 1)

            if checkpointing_data and should_checkpoint:
                torch.save(checkpointing_data, os.path.join(temp_checkpoint_dir, str(epoch)))
                checkpoint = train.Checkpoint.from_directory(temp_checkpoint_dir)

        train.report(tuning_metrics, checkpoint=checkpoint)

    def initialize_logger(self, hyperparams: Optional[Dict], rank):
        print(f"Logger initializing with rank {rank}")

        if self.logger:
            self.logger.create_logger_context(rank=rank)

            if hyperparams:
                self.logger.save_hyperparameters(hyperparams)
            else:
                print("INFO: Not logging any hyperparameters.")

    def close_logger(self):
        if self.logger:
            self.logger.destroy_logger_context()

    def log(
        self,
        item: Union[Any, List[Any]],
        identifier: Union[str, List[str]],
        kind: str = "metric",
        step: Optional[int] = None,
        batch_idx: Optional[int] = None,
        **kwargs,
    ) -> None:
        """Log ``item`` with ``identifier`` name of ``kind`` type at ``step``
        time step.

        Args:
            item (Union[Any, List[Any]]): element to be logged (e.g., metric).
            identifier (Union[str, List[str]]): unique identifier for the
                element to log(e.g., name of a metric).
            kind (str, optional): type of the item to be logged. Must be one
                among the list of self.supported_types. Defaults to 'metric'.
            step (Optional[int], optional): logging step. Defaults to None.
            batch_idx (Optional[int], optional): DataLoader batch counter
                (i.e., batch idx), if available. Defaults to None.
        """
        if self.logger:
            self.logger.log(
                item=item,
                identifier=identifier,
                kind=kind,
                step=step,
                batch_idx=batch_idx,
                **kwargs,
            )
        else:
            print(
                "INFO: The log method was called, but no logger was configured for this \
                Trainer."
            )
=======
    return dist_train
>>>>>>> a8ebf7e5
<|MERGE_RESOLUTION|>--- conflicted
+++ resolved
@@ -258,11 +258,7 @@
                 config_params=dict(train_micro_batch_size_per_gpu=self.config.batch_size)
             )
         elif isinstance(self.strategy, HorovodStrategy):
-<<<<<<< HEAD
-            import horovod as hvd
-=======
             import horovod.torch as hvd
->>>>>>> a8ebf7e5
 
             distribute_kwargs = dict(
                 compression=(
@@ -1234,7 +1230,6 @@
                 dist.barrier()
                 dist.destroy_process_group()
 
-<<<<<<< HEAD
     return dist_train
 
 
@@ -1614,7 +1609,4 @@
             print(
                 "INFO: The log method was called, but no logger was configured for this \
                 Trainer."
-            )
-=======
-    return dist_train
->>>>>>> a8ebf7e5
+            )