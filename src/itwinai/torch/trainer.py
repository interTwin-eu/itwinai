--- conflicted
+++ resolved
@@ -1211,10 +1211,9 @@
             self.set_epoch()
             self.train_epoch()
 
-            if self.strategy.is_main_worker and self.strategy.is_distributed:
-                assert epoch_time_logger is not None
-                epoch_time = default_timer() - epoch_start_time
-                epoch_time_logger.add_epoch_time(self.current_epoch + 1, epoch_time)
+            # Measure epoch time
+            epoch_time = default_timer() - epoch_start_time
+            epoch_time_logger.add_epoch_time(self.current_epoch + 1, epoch_time)
 
             if self.validation_every and (self.current_epoch + 1) % self.validation_every == 0:
                 val_metric = self.validation_epoch()
@@ -1265,13 +1264,6 @@
             if self.test_every and (self.current_epoch + 1) % self.test_every == 0:
                 self.test_epoch()
 
-<<<<<<< HEAD
-            # Measure epoch time
-            epoch_time = default_timer() - epoch_start_time
-            epoch_time_logger.add_epoch_time(self.current_epoch + 1, epoch_time)
-
-=======
->>>>>>> 2026c03b
     def train_epoch(self) -> torch.Tensor:
         """Perform a complete sweep over the training dataset, completing an epoch of training.
 
