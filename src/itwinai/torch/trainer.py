--- conflicted
+++ resolved
@@ -21,11 +21,7 @@
 from collections import defaultdict
 from pathlib import Path
 from time import perf_counter as default_timer
-<<<<<<< HEAD
-from typing import TYPE_CHECKING, Any, Callable, Dict, List, Literal, Optional, Tuple
-=======
-from typing import Any, Callable, Dict, List, Literal, Tuple, Union
->>>>>>> 85510c7f
+from typing import Any, Callable, Dict, List, Literal, Optional, Tuple
 
 import ray.train
 import ray.tune
@@ -70,8 +66,6 @@
 )
 from .reproducibility import seed_worker, set_seed
 from .tuning import search_space
-
-# from .type import Batch, Metric
 
 py_logger = logging.getLogger(__name__)
 
@@ -223,12 +217,7 @@
         ray_search_space: Dict[str, Any] | None = None,
         ray_torch_config: TorchConfig | None = None,
         ray_data_config: DataConfig | None = None,
-<<<<<<< HEAD
-        ray_horovod_config: Optional["HorovodConfig"] = None,
         from_checkpoint: Path | str | None = None,
-=======
-        from_checkpoint: str | Path | None = None,
->>>>>>> 85510c7f
         initial_best_validation_metric: str = "inf",
         run_id: str | None = None,
         time_ray: bool = False,
