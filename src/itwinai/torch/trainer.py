# --------------------------------------------------------------------------------------
# Part of the interTwin Project: https://www.intertwin.eu/
#
# Created by: Matteo Bunino
#
# Credit:
# - Matteo Bunino <matteo.bunino@cern.ch> - CERN
# - Anna Lappe <anna.elisa.lappe@cern.ch> - CERN
# - Jarl Sondre Sæther <jarl.sondre.saether@cern.ch> - CERN
# - Linus Eickhoff <linus.maximilian.eickhoff@cern.ch> - CERN
# --------------------------------------------------------------------------------------


"""Provides training logic for PyTorch models via Trainer classes."""

import logging
import os
import sys
import tempfile
import time
from collections import defaultdict
from pathlib import Path
from time import perf_counter as default_timer
from typing import Any, Callable, Dict, List, Literal, Tuple, Union

import ray.train
import ray.tune
import torch
import torch.distributed as dist
import torch.nn as nn
import torch.optim as optim
import torch.optim.lr_scheduler as lr_scheduler
import yaml
from ray.train import Checkpoint, DataConfig, ScalingConfig
from ray.train.torch import TorchConfig
from ray.train.torch import TorchTrainer as RayTorchTrainer
from ray.tune import RunConfig, TuneConfig
from torch.nn.parallel import DistributedDataParallel as DDP
from torch.optim.lr_scheduler import LRScheduler
from torch.optim.optimizer import Optimizer
from torch.utils.data import DataLoader, Dataset
from torch.utils.data.distributed import DistributedSampler
from tqdm import tqdm

# Cyclic imports...
from itwinai.torch.monitoring.monitoring import measure_gpu_utilization
from itwinai.torch.profiling.profiler import profile_torch_trainer

from ..components import Trainer, monitor_exec
from ..distributed import ray_cluster_is_running
from ..loggers import EpochTimeTracker, Logger, LogMixin
from ..utils import EPOCH_TIME_DIR, generate_random_name, load_yaml, to_uri
from .config import TrainingConfiguration
from .distributed import (
    DeepSpeedStrategy,
    HorovodStrategy,
    NonDistributedStrategy,
    RayDDPStrategy,
    RayDeepSpeedStrategy,
    RayTorchDistributedStrategy,
    TorchDDPStrategy,
    TorchDistributedStrategy,
    distributed_resources_available,
)
from .reproducibility import seed_worker, set_seed
from .tuning import search_space
from .type import Batch, Metric

py_logger = logging.getLogger(__name__)


def _get_tuning_metric_name(tune_config: TuneConfig | None) -> str:
    """Extracts the metric name from TuneConfig or scheduler in a generic way."""
    DEFAULT_NAME = "loss"

    if not tune_config:
        return DEFAULT_NAME

    # Try to get from TuneConfig
    if tune_config.metric:
        return tune_config.metric

    # Try to get from the scheduler (if defined)
    scheduler = tune_config.scheduler
    if scheduler and hasattr(scheduler, "metric") and scheduler.metric:
        return scheduler.metric

    return DEFAULT_NAME


class TorchTrainer(Trainer, LogMixin):
    """Trainer class for torch training algorithms.

    Args:
        config (Dict | TrainingConfiguration): training configuration
            containing hyperparameters.
        epochs (int): number of training epochs.
        model (Union[nn.Module, str] | None, optional): pytorch model to
            train or a string identifier. Defaults to None.
        strategy (Literal['ddp', 'deepspeed', 'horovod'], optional):
            distributed strategy. Defaults to 'ddp'.
        test_every (int | None, optional): run a test epoch
            every ``test_every`` epochs. Disabled if None. Defaults to None.
        random_seed (int | None, optional): set random seed for
            reproducibility. If None, the seed is not set. Defaults to None.
        logger (Logger | None, optional): logger for ML tracking.
            Defaults to None.
        metrics (Dict[str, Callable] | None, optional): map of torchmetrics
            metrics. Defaults to None.
        checkpoints_location (str): path to checkpoints directory.
            Defaults to "checkpoints".
        checkpoint_every (int | None): save a checkpoint every
            ``checkpoint_every`` epochs. Disabled if None. Defaults to None.
        disable_tqdm (bool): whether to disable tqdm progress bar(s).
        name (str | None, optional): trainer custom name. Defaults to None.
        profiling_wait_epochs (int): how many epochs to wait before starting
            the profiler.
        profiling_warmup_epochs (int): length of the profiler warmup phase in terms of
            number of epochs.
        measure_gpu_data (bool): enable the collection of data on average GPU utilization and
            total energy consumption throughout training. Defaults to False.
        enable_torch_profiling (bool): enable the profiling of computation.
            It uses the torch profiler and it may slow down training. Defaults to False.
        measure_epoch_time (bool): enable the measurement of epoch duration (in seconds).
            Defaults to False,
        ray_scaling_config (ScalingConfig, optional): scaling config for Ray Trainer.
            Defaults to None,
        ray_tune_config (TuneConfig, optional): tune config for Ray Tuner.
            Defaults to None.
        ray_run_config (ray.tune.RunConfig, optional): run config for Ray Tuner.
            Distributed training with Ray but without HPO will still be wrapped into a Ray
            Tuner, too keep everything homogeneous.
            Defaults to None.
        ray_search_space (Dict[str, Any], optional): search space for Ray Tuner.
            Defaults to None.
        ray_torch_config (TorchConfig, optional): torch configuration for Ray's TorchTrainer.
            Defaults to None.
        ray_data_config (DataConfig, optional): dataset configuration for Ray.
            Defaults to None.
        from_checkpoint (str | Path, optional): path to checkpoint directory. Defaults to None.
        initial_best_validation_metric (str): initial value for the best validation metric.
            Usually the validation metric is a loss to be minimized and this value exceeds the
            highest possible loss value, so that it will be overwritten when the first
            vaidation loss is computed. Example values are "inf" and "-inf", depending on
            wether the best validation metric should be minimized or maximized.
            Defaults to "inf".
        run_id (str, optional): name used to identify a specific run when collecting
            metrics on the trainer (e.g. GPU utilization). Defaults to None.
        time_ray (bool): whether to time and log the execution of Ray functions.
            Defaults to False.
    """

    _strategy: TorchDistributedStrategy | None = None

    #: PyTorch ``DataLoader`` for training dataset.
    train_dataloader: DataLoader | None = None
    #: PyTorch ``DataLoader`` for validation dataset.
    validation_dataloader: DataLoader | None = None
    #: PyTorch ``DataLoader`` for test dataset.
    test_dataloader: DataLoader | None = None
    #: PyTorch model to train.
    model: nn.Module | None = None
    #: Loss criterion.
    loss: Callable | None = None
    #: Optimizer.
    optimizer: Optimizer | None = None
    #: Learning rate scheduler.
    lr_scheduler: LRScheduler | None = None
    #: PyTorch random number generator (PRNG).
    torch_rng: torch.Generator | None = None
    #: itwinai ``itwinai.Logger``
    logger: Logger | None = None
    #: Total number training batches used so far, across all epochs.
    train_glob_step: int = 0
    #: Total number validation batches used so far, across all epochs.
    validation_glob_step: int = 0
    #: Total number test batches used so far, across all epochs.
    test_glob_step: int = 0
    #: Dictionary of ``torchmetrics`` metrics, indexed by user-defined names.
    metrics: Dict[str, Callable]
    #: PyTorch Profiler for computation ratio profiling.
    profiler: Any | None
    #: Toggle for GPU utilization monitoring
    measure_gpu_data: bool = False
    #: Toggle for computation fraction profiling
    enable_torch_profiling: bool = False
    #: Store PyTorch Profiling traces
    store_torch_profiling_traces: bool = False
    #: Toggle for epoch time tracking
    measure_epoch_time: bool = False
    #: Run ID
    run_id: str
    #: Toggle for Ray time logging
    time_ray: bool = False

    def __init__(
        self,
        config: Dict | TrainingConfiguration,
        epochs: int,
        model: Union[nn.Module, str] | None = None,
        strategy: Literal["ddp", "deepspeed", "horovod"] | None = "ddp",
        test_every: int | None = None,
        random_seed: int | None = None,
        logger: Logger | None = None,
        metrics: Dict[str, Metric] | None = None,
        checkpoints_location: str | Path = "checkpoints",
        checkpoint_every: int | None = None,
        disable_tqdm: bool = False,
        name: str | None = None,
        profiling_wait_epochs: int = 1,
        profiling_warmup_epochs: int = 2,
        measure_gpu_data: bool = False,
        enable_torch_profiling: bool = False,
        store_torch_profiling_traces: bool = False,
        measure_epoch_time: bool = False,
        ray_scaling_config: ScalingConfig | None = None,
        ray_tune_config: TuneConfig | None = None,
        ray_run_config: RunConfig | None = None,
        ray_search_space: Dict[str, Any] | None = None,
        ray_torch_config: TorchConfig | None = None,
        ray_data_config: DataConfig | None = None,
        from_checkpoint: str | Path | None = None,
        initial_best_validation_metric: str = "inf",
        run_id: str | None = None,
        time_ray: bool = False,
    ) -> None:
        super().__init__(name)
        self.save_parameters(**self.locals2params(locals()))

        # config is mean to store all hyperparameters, which can very from use
        # case to use case and include learning_rate, batch_size....
        config = {} if config is None else config
        if isinstance(config, dict):
            config = TrainingConfiguration(**config)

        if store_torch_profiling_traces and not enable_torch_profiling:
            raise ValueError(
                "`store_torch_profiling_traces` is True, but `enable_torch_profiling` is"
                "False. Cannot store traces without enabling profiling."
            )

        self.config = config
        self.epochs = epochs
        self.model = model
        self.strategy = strategy
        self.test_every = test_every
        self.random_seed = random_seed
        self.logger = logger
        self.metrics = metrics if metrics is not None else {}
        self.checkpoints_location = checkpoints_location
        os.makedirs(self.checkpoints_location, exist_ok=True)
        self.checkpoint_every = checkpoint_every
        self.disable_tqdm = disable_tqdm

        self.profiler = None
        self.profiling_wait_epochs = profiling_wait_epochs
        self.profiling_warmup_epochs = profiling_warmup_epochs
        self.measure_gpu_data = measure_gpu_data
        self.enable_torch_profiling = enable_torch_profiling
        self.store_torch_profiling_traces = store_torch_profiling_traces
        self.measure_epoch_time = measure_epoch_time

        self.ray_scaling_config = ray_scaling_config
        self.ray_tune_config = ray_tune_config
        self.ray_run_config = ray_run_config
        self.ray_search_space = ray_search_space
        self.ray_torch_config = ray_torch_config
        self.ray_data_config = ray_data_config
        self.from_checkpoint = from_checkpoint
        self.time_ray = time_ray
        if self.from_checkpoint:
            self.from_checkpoint = Path(from_checkpoint)
            if not self.from_checkpoint.exists():
                raise RuntimeError(
                    "from_checkpoint argument was passed, but the checkpoint is not found "
                    f"at {self.from_checkpoint}"
                )

        if self.checkpoints_location:
            Path(self.checkpoints_location).mkdir(exist_ok=True, parents=True)

        py_logger.debug(f"ray_scaling_config: {ray_scaling_config}")
        py_logger.debug(f"ray_tune_config: {ray_tune_config}")
        py_logger.debug(f"ray_run_config: {ray_run_config}")
        py_logger.debug(f"ray_torch_config: {ray_torch_config}")
        py_logger.debug(f"ray_data_config: {ray_data_config}")
        py_logger.debug(f"ray_search_space: {ray_search_space}")

        # Initial training state -- can be resumed from a checkpoint
        self.model_state_dict = None
        self.optimizer_state_dict = None
        self.lr_scheduler_state_dict = None
        self.torch_rng_state = None
        # This is initialized to inf as it usually represents a loss to minimize.
        # If the validation metric is meant to be maximized, change this to -inf.
        self.best_validation_metric = float(initial_best_validation_metric)
        self.current_epoch = 0
        if run_id is None:
            run_id = generate_random_name()
        self.run_id = run_id

    @property
    def strategy(self) -> TorchDistributedStrategy:
        """Strategy currently in use."""
        return self._strategy

    @strategy.setter
    def strategy(self, strategy: str | TorchDistributedStrategy) -> None:
        if isinstance(strategy, TorchDistributedStrategy):
            self._strategy = strategy
        else:
            self._strategy = self._detect_distributed_strategy(strategy)

    @property
    def device(self) -> str:
        """Current device from distributed strategy."""
        return self.strategy.device()

    def _detect_distributed_strategy(self, strategy: str) -> TorchDistributedStrategy:
        """When a Ray cluster is detected the Ray-equivalent distributed strategy is
        automatically selected, without needing the user to explicitly set it.
        """

        py_logger.debug(f"Strategy was set to {strategy}")

        enough_resources = distributed_resources_available() or ray_cluster_is_running()
        py_logger.debug(
            f"Enough resources? {enough_resources} "
            f"(distributed_resources_available: {distributed_resources_available()}) "
            f"(ray_cluster_is_running: {ray_cluster_is_running()})"
        )

        # NOTE: setting strategy to None prevents the trainer to run distribtued ML, regardless
        # of the availability of the resources.
        if strategy is None or not enough_resources:
            py_logger.warning("Falling back to non-distributed strategy.")
            return NonDistributedStrategy()

        if ray_cluster_is_running():
            py_logger.info(
                f"Ray cluster was detected, thus the Ray equivalent for {strategy} is used"
            )

        match strategy, ray_cluster_is_running():
            case "ddp", True:
                return RayDDPStrategy()

            case "ddp", False:
                return TorchDDPStrategy(backend=self.config.dist_backend)

            case "horovod", True:
                py_logger.warning(
                    "Horovod strategy is no longer supported with Ray V2. See "
                    "https://github.com/ray-project/ray/issues/49454#issuecomment-2899138398. "
                    "Falling back to HorovodStrategy without Ray."
                )
                return HorovodStrategy()

            case "horovod", False:
                return HorovodStrategy()

            case "deepspeed", True:
                return RayDeepSpeedStrategy(backend=self.config.dist_backend)

            case "deepspeed", False:
                return DeepSpeedStrategy(backend=self.config.dist_backend)

            case _:
                raise RuntimeError(f"Strategy '{strategy}' is not recognized.")

    def _init_distributed_strategy(self) -> None:
        if not self.strategy.is_initialized:
            self.strategy.init()

    def _set_optimizer_from_config(self) -> None:
        match self.config.optimizer:
            case "adadelta":
                self.optimizer = optim.Adadelta(
                    self.model.parameters(),
                    lr=self.config.optim_lr,
                    weight_decay=self.config.optim_weight_decay,
                )
            case "adam":
                self.optimizer = optim.Adam(
                    self.model.parameters(),
                    lr=self.config.optim_lr,
                    betas=self.config.optim_betas,
                    weight_decay=self.config.optim_weight_decay,
                )
            case "adamw":
                self.optimizer = optim.AdamW(
                    self.model.parameters(),
                    lr=self.config.optim_lr,
                    betas=self.config.optim_betas,
                    weight_decay=self.config.optim_weight_decay,
                )
            case "rmsprop":
                self.optimizer = optim.RMSprop(
                    self.model.parameters(),
                    lr=self.config.optim_lr,
                    weight_decay=self.config.optim_weight_decay,
                    momentum=self.config.optim_momentum,
                )
            case "sgd":
                self.optimizer = optim.SGD(
                    self.model.parameters(),
                    lr=self.config.optim_lr,
                    weight_decay=self.config.optim_weight_decay,
                    momentum=self.config.optim_momentum,
                )
            case _:
                raise ValueError(
                    "Unrecognized self.config.optimizer! Check the docs for "
                    "supported values and consider overriding "
                    "create_model_loss_optimizer method for more flexibility."
                )

    def _set_lr_scheduler_from_config(self) -> None:
        """Parse Lr scheduler from training config"""
        if not self.config.lr_scheduler:
            return
        if not self.optimizer:
            raise ValueError("Trying to instantiate a LR scheduler but the optimizer is None!")

        match self.config.lr_scheduler:
            case "constant":
                self.lr_scheduler = lr_scheduler.ConstantLR(self.optimizer)
            case "polynomial":
                self.lr_scheduler = lr_scheduler.PolynomialLR(self.optimizer)
            case "exponential":
                self.lr_scheduler = lr_scheduler.ExponentialLR(
                    self.optimizer, gamma=self.config.lr_scheduler_gamma
                )
            case "linear":
                self.lr_scheduler = lr_scheduler.LinearLR(self.optimizer)
            case "multistep":
                self.lr_scheduler = lr_scheduler.MultiStepLR(
                    self.optimizer, milestones=self.config.lr_scheduler_step_size
                )
            case "step":
                self.lr_scheduler = lr_scheduler.StepLR(
                    self.optimizer, step_size=self.config.lr_scheduler_step_size
                )
            case _:
                raise ValueError(
                    "Unrecognized self.config.lr_scheduler! Check the docs for "
                    "supported values and consider overriding "
                    "create_model_loss_optimizer method for more flexibility."
                )

    def _set_loss_from_config(self) -> None:
        match self.config.loss:
            case "nllloss":
                self.loss = nn.functional.nll_loss
            case "cross_entropy":
                self.loss = nn.functional.cross_entropy
            case "mse":
                self.loss = nn.functional.mse_loss
            case "bceloss":
                self.loss = nn.functional.binary_cross_entropy
            case _:
                raise ValueError(
                    "Unrecognized self.config.loss! Check the docs for "
                    "supported values and consider overriding "
                    "create_model_loss_optimizer method for more flexibility."
                )

    def _time_and_log(
            self,
            fn: Callable,
            identifier: str,
            step: int | None = None,
            destroy_current_logger_context: bool = False,
    ) -> Any:
        """Time and log the execution of a function (using time.monotonic()).

        Args:
            fn (Callable): function to execute, time and log (pass args using lambda)
            identifier (str): identifier for the logged metric
            step (int | None): step for logging
            destroy_current_logger_context (bool):
                Whether to destroy the current logger context. Default is False.

        Returns:
            result (Any): result of the function call
        """
        if not self.logger:
            py_logger.warning(f"No logger set! Cannot log time for {identifier}! ")
            return fn()

        if step is None:
            py_logger.warning("current_epoch is not set and no explicit step was provided!")

        # Use monotonic time to avoid time drift
        t_start = time.monotonic()
        result = fn()
        t_end = time.monotonic()
        # already in seconds
        t_delta = t_end - t_start

        if self.logger.is_initialized and destroy_current_logger_context:
            py_logger.warning(
                f"Destroying logger context for timing {identifier}."
            )
            self.logger.destroy_logger_context()
            self.logger.is_initialized = False

        if not self.logger.is_initialized:
            py_logger.warning(
                f"Logger context not initialized for timing {identifier}. Setting context."
            )
            self.logger.create_logger_context()

        self.log(
            item=t_delta,
            identifier=identifier,
            kind="metric",
            step=step,
        )

        return result

    def get_default_distributed_kwargs(self) -> Dict:
        """Gives the default kwargs for the trainer's strategy's distributed() method."""

        if isinstance(self.strategy, DeepSpeedStrategy):
            # Batch size definition is not optional for DeepSpeedStrategy!
            distribute_kwargs = dict(
                config_params=dict(train_micro_batch_size_per_gpu=self.config.batch_size)
            )
        elif isinstance(self.strategy, HorovodStrategy):
            import horovod.torch as hvd

            distribute_kwargs = dict(
                compression=(
                    hvd.Compression.fp16
                    if self.config.fp16_allreduce
                    else hvd.Compression.none
                ),
                op=hvd.Adasum if self.config.use_adasum else hvd.Average,
                gradient_predivide_factor=self.config.gradient_predivide_factor,
            )
        else:
            distribute_kwargs = {}

        return distribute_kwargs

    def create_model_loss_optimizer(self) -> None:
        """Instantiate a torch model, loss, optimizer, and LR scheduler using the
        configuration provided in the Trainer constructor.
        Generally a user-defined method.
        """
        ###################################
        # Dear user, this is a method you #
        # may be interested to override!  #
        ###################################

        # Model, optimizer, and lr scheduler may have already been loaded from a checkpoint

        if self.model is None:
            raise ValueError(
                "self.model is None! Either pass it to the constructor, load a checkpoint, or "
                "override create_model_loss_optimizer method."
            )
        if self.model_state_dict:
            # Load model from checkpoint
            self.model.load_state_dict(self.model_state_dict, strict=False)

        # Parse optimizer from training configuration
        # Optimizer can be changed with a custom one here!
        self._set_optimizer_from_config()

        # Parse LR scheduler from training configuration
        # LR scheduler can be changed with a custom one here!
        self._set_lr_scheduler_from_config()

        if self.optimizer_state_dict:
            # Load optimizer state from checkpoint
            # IMPORTANT: this must be after the learning rate scheduler was already initialized
            # by passing to it the optimizer. Otherwise the optimizer state just loaded will
            # be modified by the lr scheduler.
            self.optimizer.load_state_dict(self.optimizer_state_dict)

        if self.lr_scheduler_state_dict and self.lr_scheduler:
            # Load LR scheduler state from checkpoint
            self.lr_scheduler.load_state_dict(self.lr_scheduler_state_dict)

        # Parse loss from training configuration
        # Loss can be changed with a custom one here!
        self._set_loss_from_config()

        # IMPORTANT: model, optimizer, and scheduler need to be distributed from here on

        distribute_kwargs = self.get_default_distributed_kwargs()

        # Distributed model, optimizer, and scheduler
        (self.model, self.optimizer, self.lr_scheduler) = self.strategy.distributed(
            self.model, self.optimizer, self.lr_scheduler, **distribute_kwargs
        )

    def save_checkpoint(
        self,
        name: str,
        best_validation_metric: torch.Tensor | None = None,
        checkpoints_root: str | Path | None = None,
        force: bool = False,
    ) -> str | None:
        """Save training checkpoint.

        Args:
            name (str): name of the checkpoint directory.
            best_validation_metric (torch.Tensor | None): best validation metric throughout
                training so far (if available). Usually this is the validation loss.
            checkpoints_root (str | None): path for root checkpoints dir. If None, uses
                ``self.checkpoints_location`` as base.
            force (bool): force checkpointign now.

        Returns:
            path to the checkpoint file or ``None`` when the checkpoint is not created.
        """
        # Determine whether a checkpoint should be created
        should_checkpoint = self.strategy.is_main_worker and (
            force
            or self.checkpoint_every
            and (self.current_epoch + 1) % self.checkpoint_every == 0
        )

        ckpt_dir = Path(checkpoints_root or self.checkpoints_location) / name
        py_logger.info(f"Saving checkpoint at {ckpt_dir.resolve()}? {should_checkpoint}")

        if not should_checkpoint:
            # Do nothing and return
            return

        ckpt_dir = Path(checkpoints_root or self.checkpoints_location) / name
        ckpt_dir.mkdir(parents=True, exist_ok=True)

        # Save state (epoch, loss, optimizer, scheduler)
        state = {
            "epoch": self.current_epoch,
            # This could store the best validation loss
            "best_validation_metric": (
                best_validation_metric.item() if best_validation_metric is not None else None
            ),
            "optimizer_state_dict": self.optimizer.state_dict(),
            "lr_scheduler_state_dict": (
                self.lr_scheduler.state_dict() if self.lr_scheduler is not None else None
            ),
            "torch_rng_state": self.torch_rng.get_state(),
            "random_seed": self.random_seed,
        }
        state_path = ckpt_dir / "state.pt"
        torch.save(state, state_path)

        # Save PyTorch model separately
        model_path = ckpt_dir / "model.pt"
        # TODO: check that the state dict is stripped from any distributed info
        torch.save(self.model.state_dict(), model_path)

        # Save Pydantic config as YAML
        config_path = ckpt_dir / "config.yaml"
        with config_path.open("w") as f:
            yaml.safe_dump(self.config.model_dump(), f)

        # Log each file with an appropriate identifier
        self.log(str(state_path), f"{name}_state", kind="artifact")
        self.log(str(model_path), f"{name}_model", kind="artifact")
        self.log(str(config_path), f"{name}_config", kind="artifact")

        assert state_path.exists()
        assert model_path.exists()
        assert config_path.exists()

        py_logger.info(f"Saved checkpoint at {ckpt_dir.resolve()}")

        return str(ckpt_dir)

    def load_checkpoint(self) -> None:
        """Reload training state from checkpoint."""
        if not self.from_checkpoint:
            # A checkpoint path was NOT provided
            return

        # A checkpoint path was provided
        py_logger.info(f"Loading from existing checkpoint at {self.from_checkpoint}")

        if not isinstance(self.strategy, RayTorchDistributedStrategy):
            # Not using Ray, falling back to simple checkpoint reload
            py_logger.debug("Loading from existing checkpoint without using Ray")
            self._load_checkpoint(checkpoint_dir=self.from_checkpoint)
            return

        # A Ray checkpoint directory was passed to the trainer -- assuming to be inside a trial
        checkpoint = ray.train.get_checkpoint()
        if not checkpoint:
            py_logger.warning(
                "A checkpoint path was passed, but Ray could not find a valid "
                "checkpoint directory. Skipping loading from checkpoint."
            )
            return
        with checkpoint.as_directory() as checkpoint_dir:
            py_logger.debug("Loading from existing Ray checkpoint")
            self._load_checkpoint(checkpoint_dir=checkpoint_dir)

    def _load_checkpoint(self, checkpoint_dir: str | Path) -> None:
        """Load checkpoint from path."""
        checkpoint_dir = Path(checkpoint_dir)
        state = torch.load(checkpoint_dir / "state.pt")

        # Override initial training state
        self.model_state_dict = torch.load(checkpoint_dir / "model.pt")
        self.optimizer_state_dict = state["optimizer_state_dict"]
        self.lr_scheduler_state_dict = state["lr_scheduler_state_dict"]
        self.torch_rng_state = state["torch_rng_state"]
        # Direct overrides (don't require further attention)
        self.random_seed = state["random_seed"]
        self.current_epoch = state["epoch"] + 1  # Start from next epoch
        if state["best_validation_metric"]:
            self.best_validation_metric = state["best_validation_metric"]

    def create_dataloaders(
        self,
        train_dataset: Dataset,
        validation_dataset: Dataset | None = None,
        test_dataset: Dataset | None = None,
    ) -> None:
        """
        Create train, validation and test dataloaders using the
        configuration provided in the Trainer constructor.
        Generally a user-defined method.

        Args:
            train_dataset (Dataset): training dataset object.
            validation_dataset (Dataset | None): validation dataset object.
                Default None.
            test_dataset (Dataset | None): test dataset object.
                Default None.
        """

        ###################################
        # Dear user, this is a method you #
        # may be interested to override!  #
        ###################################
        self.train_dataloader = self.strategy.create_dataloader(
            dataset=train_dataset,
            batch_size=self.config.batch_size,
            num_workers=self.config.num_workers_dataloader,
            pin_memory=self.config.pin_gpu_memory,
            generator=self.torch_rng,
            shuffle=self.config.shuffle_train,
        )
        if validation_dataset is not None:
            self.validation_dataloader = self.strategy.create_dataloader(
                dataset=validation_dataset,
                batch_size=self.config.batch_size,
                num_workers=self.config.num_workers_dataloader,
                pin_memory=self.config.pin_gpu_memory,
                generator=self.torch_rng,
                shuffle=self.config.shuffle_validation,
            )
        if test_dataset is not None:
            self.test_dataloader = self.strategy.create_dataloader(
                dataset=test_dataset,
                batch_size=self.config.batch_size,
                num_workers=self.config.num_workers_dataloader,
                pin_memory=self.config.pin_gpu_memory,
                generator=self.torch_rng,
                shuffle=self.config.shuffle_test,
            )

    def _setup_metrics(self) -> None:
        """Move metrics to current device."""
        for m_name, metric in self.metrics.items():
            self.metrics[m_name] = metric.to(self.device)

    @monitor_exec
    def execute(
        self,
        train_dataset: Dataset,
        validation_dataset: Dataset | None = None,
        test_dataset: Dataset | None = None,
    ) -> Tuple[Dataset, Dataset, Dataset, Any]:
        """Prepares distributed environment and data structures
        for the actual training.

        Args:
            train_dataset (Dataset): training dataset.
            validation_dataset (Dataset | None, optional): validation
                dataset. Defaults to None.
            test_dataset (Dataset | None, optional): test dataset.
                Defaults to None.

        Returns:
            Tuple[Dataset, Dataset, Dataset, Any]: training dataset,
            validation dataset, test dataset, trained model.
        """
        if isinstance(self.strategy, RayTorchDistributedStrategy):
            # Execute with Ray
            return self._execute_with_ray(
                train_dataset=train_dataset,
                validation_dataset=validation_dataset,
                test_dataset=test_dataset,
            )

        # Execute without ray
        if self.ray_scaling_config:
            py_logger.warning(
                "Ray scaling config was passed, but it's ignored as Ray is not used"
            )
        if self.ray_run_config:
            py_logger.warning("Ray run config was passed, but it's ignored as Ray is not used")
        if self.ray_tune_config:
            py_logger.warning(
                "Ray tune config was passed, but it's ignored as Ray is not used"
            )
        if self.ray_search_space:
            py_logger.warning(
                "Ray search space was passed, but it's ignored as Ray is not used"
            )
        if self.ray_torch_config:
            py_logger.warning(
                "Ray torch config was passed, but it's ignored as Ray is not used"
            )
        if self.ray_data_config:
            py_logger.warning(
                "Ray dataset config was passed, but it's ignored as Ray is not used"
            )

        self._run_worker(
            config={},
            train_dataset=train_dataset,
            validation_dataset=validation_dataset,
            test_dataset=test_dataset,
        )
        return train_dataset, validation_dataset, test_dataset, None

    def _execute_with_ray(
        self,
        train_dataset: Dataset,
        validation_dataset: Dataset | None = None,
        test_dataset: Dataset | None = None,
    ) -> Tuple[Dataset, Dataset, Dataset, Any]:
        """Launch training and, optionally, hyperparameter tuning with Ray
        Args:
            train_dataset (Dataset): training dataset.
            validation_dataset (Dataset | None, optional): validation
                dataset. Defaults to None.
            test_dataset (Dataset | None, optional): test dataset.
                Defaults to None.
        Returns:
            Tuple[Dataset, Dataset, Dataset, Any]: training dataset,
            validation dataset, test dataset, trained model.
        """
        # Passes datasets to workers efficiently through Ray storage
        train_with_data = ray.tune.with_parameters(
            self._run_worker,
            train_dataset=train_dataset,
            validation_dataset=validation_dataset,
            test_dataset=test_dataset,
        )

<<<<<<< HEAD
        if self.ray_run_config:
=======
        if self.ray_run_config and self.ray_run_config.storage_path:
>>>>>>> 73dd46f9
            # Create Ray checkpoints dir if it does not exist yet
            ckpt_dir = Path(self.ray_run_config.storage_path)
            ckpt_dir.mkdir(parents=True, exist_ok=True)

<<<<<<< HEAD
=======
        if (
            self.ray_scaling_config
            and getattr(self.ray_scaling_config, "num_workers", 1) > 1
            and getattr(self.ray_scaling_config.resources_per_worker, "GPU", 0) > 0.0
            and getattr(self.ray_scaling_config.resources_per_worker, "GPU", 0) < 1.0
        ):
            raise ValueError(
                "Distributed trials with fractional gpu resources are not supported."
                " Please ensure that either num_workers is set to 1 or GPUs in"
                " resources_per_worker is 0 or 1"
            )

>>>>>>> 73dd46f9
        if self.from_checkpoint:
            # Create trainer from checkpoint
            if RayTorchTrainer.can_restore(to_uri(self.from_checkpoint)):
                trainer = RayTorchTrainer.restore(
                    path=to_uri(self.from_checkpoint),
                    train_loop_per_worker=train_with_data,
                    train_loop_config=None,
                )
            else:
                # Ray is unable to restore the checkpoint implicitly, but it's passing
                # it to the trial
                trainer = RayTorchTrainer(
                    train_loop_per_worker=train_with_data,
                    train_loop_config=None,
                    scaling_config=self.ray_scaling_config,
                    torch_config=self.ray_torch_config,
                    dataset_config=self.ray_data_config,
                    resume_from_checkpoint=Checkpoint(to_uri(self.from_checkpoint)),
                )
        else:
            # Create trainer without checkpoint
            trainer = RayTorchTrainer(
                train_loop_per_worker=train_with_data,
                train_loop_config=None,
                scaling_config=self.ray_scaling_config,
                torch_config=self.ray_torch_config,
                dataset_config=self.ray_data_config,
            )

        # Create the parameter space for hyperparameter tuning
        param_space = {"train_loop_config": search_space(self.ray_search_space)}

        if (
            self.ray_tune_config
            and self.ray_tune_config.scheduler is not None
            and self.measure_gpu_data
        ):
            py_logger.warning(
                "A Trial scheduler for Ray is specified"
                f" ({type(self.ray_tune_config.scheduler)}), while measuring gpu data."
                " Trials stopped by the scheduler will not store gpu data to disk."
            )

        # Create the tuner with the driver function
        tuner = ray.tune.Tuner(
            trainable=trainer,
            param_space=param_space,
            tune_config=self.ray_tune_config,
            run_config=self.ray_run_config,
        )

        if self.time_ray:
            self.tune_result_grid = self._time_and_log(
                lambda: tuner.fit(), "ray_fit_time_s", step=0
            )
        else:
            # Run the tuner and capture results
            self.tune_result_grid = tuner.fit()

        return train_dataset, validation_dataset, test_dataset, None

    def _run_worker(
        self,
        config: Dict,
        train_dataset: Dataset,
        validation_dataset: Dataset | None = None,
        test_dataset: Dataset | None = None,
    ) -> None:
        self.load_checkpoint()

        self._override_config(config)

        self._set_seed()
        self._init_distributed_strategy()
        self._setup_metrics()

        if self.logger:
            py_logger.debug(f"Using logger: {self.logger.__class__.__name__}")
            self.logger.create_logger_context(rank=self.strategy.global_rank())
            py_logger.debug("...the logger has been initialized")
            hparams = self.config.model_dump()
            hparams["distributed_strategy"] = self.strategy.__class__.__name__
            self.logger.save_hyperparameters(hparams)

        self.create_dataloaders(
            train_dataset=train_dataset,
            validation_dataset=validation_dataset,
            test_dataset=test_dataset,
        )
        self.create_model_loss_optimizer()

        self.train()

        if self.logger:
            self.logger.destroy_logger_context()

        self.strategy.clean_up()

    def _set_seed(self) -> None:
        py_logger.debug(f"Using random seed: {self.random_seed}")
        self.torch_rng = set_seed(self.random_seed)

        if self.torch_rng_state is not None:
            # Resume state from checkpoint
            py_logger.debug("Resuming torch PRNG state from checkpoint")
            self.torch_rng.set_state(self.torch_rng_state)

    def _override_config(self, config: Dict) -> None:
        """Overrid self.config with a sample from the search space from the Ray tuner."""
        self.config = self.config.model_copy(update=config)
        py_logger.debug("Overridden self.config with trial config (if given)")

    def _set_epoch_dataloaders(self, epoch: int) -> None:
        """Sets epoch in the distributed sampler of a dataloader when using it."""
        if self.strategy.is_distributed:
            self.train_dataloader.sampler.set_epoch(epoch)
            if self.validation_dataloader is not None:
                self.validation_dataloader.sampler.set_epoch(epoch)
            if self.test_dataloader is not None:
                self.test_dataloader.sampler.set_epoch(epoch)

    def set_epoch(self) -> None:
        """Set current epoch at the beginning of training."""
        # We don't want to start stepping until after the first epoch
        if self.profiler and self.current_epoch > 0:
            # Always step the profiler at the beginning of the epoch
            self.profiler.step()

        if self.lr_scheduler:
            self.lr_scheduler.step()
        self._set_epoch_dataloaders(self.current_epoch)

    def log(
        self,
        item: Any | List[Any],
        identifier: str | List[str],
        kind: str = "metric",
        step: int | None = None,
        batch_idx: int | None = None,
        **kwargs,
    ) -> None:
        """Log ``item`` with ``identifier`` name of ``kind`` type at ``step``
        time step.

        Args:
            item (Any | List[Any]): element to be logged (e.g., metric).
            identifier (str | List[str]): unique identifier for the
                element to log(e.g., name of a metric).
            kind (str, optional): type of the item to be logged. Must be one
                among the list of self.supported_types. Defaults to 'metric'.
            step (int | None, optional): logging step. Defaults to None.
            batch_idx (int | None, optional): DataLoader batch counter
                (i.e., batch idx), if available. Defaults to None.
        """
        if self.logger:
            self.logger.log(
                item=item,
                identifier=identifier,
                kind=kind,
                step=step,
                batch_idx=batch_idx,
                **kwargs,
            )

    def ray_report(
        self,
        metrics: Dict[str, float],
        checkpoint_file: str | Path | None = None,
        checkpoint_dir: str | Path | None = None,
        checkpoint_data: Any | None = None,
    ) -> None:
        """Report a dictionary of metrics and optionally a checkpoint to Ray, only when using
        Ray distributed strategies. The checkpoint could be in the form of a Python object
        (passed as ``checkpoint_data``), the path to a single file (passed as
        ``checkpoint_file``), or the path to an existing checkpoint directory (passed as
        ``checkpoint_dir``).

        Args:
            metrics (Dict[str, float]): metrics to be reported.
            checkpoint_file (str | Path | None, optional): path to the checkpoint file.
                Defaults to None.
            checkpoint_dir (str | Path | None, optional): path to the checkpoint directory.
                Defaults to None.
            checkpoint_data (Any | None, optional):object to serialize as a checkpoint.
                Defaults to None.
        """
        if not isinstance(self.strategy, RayTorchDistributedStrategy):
            # Ray is not used, thus do nothing
            return

        if checkpoint_file:
            # A checkpoint is given as a file
            with tempfile.TemporaryDirectory() as tmp_dir:
                import shutil

                shutil.copy(checkpoint_file, tmp_dir)
                checkpoint = ray.train.Checkpoint.from_directory(tmp_dir)
                ray.train.report(metrics, checkpoint=checkpoint)

        elif checkpoint_data:
            # A checkpoint is given as a python object which needs to be serialized
            with tempfile.TemporaryDirectory() as tmp_dir:
                tmp_dir = Path(tmp_dir)
                ckpt_file = tmp_dir / "ckpt.pt"
                torch.save(checkpoint_data, ckpt_file)
                checkpoint = ray.train.Checkpoint.from_directory(tmp_dir)
                ray.train.report(metrics, checkpoint=checkpoint)

        elif checkpoint_dir:
            # A checkpoint is given as a directory
            checkpoint = ray.train.Checkpoint.from_directory(checkpoint_dir)
            ray.train.report(metrics, checkpoint=checkpoint)

        else:
            # No checkpoint is given: only report metrics
            ray.train.report(metrics)

    def compute_metrics(
        self,
        true: Batch,
        pred: Batch,
        logger_step: int,
        batch_idx: int | None,
        stage: str = "train",
    ) -> Dict[str, Any]:
        """Compute and log metrics.

        Args:
            metrics (Dict[str, Callable]): metrics dict. Can be
                ``self.train_metrics`` or ``self.validation_metrics``.
            true (Batch): true values.
            pred (Batch): predicted values.
            logger_step (int): global step to pass to the logger.
            stage (str): 'train', 'validation'...

        Returns:
            Dict[str, Any]: metric values.
        """
        m_values = {}
        for m_name, metric in self.metrics.items():
            # metric = metric.to(self.device)
            m_val = metric(pred, true).detach().cpu().numpy()
            self.log(
                item=m_val,
                identifier=f"{stage}_{m_name}",
                kind="metric",
                step=logger_step,
                batch_idx=batch_idx,
            )
            m_values[m_name] = m_val
        return m_values

    @profile_torch_trainer
    @measure_gpu_utilization
    def train(self) -> None:
        """Trains a machine learning model.
        Main training loop/logic.

        Args:
            train_dataset (Dataset): training dataset.
            validation_dataset (Dataset): validation dataset.
            test_dataset (Dataset): test dataset.

        Returns:
            Tuple[Dataset, Dataset, Dataset, Any]: training dataset,
            validation dataset, test dataset, trained model.
        """
        epoch_time_logger: EpochTimeTracker | None = None
        if self.strategy.is_main_worker and self.strategy.is_distributed:
            if "SLURM_NNODES" not in os.environ:
                raise EnvironmentError(
                    "'SLURM_NNODES' is not present in 'os.environ', but is required"
                    " when running distributed training!"
                )
            num_nodes = int(os.environ["SLURM_NNODES"])
            epoch_time_output_dir = Path(f"scalability-metrics/{self.run_id}/{EPOCH_TIME_DIR}")
            epoch_time_file_name = f"epochtime_{self.strategy.name}_{num_nodes}N.csv"
            epoch_time_output_path = epoch_time_output_dir / epoch_time_file_name

            epoch_time_logger = EpochTimeTracker(
                strategy_name=self.strategy.name,
                save_path=epoch_time_output_path,
                num_nodes=num_nodes,
                should_log=self.measure_epoch_time,
            )

        progress_bar = tqdm(
            range(self.current_epoch, self.epochs),
            desc="Epochs",
            disable=self.disable_tqdm or not self.strategy.is_main_worker,
        )

        for self.current_epoch in progress_bar:
            epoch_start_time = default_timer()
            progress_bar.set_description(f"Epoch {self.current_epoch + 1}/{self.epochs}")

            self.set_epoch()
            self.train_epoch()
            val_metric = self.validation_epoch()

            # Periodic checkpointing
            periodic_ckpt_path = self.save_checkpoint(name=f"epoch_{self.current_epoch}")

            # Checkpointing current best model
            best_ckpt_path = None
            worker_val_metrics = self.strategy.gather(val_metric, dst_rank=0)

            if self.strategy.is_main_worker:
                avg_metric = torch.mean(torch.stack(worker_val_metrics)).detach().cpu()
                if avg_metric < self.best_validation_metric:
                    best_ckpt_path = self.save_checkpoint(
                        name="best_model",
                        best_validation_metric=avg_metric,
                        force=True,
                    )
                    self.best_validation_metric = avg_metric

            # Report validation metrics to Ray (useful for tuning!)
            metric_name = _get_tuning_metric_name(self.ray_tune_config)
            if metric_name is None:
                raise ValueError("Could not find a metric in the TuneConfig")

            if self.time_ray:
                # time and log the ray_report call
                self._time_and_log(
                    lambda: self.ray_report(
                        metrics={metric_name: val_metric.item()},
                        checkpoint_dir=best_ckpt_path or periodic_ckpt_path,
                    ),
                    "ray_report_time_s_per_epoch",
                    step=self.current_epoch,
                )
            else:
                self.ray_report(
                    metrics={metric_name: val_metric.item()},
                    checkpoint_dir=best_ckpt_path or periodic_ckpt_path,
                )

            if self.test_every and (self.current_epoch + 1) % self.test_every == 0:
                self.test_epoch()

            if self.strategy.is_main_worker and self.strategy.is_distributed:
                assert epoch_time_logger is not None
                epoch_time = default_timer() - epoch_start_time
                epoch_time_logger.add_epoch_time(self.current_epoch + 1, epoch_time)

    def train_epoch(self) -> torch.Tensor:
        """Perform a complete sweep over the training dataset, completing an
        epoch of training.

        Args:
            epoch (int): current epoch number, from 0 to ``self.epochs - 1``.

        Returns:
            Loss: average training loss for the current epoch.
        """
        self.model.train()
        train_loss_sum = 0.0
        train_metrics_sum = defaultdict(float)
        batch_counter = 0

        progress_bar = tqdm(
            enumerate(self.train_dataloader),
            total=len(self.train_dataloader) // self.strategy.global_world_size(),
            desc="Train batches",
            disable=self.disable_tqdm or not self.strategy.is_main_worker,
            leave=False,  # Set this to true to see how many batches were used
        )

        for batch_idx, train_batch in progress_bar:
            loss, metrics = self.train_step(batch=train_batch, batch_idx=batch_idx)
            train_loss_sum += loss
            batch_counter += 1
            for name, val in metrics.items():
                train_metrics_sum[name] += val

            # Important: update counter
            self.train_glob_step += 1

        # Aggregate and log losses
        avg_loss = train_loss_sum / batch_counter
        self.log(
            item=avg_loss.item(),
            identifier="train_loss_epoch",
            kind="metric",
            step=self.train_glob_step,
        )
        # Aggregate and log metrics
        for m_name, m_val in train_metrics_sum.items():
            self.log(
                item=m_val / batch_counter,
                identifier="train_" + m_name + "_epoch",
                kind="metric",
                step=self.train_glob_step,
            )

        return avg_loss

    def train_step(self, batch: Batch, batch_idx: int) -> Tuple[torch.Tensor, Dict[str, Any]]:
        """Perform a single optimization step using a batch sampled from the
        training dataset.

        Args:
            batch (Batch): batch sampled by a dataloader.
            batch_idx (int): batch index in the dataloader.

        Returns:
            Tuple[Loss, Dict[str, Any]]: batch loss and dictionary of metric
            values with the same structure of ``self.metrics``.
        """
        x, y = batch
        x, y = x.to(self.device), y.to(self.device)

        self.optimizer.zero_grad()
        pred_y = self.model(x)
        loss = self.loss(pred_y, y)

        loss.backward()
        self.optimizer.step()

        # Log metrics
        self.log(
            item=loss.item(),
            identifier="train_loss",
            kind="metric",
            step=self.train_glob_step,
            batch_idx=batch_idx,
        )
        metrics: Dict[str, Any] = self.compute_metrics(
            true=y,
            pred=pred_y,
            logger_step=self.train_glob_step,
            batch_idx=batch_idx,
            stage="train",
        )
        return loss, metrics

    def validation_epoch(self) -> torch.Tensor:
        """Perform a complete sweep over the validation dataset, completing an
        epoch of validation.

        Returns:
            Loss | None: average validation loss for the current epoch if
                self.validation_dataloader is not None
        """
        if self.validation_dataloader is None:
            return

        progress_bar = tqdm(
            enumerate(self.validation_dataloader),
            total=len(self.validation_dataloader) // self.strategy.global_world_size(),
            desc="Validation batches",
            disable=self.disable_tqdm or not self.strategy.is_main_worker,
            leave=False,  # Set this to true to see how many batches were used
        )

        self.model.eval()
        validation_loss_sum = 0.0
        validation_metrics_sum = defaultdict(float)
        batch_counter = 0
        for batch_idx, val_batch in progress_bar:
            loss, metrics = self.validation_step(batch=val_batch, batch_idx=batch_idx)
            validation_loss_sum += loss
            batch_counter += 1
            for name, val in metrics.items():
                validation_metrics_sum[name] += val

            # Important: update counter
            self.validation_glob_step += 1

        # Aggregate and log losses
        avg_loss = validation_loss_sum / batch_counter
        self.log(
            item=avg_loss.item(),
            identifier="validation_loss_epoch",
            kind="metric",
            step=self.validation_glob_step,
        )
        # Aggregate and log metrics
        for m_name, m_val in validation_metrics_sum.items():
            self.log(
                item=m_val / batch_counter,
                identifier="validation_" + m_name + "_epoch",
                kind="metric",
                step=self.validation_glob_step,
            )

        return avg_loss

    def validation_step(
        self, batch: Batch, batch_idx: int
    ) -> Tuple[torch.Tensor, Dict[str, Any]]:
        """Perform a single optimization step using a batch sampled from the
        validation dataset.

        Args:
            batch (Batch): batch sampled by a dataloader.
            batch_idx (int): batch index in the dataloader.

        Returns:
            Tuple[Loss, Dict[str, Any]]: batch loss and dictionary of metric
            values with the same structure of ``self.metrics``.
        """
        x, y = batch
        x, y = x.to(self.device), y.to(self.device)
        with torch.no_grad():
            pred_y = self.model(x)
            loss: torch.Tensor = self.loss(pred_y, y)
        self.log(
            item=loss.item(),
            identifier="validation_loss",
            kind="metric",
            step=self.validation_glob_step,
            batch_idx=batch_idx,
        )
        metrics: Dict[str, Any] = self.compute_metrics(
            true=y,
            pred=pred_y,
            logger_step=self.validation_glob_step,
            batch_idx=batch_idx,
            stage="validation",
        )
        return loss, metrics

    def test_epoch(self) -> torch.Tensor:
        """Perform a complete sweep over the test dataset, completing an
        epoch of test.

        Returns:
            Loss: average test loss for the current epoch.
        """
        raise NotImplementedError()

    def test_step(self, batch: Batch, batch_idx: int) -> Tuple[torch.Tensor, Dict[str, Any]]:
        """Perform a single predictions step using a batch sampled from the
        test dataset.

        Args:
            batch (Batch): batch sampled by a dataloader.
            batch_idx (int): batch index in the dataloader.

        Returns:
            Tuple[Loss, Dict[str, Any]]: batch loss and dictionary of metric
            values with the same structure of ``self.metrics``.
        """
        raise NotImplementedError()


class TorchLightningTrainer(Trainer):
    """Generic trainer for torch Lightning workflows.

    Args:
        config (Dict | str): `Lightning configuration`_
            which can be the path to a file or a Python dictionary.
        mlflow_saved_model (str, optional): name of the model created in
            MLFlow. Defaults to 'my_model'.

    .. _Lightning configuration:
        https://pytorch-lightning.readthedocs.io/en/1.6.5/common/lightning_cli.html
    """

    def __init__(self, config: Dict | str, mlflow_saved_model: str = "my_model"):
        self.save_parameters(**self.locals2params(locals()))
        super().__init__()
        if isinstance(config, str) and os.path.isfile(config):
            # Load from YAML
            config = load_yaml(config)
        self.conf = config
        self.mlflow_saved_model = mlflow_saved_model

    @monitor_exec
    def execute(self) -> Any:
        import lightning as L
        from lightning.pytorch.cli import LightningCLI

        from .mlflow import init_lightning_mlflow, teardown_lightning_mlflow

        init_lightning_mlflow(
            self.conf, tmp_dir="/tmp", registered_model_name=self.mlflow_saved_model
        )
        old_argv = sys.argv
        sys.argv = ["some_script_placeholder.py"]
        cli = LightningCLI(
            args=self.conf,
            model_class=L.LightningModule,
            datamodule_class=L.LightningDataModule,
            run=False,
            save_config_kwargs={
                "overwrite": True,
                "config_filename": "pl-training.yml",
            },
            subclass_mode_model=True,
            subclass_mode_data=True,
        )
        sys.argv = old_argv
        cli.trainer.fit(cli.model, datamodule=cli.datamodule)
        teardown_lightning_mlflow()


def _distributed_dataloader(dataloader: DataLoader, gwsize, grank):
    """Makes a Dataloader distributed."""
    sampler = DistributedSampler(
        dataloader.dataset, num_replicas=gwsize, rank=grank, shuffle=True
    )
    # Recreate dataloader, with updated sampler
    return DataLoader(
        dataloader.dataset,
        batch_size=dataloader.batch_size,
        sampler=sampler,
        num_workers=dataloader.num_workers,
        collate_fn=dataloader.collate_fn,
        pin_memory=dataloader.pin_memory,
        drop_last=dataloader.drop_last,
        timeout=dataloader.timeout,
        worker_init_fn=seed_worker,  # dataloader.worker_init_fn,
        multiprocessing_context=dataloader.multiprocessing_context,
        generator=dataloader.generator,
        prefetch_factor=dataloader.prefetch_factor,
        persistent_workers=dataloader.persistent_workers,
        pin_memory_device=dataloader.pin_memory_device,
    )


def distributed(func):
    """The decorated function must have a standard signature.
    Its first arguments must be:
    model, train_dataloader, validation_dataloader, device (in this order).

    Additional args or kwargs are allowed consistently with the signature
    of the decorated function.
    """

    def dist_train(
        model, train_dataloader, validation_dataloader=None, device="cpu", *args, **kwargs
    ):
        if torch.cuda.is_available():
            dist.init_process_group(backend="nccl")

        if torch.cuda.is_available():
            lwsize = torch.cuda.device_count()  # local world size - per node
            gwsize = dist.get_world_size()  # global world size - per run
            grank = dist.get_rank()  # global rank - assign per run
            lrank = dist.get_rank() % lwsize  # local rank - assign per node
        else:
            gwsize = 1
            grank = 0
            lrank = 0

        device = torch.device("cuda" if torch.cuda.is_available() else "cpu", lrank)
        if torch.cuda.is_available():
            torch.cuda.set_device(lrank)

        model = model.to(device)
        model = DDP(model, device_ids=[device], output_device=device)

        train_dataloader = _distributed_dataloader(train_dataloader, gwsize, grank)
        if validation_dataloader is not None:
            validation_dataloader = _distributed_dataloader(
                validation_dataloader, gwsize, grank
            )

        try:
            func(model, train_dataloader, validation_dataloader, device, *args, **kwargs)
        finally:
            if torch.cuda.is_available():
                dist.barrier()
                dist.destroy_process_group()

    return dist_train<|MERGE_RESOLUTION|>--- conflicted
+++ resolved
@@ -859,17 +859,11 @@
             test_dataset=test_dataset,
         )
 
-<<<<<<< HEAD
-        if self.ray_run_config:
-=======
         if self.ray_run_config and self.ray_run_config.storage_path:
->>>>>>> 73dd46f9
             # Create Ray checkpoints dir if it does not exist yet
             ckpt_dir = Path(self.ray_run_config.storage_path)
             ckpt_dir.mkdir(parents=True, exist_ok=True)
 
-<<<<<<< HEAD
-=======
         if (
             self.ray_scaling_config
             and getattr(self.ray_scaling_config, "num_workers", 1) > 1
@@ -881,8 +875,7 @@
                 " Please ensure that either num_workers is set to 1 or GPUs in"
                 " resources_per_worker is 0 or 1"
             )
-
->>>>>>> 73dd46f9
+      
         if self.from_checkpoint:
             # Create trainer from checkpoint
             if RayTorchTrainer.can_restore(to_uri(self.from_checkpoint)):
