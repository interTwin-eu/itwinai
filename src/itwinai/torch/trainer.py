--- conflicted
+++ resolved
@@ -32,14 +32,11 @@
 from ray.train import Checkpoint, DataConfig, ScalingConfig
 from ray.train.torch import TorchConfig
 from ray.train.torch import TorchTrainer as RayTorchTrainer
-<<<<<<< HEAD
 from ray.tune import TuneConfig
 from ray.tune.integration.ray_train import TuneReportCallback
 from torch.optim import SGD, Adadelta, Adam, AdamW, RMSprop
-=======
 from ray.tune import RunConfig, TuneConfig
 from torch.nn.parallel import DistributedDataParallel as DDP
->>>>>>> 73dd46f9
 from torch.optim.lr_scheduler import LRScheduler
 from torch.optim.optimizer import Optimizer
 from torch.utils.data import DataLoader, Dataset
@@ -467,64 +464,6 @@
                     "create_model_loss_optimizer method for more flexibility."
                 )
 
-<<<<<<< HEAD
-=======
-    def _time_and_log(
-            self,
-            fn: Callable,
-            identifier: str,
-            step: int | None = None,
-            destroy_current_logger_context: bool = False,
-    ) -> Any:
-        """Time and log the execution of a function (using time.monotonic()).
-
-        Args:
-            fn (Callable): function to execute, time and log (pass args using lambda)
-            identifier (str): identifier for the logged metric
-            step (int | None): step for logging
-            destroy_current_logger_context (bool):
-                Whether to destroy the current logger context. Default is False.
-
-        Returns:
-            result (Any): result of the function call
-        """
-        if not self.logger:
-            py_logger.warning(f"No logger set! Cannot log time for {identifier}! ")
-            return fn()
-
-        if step is None:
-            py_logger.warning("current_epoch is not set and no explicit step was provided!")
-
-        # Use monotonic time to avoid time drift
-        t_start = time.monotonic()
-        result = fn()
-        t_end = time.monotonic()
-        # already in seconds
-        t_delta = t_end - t_start
-
-        if self.logger.is_initialized and destroy_current_logger_context:
-            py_logger.warning(
-                f"Destroying logger context for timing {identifier}."
-            )
-            self.logger.destroy_logger_context()
-            self.logger.is_initialized = False
-
-        if not self.logger.is_initialized:
-            py_logger.warning(
-                f"Logger context not initialized for timing {identifier}. Setting context."
-            )
-            self.logger.create_logger_context()
-
-        self.log(
-            item=t_delta,
-            identifier=identifier,
-            kind="metric",
-            step=step,
-        )
-
-        return result
-
->>>>>>> 73dd46f9
     def get_default_distributed_kwargs(self) -> Dict:
         """Gives the default kwargs for the trainer's strategy's distributed() method."""
 
@@ -876,53 +815,6 @@
             ckpt_dir = Path(self.ray_run_config.storage_path)
             ckpt_dir.mkdir(parents=True, exist_ok=True)
 
-<<<<<<< HEAD
-        # Store large datasets in Rays object store to avoid serialization issues
-        train_dataset_ref = ray.put(train_dataset)
-        validation_dataset_ref = (
-            ray.put(validation_dataset) if validation_dataset is not None else None
-        )
-        test_dataset_ref = ray.put(test_dataset) if test_dataset is not None else None
-
-        # Define a worker function to be run on each worker
-        def train_fn_per_worker(train_loop_config: Dict):
-            """Retrieve datasets from references and start worker
-
-            Args:
-                train_loop_config (Dict): configuration for the training loop, passed by Ray
-                Tuner.
-            """
-
-            train_ds = ray.get(train_dataset_ref)
-            val_ds = (
-                ray.get(validation_dataset_ref) if validation_dataset_ref is not None else None
-            )
-            test_ds = ray.get(test_dataset_ref) if test_dataset_ref is not None else None
-
-            # Call the original worker function with the datasets and config
-            return self._run_worker(
-                train_loop_config,
-                train_dataset=train_ds,
-                validation_dataset=val_ds,
-                test_dataset=test_ds,
-            )
-
-        def train_driver_fn(config: Dict):
-            """Driver function for Ray tune.
-
-            This function is called by Ray Tuner to start the training process.
-
-            Args:
-                config (Dict): configuration for the training loop, passed by Ray Tuner.
-            """
-            # Extract hyperparameters from config
-            train_loop_config = config.get("train_loop_config", {})
-
-            run_config = ray.train.RunConfig(
-                name=f"train-trial_id={ray.tune.get_context().get_trial_id()}",
-                # Needed as of ray version 2.46, to propagate train.report back to the Tuner
-                callbacks=[TuneReportCallback()],
-=======
         if (
             self.ray_scaling_config
             and getattr(self.ray_scaling_config, "num_workers", 1) > 1
@@ -933,7 +825,6 @@
                 "Distributed trials with fractional gpu resources are not supported."
                 " Please ensure that either num_workers is set to 1 or GPUs in"
                 " resources_per_worker is 0 or 1"
->>>>>>> 73dd46f9
             )
 
         if self.from_checkpoint:
@@ -976,16 +867,10 @@
             run_config=self.ray_run_config,
         )
 
-<<<<<<< HEAD
         # Run the tuner and capture results
         if self.time_ray and self.logger is not None:
             self.tune_result_grid = time_and_log(
                 func=tuner.fit, logger=self.logger, identifier="ray_fit_time_s", step=0
-=======
-        if self.time_ray:
-            self.tune_result_grid = self._time_and_log(
-                lambda: tuner.fit(), "ray_fit_time_s", step=0
->>>>>>> 73dd46f9
             )
         else:
             # Run the tuner and capture results
