--- conflicted
+++ resolved
@@ -47,11 +47,7 @@
 
 from ..components import Trainer, monitor_exec
 from ..distributed import ray_cluster_is_running
-<<<<<<< HEAD
 from ..loggers import EpochTimeTracker, Logger, LogMixin, contains_mlflow_logger
-from ..utils import EPOCH_TIME_DIR, generate_random_name, load_yaml, to_uri
-=======
-from ..loggers import EpochTimeTracker, Logger, LogMixin
 from ..utils import (
     EPOCH_TIME_DIR,
     generate_random_name,
@@ -59,7 +55,6 @@
     time_and_log,
     to_uri,
 )
->>>>>>> 99f94e1e
 from .config import TrainingConfiguration
 from .distributed import (
     DeepSpeedStrategy,
@@ -148,18 +143,11 @@
             validation loss is computed. Example values are "inf" and "-inf", depending on
             wether the best validation metric should be minimized or maximized.
             Defaults to "inf".
-<<<<<<< HEAD
         experiment_name (str, optional): name of the experiment used for mlflow logging
         run_id (str, optional): name used to identify a specific run when collecting
             metrics on the trainer (e.g. GPU utilization). Defaults to None.
-        time_ray (bool): whether to time and log the execution of Ray functions.
-            Defaults to False.
-=======
-        run_id (str, optional): name used to identify a specific run when collecting metrics
-            on the trainer (e.g. GPU utilization). Defaults to None.
         time_ray (bool): whether to time and log the execution of Ray functions. Defaults to
             False.
->>>>>>> 99f94e1e
     """
 
     _strategy: TorchDistributedStrategy | None = None
@@ -493,62 +481,6 @@
                     "create_model_loss_optimizer method for more flexibility."
                 )
 
-<<<<<<< HEAD
-    def _time_and_log(
-        self,
-        fn: Callable,
-        identifier: str,
-        step: int | None = None,
-        destroy_current_logger_context: bool = False,
-    ) -> Any:
-        """Time and log the execution of a function (using time.monotonic()).
-
-        Args:
-            fn (Callable): function to execute, time and log (pass args using lambda)
-            identifier (str): identifier for the logged metric
-            step (int | None): step for logging
-            destroy_current_logger_context (bool):
-                Whether to destroy the current logger context. Default is False.
-
-        Returns:
-            result (Any): result of the function call
-        """
-        if not self.logger:
-            py_logger.warning(f"No logger set! Cannot log time for {identifier}! ")
-            return fn()
-
-        if step is None:
-            py_logger.warning("current_epoch is not set and no explicit step was provided!")
-
-        # Use monotonic time to avoid time drift
-        t_start = time.monotonic()
-        result = fn()
-        t_end = time.monotonic()
-        # already in seconds
-        t_delta = t_end - t_start
-
-        if self.logger.is_initialized and destroy_current_logger_context:
-            py_logger.warning(f"Destroying logger context for timing {identifier}.")
-            self.logger.destroy_logger_context()
-            self.logger.is_initialized = False
-
-        if not self.logger.is_initialized:
-            py_logger.warning(
-                f"Logger context not initialized for timing {identifier}. Setting context."
-            )
-            self.logger.create_logger_context()
-
-        self.log(
-            item=t_delta,
-            identifier=identifier,
-            kind="metric",
-            step=step,
-        )
-
-        return result
-
-=======
->>>>>>> 99f94e1e
     def get_default_distributed_kwargs(self) -> Dict:
         """Gives the default kwargs for the trainer's strategy's distributed() method."""
 
@@ -991,18 +923,10 @@
             run_config=self.ray_run_config,
         )
 
-<<<<<<< HEAD
-        if self.time_ray:
-            self.tune_result_grid = self._time_and_log(
-                lambda: tuner.fit(),
-                "ray_fit_time_s",
-                step=0,
-=======
         # Run the tuner and capture results
         if self.time_ray and self.logger is not None:
             self.tune_result_grid = time_and_log(
                 func=tuner.fit, logger=self.logger, identifier="ray_fit_time_s", step=0
->>>>>>> 99f94e1e
             )
         else:
             # Run the tuner and capture results
@@ -1293,17 +1217,14 @@
             if metric_name is None:
                 raise ValueError("Could not find a metric in the TuneConfig")
 
-<<<<<<< HEAD
-            if self.time_ray and isinstance(self.strategy, RayTorchDistributedStrategy):
-                # time and log the ray_report call
-                self._time_and_log(
-                    lambda: self.ray_report(
-=======
-            if self.time_ray and self.logger is not None:
+            if (
+                self.time_ray
+                and self.logger is not None
+                and isinstance(self.strategy, RayTorchDistributedStrategy)
+            ):
                 time_and_log(
                     func=partial(
                         self.ray_report,
->>>>>>> 99f94e1e
                         metrics={metric_name: val_metric.item()},
                         checkpoint_dir=best_ckpt_path or periodic_ckpt_path,
                     ),
