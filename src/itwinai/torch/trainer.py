# --------------------------------------------------------------------------------------
# Part of the interTwin Project: https://www.intertwin.eu/
#
# Created by: Matteo Bunino
#
# Credit:
# - Matteo Bunino <matteo.bunino@cern.ch> - CERN
# - Anna Lappe <anna.elisa.lappe@cern.ch> - CERN
# - Jarl Sondre Sæther <jarl.sondre.saether@cern.ch> - CERN
# --------------------------------------------------------------------------------------


"""Provides training logic for PyTorch models via Trainer classes."""

import logging
import os
import sys
import tempfile
from collections import defaultdict
from pathlib import Path
from time import perf_counter as default_timer
<<<<<<< HEAD
from typing import TYPE_CHECKING, Any, Callable, Dict, List, Literal, Tuple, Union
=======
from typing import TYPE_CHECKING, Any, Callable, Dict, List, Literal, Optional, Tuple, Union
>>>>>>> 3076fa36

import ray.train
import ray.train.torch
import ray.tune
import torch
import torch.distributed as dist
import torch.nn as nn
import torch.optim as optim
import torch.optim.lr_scheduler as lr_scheduler
import yaml
from ray.train import Checkpoint, DataConfig, RunConfig, ScalingConfig
from ray.train.torch import TorchConfig
from ray.train.torch import TorchTrainer as RayTorchTrainer
from ray.tune import TuneConfig
from torch.nn.parallel import DistributedDataParallel as DDP
from torch.optim.lr_scheduler import LRScheduler
from torch.optim.optimizer import Optimizer
from torch.utils.data import DataLoader, Dataset
from torch.utils.data.distributed import DistributedSampler
from tqdm import tqdm

# Cyclic imports...
from itwinai.torch.monitoring.monitoring import measure_gpu_utilization
from itwinai.torch.profiling.profiler import profile_torch_trainer

from ..components import Trainer, monitor_exec
from ..distributed import ray_cluster_is_running
from ..loggers import EpochTimeTracker, Logger, LogMixin
<<<<<<< HEAD
from ..utils import load_yaml, to_uri
=======
from ..utils import generate_random_name, load_yaml, to_uri
>>>>>>> 3076fa36
from .config import TrainingConfiguration
from .distributed import (
    DeepSpeedStrategy,
    HorovodStrategy,
    NonDistributedStrategy,
    RayDDPStrategy,
    RayDeepSpeedStrategy,
    RayHorovodStrategy,
    RayTorchDistributedStrategy,
    TorchDDPStrategy,
    TorchDistributedStrategy,
    distributed_resources_available,
)
from .reproducibility import seed_worker, set_seed
from .tuning import search_space
from .type import Batch, Metric

if TYPE_CHECKING:
    from ray.train.horovod import HorovodConfig

py_logger = logging.getLogger(__name__)


def _get_tuning_metric_name(tune_config: TuneConfig | None) -> str:
    """Extracts the metric name from TuneConfig or scheduler in a generic way."""
    DEFAULT_NAME = "loss"

    if not tune_config:
        return DEFAULT_NAME

    # Try to get from TuneConfig
    if tune_config.metric:
        return tune_config.metric

    # Try to get from the scheduler (if defined)
    scheduler = tune_config.scheduler
    if scheduler and hasattr(scheduler, "metric") and scheduler.metric:
        return scheduler.metric

    return DEFAULT_NAME


class TorchTrainer(Trainer, LogMixin):
    """Trainer class for torch training algorithms.

    Args:
        config (Dict | TrainingConfiguration): training configuration
            containing hyperparameters.
        epochs (int): number of training epochs.
        model (Union[nn.Module, str] | None, optional): pytorch model to
            train or a string identifier. Defaults to None.
        strategy (Literal['ddp', 'deepspeed', 'horovod'], optional):
            distributed strategy. Defaults to 'ddp'.
        test_every (int | None, optional): run a test epoch
            every ``test_every`` epochs. Disabled if None. Defaults to None.
        random_seed (int | None, optional): set random seed for
            reproducibility. If None, the seed is not set. Defaults to None.
        logger (Logger | None, optional): logger for ML tracking.
            Defaults to None.
        metrics (Dict[str, Callable] | None, optional): map of torchmetrics
            metrics. Defaults to None.
        checkpoints_location (str): path to checkpoints directory.
            Defaults to "checkpoints".
        checkpoint_every (int | None): save a checkpoint every
            ``checkpoint_every`` epochs. Disabled if None. Defaults to None.
        disable_tqdm (bool): whether to disable tqdm progress bar(s).
        name (str | None, optional): trainer custom name. Defaults to None.
        profiling_wait_epochs (int): how many epochs to wait before starting
            the profiler.
        profiling_warmup_epochs (int): length of the profiler warmup phase in terms of
            number of epochs.
<<<<<<< HEAD
=======
        measure_gpu_data (bool): enable the collection of data on average GPU utilization and
            total energy consumption throughout training. Defaults to False.
        measure_communication_overhead (bool): enable the profiling of computation and
            multi-worker communication operations. It uses the torch profiler and it may
            slow down training. Dafults to False.
        measure_epoch_time (bool): enable the measurement of epoch duration (in seconds).
            Defaults to False,
>>>>>>> 3076fa36
        ray_scaling_config (ScalingConfig, optional): scaling config for Ray Trainer.
            Defaults to None,
        ray_tune_config (TuneConfig, optional): tune config for Ray Tuner.
            Defaults to None.
        ray_run_config (RunConfig, optional): run config for Ray Trainer.
            Defaults to None.
        ray_search_space (Dict[str, Any], optional): search space for Ray Tuner.
            Defaults to None.
        ray_torch_config (TorchConfig, optional): torch configuration for Ray's TorchTrainer.
            Defaults to None.
        ray_data_config (DataConfig, optional): dataset configuration for Ray.
            Defaults to None.
        ray_horovod_config (HorovodConfig, optional): horovod configuration for Ray's
            HorovodTrainer. Defaults to None.
        from_checkpoint (str | Path, optional): path to checkpoint directory. Defaults to None.
        initial_best_validation_metric (str): initial value for the best validation metric.
            Usually the validation metric is a loss to be minimized and this value exceeds the
            highest possible loss value, so that it will be overwritten when the first
            vaidation loss is computed. Example values are "inf" and "-inf", depending on
            wether the best validation metric should be minimized or maximized.
            Defaults to "inf".
<<<<<<< HEAD
=======
        run_id (str, optional): name used to identify a specific run when collecting
            metrics on the trainer (e.g. GPU utilization). Defaults to None.
>>>>>>> 3076fa36
    """

    _strategy: TorchDistributedStrategy | None = None

    #: PyTorch ``DataLoader`` for training dataset.
    train_dataloader: DataLoader | None = None
    #: PyTorch ``DataLoader`` for validation dataset.
    validation_dataloader: DataLoader | None = None
    #: PyTorch ``DataLoader`` for test dataset.
    test_dataloader: DataLoader | None = None
    #: PyTorch model to train.
    model: nn.Module | None = None
    #: Loss criterion.
    loss: Callable | None = None
    #: Optimizer.
    optimizer: Optimizer | None = None
    #: Learning rate scheduler.
    lr_scheduler: LRScheduler | None = None
    #: PyTorch random number generator (PRNG).
    torch_rng: torch.Generator | None = None
    #: itwinai ``itwinai.Logger``
    logger: Logger | None = None
    #: Total number training batches used so far, across all epochs.
    train_glob_step: int = 0
    #: Total number validation batches used so far, across all epochs.
    validation_glob_step: int = 0
    #: Total number test batches used so far, across all epochs.
    test_glob_step: int = 0
    #: Dictionary of ``torchmetrics`` metrics, indexed by user-defined names.
    metrics: Dict[str, Callable]
    #: PyTorch Profiler for communication vs. computation comparison
    profiler: Any | None
    #: Toggle for GPU utilization monitoring
    measure_gpu_data: bool = False
    #: Toggle for communication vs computation fraction profiling
    measure_communication_overhead: bool = False
    #: Toggle for epoch time tracking
    measure_epoch_time: bool = False
    #: Run ID
    run_id: str


    def __init__(
        self,
        config: Dict | TrainingConfiguration,
        epochs: int,
        model: Union[nn.Module, str] | None = None,
        strategy: Literal["ddp", "deepspeed", "horovod"] | None = "ddp",
        test_every: int | None = None,
        random_seed: int | None = None,
        logger: Logger | None = None,
        metrics: Dict[str, Metric] | None = None,
        checkpoints_location: str | Path = "checkpoints",
        checkpoint_every: int | None = None,
        disable_tqdm: bool = False,
        name: str | None = None,
        profiling_wait_epochs: int = 1,
        profiling_warmup_epochs: int = 2,
        measure_gpu_data: bool = False,
        measure_communication_overhead: bool = False,
        measure_epoch_time: bool = False,
        ray_scaling_config: ScalingConfig | None = None,
        ray_tune_config: TuneConfig | None = None,
        ray_run_config: RunConfig | None = None,
        ray_search_space: Dict[str, Any] | None = None,
        ray_torch_config: TorchConfig | None = None,
        ray_data_config: DataConfig | None = None,
<<<<<<< HEAD
        ray_horovod_config: "HorovodConfig | None" = None,
        from_checkpoint: str | Path | None = None,
        initial_best_validation_metric: str = "inf",
=======
        ray_horovod_config: Optional["HorovodConfig"] = None,
        from_checkpoint: str | Path | None = None,
        initial_best_validation_metric: str = "inf",
        run_id: str | None = None,
>>>>>>> 3076fa36
    ) -> None:
        super().__init__(name)
        self.save_parameters(**self.locals2params(locals()))

        # config is mean to store all hyperparameters, which can very from use
        # case to use case and include learning_rate, batch_size....
        config = {} if config is None else config
        if isinstance(config, dict):
            config = TrainingConfiguration(**config)

        self.config = config
        self.epochs = epochs
        self.model = model
        self.strategy = strategy
        self.test_every = test_every
        self.random_seed = random_seed
        self.logger = logger
        self.metrics = metrics if metrics is not None else {}
        self.checkpoints_location = checkpoints_location
        os.makedirs(self.checkpoints_location, exist_ok=True)
        self.checkpoint_every = checkpoint_every
        self.disable_tqdm = disable_tqdm
        self.profiler = None
        self.profiling_wait_epochs = profiling_wait_epochs
        self.profiling_warmup_epochs = profiling_warmup_epochs
        self.measure_gpu_data = measure_gpu_data
        self.measure_communication_overhead = measure_communication_overhead
        self.measure_epoch_time = measure_epoch_time
        self.ray_scaling_config = ray_scaling_config
        self.ray_tune_config = ray_tune_config
        self.ray_run_config = ray_run_config
        self.ray_search_space = ray_search_space
        self.ray_horovod_config = ray_horovod_config
        self.ray_torch_config = ray_torch_config
        self.ray_data_config = ray_data_config
        self.from_checkpoint = from_checkpoint

        if self.from_checkpoint:
            self.from_checkpoint = Path(from_checkpoint)
            if not self.from_checkpoint.exists():
                raise RuntimeError(
                    "from_checkpoint argument was passed, but the checkpoint is not found "
                    f"at {self.from_checkpoint}"
                )

        if self.checkpoints_location:
            Path(self.checkpoints_location).mkdir(exist_ok=True, parents=True)

        py_logger.debug(f"ray_scaling_config: {ray_scaling_config}")
        py_logger.debug(f"ray_tune_config: {ray_tune_config}")
        py_logger.debug(f"ray_run_config: {ray_run_config}")
        py_logger.debug(f"ray_horovod_config: {ray_horovod_config}")
        py_logger.debug(f"ray_torch_config: {ray_torch_config}")
        py_logger.debug(f"ray_data_config: {ray_data_config}")
        py_logger.debug(f"ray_search_space: {ray_search_space}")

        # Initial training state -- can be resumed from a checkpoint
        self.model_state_dict = None
        self.optimizer_state_dict = None
        self.lr_scheduler_state_dict = None
        self.torch_rng_state = None
        # This is initialized to inf as it usually represents a loss to minimize.
        # If the validation metric is meant to be maximized, change this to -inf.
        self.best_validation_metric = float(initial_best_validation_metric)
        self.current_epoch = 0
<<<<<<< HEAD
=======
        if run_id is None:
            run_id = generate_random_name()
        self.run_id = run_id
>>>>>>> 3076fa36

    @property
    def strategy(self) -> TorchDistributedStrategy:
        """Strategy currently in use."""
        return self._strategy

    @strategy.setter
    def strategy(self, strategy: str | TorchDistributedStrategy) -> None:
        if isinstance(strategy, TorchDistributedStrategy):
            self._strategy = strategy
        else:
            self._strategy = self._detect_distributed_strategy(strategy)

    @property
    def device(self) -> str:
        """Current device from distributed strategy."""
        return self.strategy.device()

    def _detect_distributed_strategy(self, strategy: str) -> TorchDistributedStrategy:
        """When a Ray cluster is detected the Ray-equivalent distributed strategy is
        automatically selected, without needing the user to explicitly set it.
        """

        py_logger.debug(f"Strategy was set to {strategy}")

        enough_resources = distributed_resources_available() or ray_cluster_is_running()
        py_logger.debug(
            f"Enough resources? {enough_resources} "
            f"(distributed_resources_available: {distributed_resources_available()}) "
            f"(ray_cluster_is_running: {ray_cluster_is_running()})"
        )

        # NOTE: setting strategy to None prevents the trainer to run distribtued ML, regardless
        # of the availability of the resources.
        if strategy is None or not enough_resources:
            py_logger.warning("Falling back to non-distributed strategy.")
            return NonDistributedStrategy()

        if ray_cluster_is_running():
            py_logger.info(
                f"Ray cluster was detected, thus the Ray equivalent for {strategy} is used"
            )

        match strategy, ray_cluster_is_running():
            case "ddp", True:
                return RayDDPStrategy()

            case "ddp", False:
                return TorchDDPStrategy(backend=self.config.dist_backend)

            case "horovod", True:
                return RayHorovodStrategy()

            case "horovod", False:
                return HorovodStrategy()

            case "deepspeed", True:
                return RayDeepSpeedStrategy(backend=self.config.dist_backend)

            case "deepspeed", False:
                return DeepSpeedStrategy(backend=self.config.dist_backend)

            case _:
                raise RuntimeError(f"Strategy '{strategy}' is not recognized.")

    def _init_distributed_strategy(self) -> None:
        if not self.strategy.is_initialized:
            self.strategy.init()

    def _set_optimizer_from_config(self) -> None:
        match self.config.optimizer:
            case "adadelta":
                self.optimizer = optim.Adadelta(
                    self.model.parameters(),
                    lr=self.config.optim_lr,
                    weight_decay=self.config.optim_weight_decay,
                )
            case "adam":
                self.optimizer = optim.Adam(
                    self.model.parameters(),
                    lr=self.config.optim_lr,
                    betas=self.config.optim_betas,
                    weight_decay=self.config.optim_weight_decay,
                )
            case "adamw":
                self.optimizer = optim.AdamW(
                    self.model.parameters(),
                    lr=self.config.optim_lr,
                    betas=self.config.optim_betas,
                    weight_decay=self.config.optim_weight_decay,
                )
            case "rmsprop":
                self.optimizer = optim.RMSprop(
                    self.model.parameters(),
                    lr=self.config.optim_lr,
                    weight_decay=self.config.optim_weight_decay,
                    momentum=self.config.optim_momentum,
                )
            case "sgd":
                self.optimizer = optim.SGD(
                    self.model.parameters(),
                    lr=self.config.optim_lr,
                    weight_decay=self.config.optim_weight_decay,
                    momentum=self.config.optim_momentum,
                )
            case _:
                raise ValueError(
                    "Unrecognized self.config.optimizer! Check the docs for "
                    "supported values and consider overriding "
                    "create_model_loss_optimizer method for more flexibility."
                )

    def _set_lr_scheduler_from_config(self) -> None:
        """Parse Lr scheduler from training config"""
        if not self.config.lr_scheduler:
            return
        if not self.optimizer:
            raise ValueError("Trying to instantiate a LR scheduler but the optimizer is None!")

        match self.config.lr_scheduler:
            case "constant":
                self.lr_scheduler = lr_scheduler.ConstantLR(self.optimizer)
            case "polynomial":
                self.lr_scheduler = lr_scheduler.PolynomialLR(self.optimizer)
            case "exponential":
                self.lr_scheduler = lr_scheduler.ExponentialLR(
                    self.optimizer, gamma=self.config.lr_scheduler_gamma
                )
            case "linear":
                self.lr_scheduler = lr_scheduler.LinearLR(self.optimizer)
            case "multistep":
                self.lr_scheduler = lr_scheduler.MultiStepLR(
                    self.optimizer, milestones=self.config.lr_scheduler_step_size
                )
            case "step":
                self.lr_scheduler = lr_scheduler.StepLR(
                    self.optimizer, step_size=self.config.lr_scheduler_step_size
                )
            case _:
                raise ValueError(
                    "Unrecognized self.config.lr_scheduler! Check the docs for "
                    "supported values and consider overriding "
                    "create_model_loss_optimizer method for more flexibility."
                )

    def _set_loss_from_config(self) -> None:
        match self.config.loss:
            case "nllloss":
                self.loss = nn.functional.nll_loss
            case "cross_entropy":
                self.loss = nn.functional.cross_entropy
            case "mse":
                self.loss = nn.functional.mse_loss
            case "bceloss":
                self.loss = nn.functional.binary_cross_entropy
            case _:
                raise ValueError(
                    "Unrecognized self.config.loss! Check the docs for "
                    "supported values and consider overriding "
                    "create_model_loss_optimizer method for more flexibility."
                )

    def get_default_distributed_kwargs(self) -> Dict:
        """Gives the default kwargs for the trainer's strategy's distributed() method."""

        if isinstance(self.strategy, DeepSpeedStrategy):
            # Batch size definition is not optional for DeepSpeedStrategy!
            distribute_kwargs = dict(
                config_params=dict(train_micro_batch_size_per_gpu=self.config.batch_size)
            )
        elif isinstance(self.strategy, HorovodStrategy):
            import horovod.torch as hvd

            distribute_kwargs = dict(
                compression=(
                    hvd.Compression.fp16
                    if self.config.fp16_allreduce
                    else hvd.Compression.none
                ),
                op=hvd.Adasum if self.config.use_adasum else hvd.Average,
                gradient_predivide_factor=self.config.gradient_predivide_factor,
            )
        else:
            distribute_kwargs = {}

        return distribute_kwargs

    def create_model_loss_optimizer(self) -> None:
        """Instantiate a torch model, loss, optimizer, and LR scheduler using the
        configuration provided in the Trainer constructor.
        Generally a user-defined method.
        """
        ###################################
        # Dear user, this is a method you #
        # may be interested to override!  #
        ###################################

        # Model, optimizer, and lr scheduler may have already been loaded from a checkpoint

        if self.model is None:
            raise ValueError(
                "self.model is None! Either pass it to the constructor, load a checkpoint, or "
                "override create_model_loss_optimizer method."
            )
        if self.model_state_dict:
            # Load model from checkpoint
            self.model.load_state_dict(self.model_state_dict, strict=False)

        # Parse optimizer from training configuration
        # Optimizer can be changed with a custom one here!
        self._set_optimizer_from_config()

        # Parse LR scheduler from training configuration
        # LR scheduler can be changed with a custom one here!
        self._set_lr_scheduler_from_config()

        if self.optimizer_state_dict:
            # Load optimizer state from checkpoint
            # IMPORTANT: this must be after the learning rate scheduler was already initialized
            # by passing to it the optimizer. Otherwise the optimizer state just loaded will
            # be modified by the lr scheduler.
            self.optimizer.load_state_dict(self.optimizer_state_dict)

        if self.lr_scheduler_state_dict and self.lr_scheduler:
            # Load LR scheduler state from checkpoint
            self.lr_scheduler.load_state_dict(self.lr_scheduler_state_dict)

        # Parse loss from training configuration
        # Loss can be changed with a custom one here!
        self._set_loss_from_config()

        # IMPORTANT: model, optimizer, and scheduler need to be distributed from here on

        distribute_kwargs = self.get_default_distributed_kwargs()

        # Distributed model, optimizer, and scheduler
        (self.model, self.optimizer, self.lr_scheduler) = self.strategy.distributed(
            self.model, self.optimizer, self.lr_scheduler, **distribute_kwargs
        )

    def save_checkpoint(
        self,
        name: str,
        best_validation_metric: torch.Tensor | None = None,
        checkpoints_root: str | Path | None = None,
        force: bool = False,
    ) -> str | None:
        """Save training checkpoint.

        Args:
            name (str): name of the checkpoint directory.
            best_validation_metric (torch.Tensor | None): best validation metric throughout
                training so far (if available). Usually this is the validation loss.
            checkpoints_root (str | None): path for root checkpoints dir. If None, uses
                ``self.checkpoints_location`` as base.
            force (bool): force checkpointign now.

        Returns:
            path to the checkpoint file or ``None`` when the checkpoint is not created.
        """
<<<<<<< HEAD
        if not (
            force
            or self.strategy.is_main_worker
            and self.checkpoint_every
            and (self.current_epoch + 1) % self.checkpoint_every == 0
        ):
=======
        # Determine whether a checkpoint should be created
        should_checkpoint = self.strategy.is_main_worker and (
            force
            or self.checkpoint_every
            and (self.current_epoch + 1) % self.checkpoint_every == 0
        )

        ckpt_dir = Path(checkpoints_root or self.checkpoints_location) / name
        py_logger.info(f"Saving checkpoint at {ckpt_dir.resolve()}? {should_checkpoint}")

        if not should_checkpoint:
>>>>>>> 3076fa36
            # Do nothing and return
            return

        ckpt_dir = Path(checkpoints_root or self.checkpoints_location) / name
        ckpt_dir.mkdir(parents=True, exist_ok=True)

        # Save state (epoch, loss, optimizer, scheduler)
        state = {
            "epoch": self.current_epoch,
            # This could store the best validation loss
            "best_validation_metric": (
                best_validation_metric.item() if best_validation_metric is not None else None
            ),
            "optimizer_state_dict": self.optimizer.state_dict(),
            "lr_scheduler_state_dict": (
                self.lr_scheduler.state_dict() if self.lr_scheduler is not None else None
            ),
            "torch_rng_state": self.torch_rng.get_state(),
            "random_seed": self.random_seed,
        }
        state_path = ckpt_dir / "state.pt"
        torch.save(state, state_path)

        # Save PyTorch model separately
        model_path = ckpt_dir / "model.pt"
        # TODO: check that the state dict is stripped from any distributed info
        torch.save(self.model.state_dict(), model_path)

        # Save Pydantic config as YAML
        config_path = ckpt_dir / "config.yaml"
        with config_path.open("w") as f:
            yaml.safe_dump(self.config.model_dump(), f)

        # Log each file with an appropriate identifier
        self.log(str(state_path), f"{name}_state", kind="artifact")
        self.log(str(model_path), f"{name}_model", kind="artifact")
        self.log(str(config_path), f"{name}_config", kind="artifact")
<<<<<<< HEAD
=======

        assert state_path.exists()
        assert model_path.exists()
        assert config_path.exists()

        py_logger.info(f"Saved checkpoint at {ckpt_dir.resolve()}")

>>>>>>> 3076fa36
        return str(ckpt_dir)

    def load_checkpoint(self) -> None:
        """Reload training state from checkpoint."""
        if not self.from_checkpoint:
            # A checkpoint path was NOT provided
            return

        # A checkpoint path was provided
        py_logger.info(f"Loading from existing checkpoint at {self.from_checkpoint}")

        if not isinstance(self.strategy, RayTorchDistributedStrategy):
            # Not using Ray, falling back to simple checkpoint reload
            py_logger.debug("Loading from existing checkpoint without using Ray")
            self._load_checkpoint(checkpoint_dir=self.from_checkpoint)
            return

        # A Ray checkpoint directory was passed to the trainer -- assuming to be inside a trial
        checkpoint = ray.train.get_checkpoint()
        if not checkpoint:
            py_logger.warning(
                "A checkpoint path was passed, but Ray could not find a valid "
                "checkpoint directory. Skipping loading from checkpoint."
            )
            return
        with checkpoint.as_directory() as checkpoint_dir:
            py_logger.debug("Loading from existing Ray checkpoint")
            self._load_checkpoint(checkpoint_dir=checkpoint_dir)

    def _load_checkpoint(self, checkpoint_dir: str | Path) -> None:
        """Load checkpoint from path."""
        checkpoint_dir = Path(checkpoint_dir)
        state = torch.load(checkpoint_dir / "state.pt")

        # Override initial training state
        self.model_state_dict = torch.load(checkpoint_dir / "model.pt")
        self.optimizer_state_dict = state["optimizer_state_dict"]
        self.lr_scheduler_state_dict = state["lr_scheduler_state_dict"]
        self.torch_rng_state = state["torch_rng_state"]
        # Direct overrides (don't require further attention)
        self.random_seed = state["random_seed"]
        self.current_epoch = state["epoch"] + 1  # Start from next epoch
        if state["best_validation_metric"]:
            self.best_validation_metric = state["best_validation_metric"]

    def create_dataloaders(
        self,
        train_dataset: Dataset,
        validation_dataset: Dataset | None = None,
        test_dataset: Dataset | None = None,
    ) -> None:
        """
        Create train, validation and test dataloaders using the
        configuration provided in the Trainer constructor.
        Generally a user-defined method.

        Args:
            train_dataset (Dataset): training dataset object.
            validation_dataset (Dataset | None): validation dataset object.
                Default None.
            test_dataset (Dataset | None): test dataset object.
                Default None.
        """

        ###################################
        # Dear user, this is a method you #
        # may be interested to override!  #
        ###################################
        self.train_dataloader = self.strategy.create_dataloader(
            dataset=train_dataset,
            batch_size=self.config.batch_size,
            num_workers=self.config.num_workers_dataloader,
            pin_memory=self.config.pin_gpu_memory,
            generator=self.torch_rng,
            shuffle=self.config.shuffle_train,
        )
        if validation_dataset is not None:
            self.validation_dataloader = self.strategy.create_dataloader(
                dataset=validation_dataset,
                batch_size=self.config.batch_size,
                num_workers=self.config.num_workers_dataloader,
                pin_memory=self.config.pin_gpu_memory,
                generator=self.torch_rng,
                shuffle=self.config.shuffle_validation,
            )
        if test_dataset is not None:
            self.test_dataloader = self.strategy.create_dataloader(
                dataset=test_dataset,
                batch_size=self.config.batch_size,
                num_workers=self.config.num_workers_dataloader,
                pin_memory=self.config.pin_gpu_memory,
                generator=self.torch_rng,
                shuffle=self.config.shuffle_test,
            )

    def _setup_metrics(self) -> None:
        """Move metrics to current device."""
        for m_name, metric in self.metrics.items():
            self.metrics[m_name] = metric.to(self.device)

    @monitor_exec
    def execute(
        self,
        train_dataset: Dataset,
        validation_dataset: Dataset | None = None,
        test_dataset: Dataset | None = None,
    ) -> Tuple[Dataset, Dataset, Dataset, Any]:
        """Prepares distributed environment and data structures
        for the actual training.

        Args:
            train_dataset (Dataset): training dataset.
            validation_dataset (Dataset | None, optional): validation
                dataset. Defaults to None.
            test_dataset (Dataset | None, optional): test dataset.
                Defaults to None.

        Returns:
            Tuple[Dataset, Dataset, Dataset, Any]: training dataset,
            validation dataset, test dataset, trained model.
        """
        if isinstance(self.strategy, RayTorchDistributedStrategy):
            # Execute with Ray
            return self._execute_with_ray(
                train_dataset=train_dataset,
                validation_dataset=validation_dataset,
                test_dataset=test_dataset,
            )

        # Execute without ray
        if self.ray_scaling_config:
            py_logger.warning(
                "Ray scaling config was passed, but it's ignored as Ray is not used"
            )
        if self.ray_run_config:
            py_logger.warning("Ray run config was passed, but it's ignored as Ray is not used")
        if self.ray_tune_config:
            py_logger.warning(
                "Ray tune config was passed, but it's ignored as Ray is not used"
            )
        if self.ray_search_space:
            py_logger.warning(
                "Ray search space was passed, but it's ignored as Ray is not used"
            )
        if self.ray_horovod_config:
            py_logger.warning(
                "Ray horovod config was passed, but it's ignored as Ray is not used"
            )
        if self.ray_torch_config:
            py_logger.warning(
                "Ray torch config was passed, but it's ignored as Ray is not used"
            )
        if self.ray_data_config:
            py_logger.warning(
                "Ray dataset config was passed, but it's ignored as Ray is not used"
            )

        self._run_worker(
            config={},
            train_dataset=train_dataset,
            validation_dataset=validation_dataset,
            test_dataset=test_dataset,
        )
        return train_dataset, validation_dataset, test_dataset, None

    def _execute_with_ray(
        self,
        train_dataset: Dataset,
        validation_dataset: Dataset | None = None,
        test_dataset: Dataset | None = None,
    ) -> Tuple[Dataset, Dataset, Dataset, Any]:
        """Launch training and, optionally, hyperarameter tuning with Ray"""

        train_with_data = ray.tune.with_parameters(
            self._run_worker,
            train_dataset=train_dataset,
            validation_dataset=validation_dataset,
            test_dataset=test_dataset,
        )

        if self.ray_run_config:
            # Create Ray checkpoints dir if it does not exist yet
            ckpt_dir = Path(self.ray_run_config.storage_path)
            ckpt_dir.mkdir(parents=True, exist_ok=True)

        if isinstance(self.strategy, RayHorovodStrategy):
            # Using Horovod with Ray
            from ray.train.horovod import HorovodTrainer

            if self.ray_torch_config:
                py_logger.warning(
                    "Ray torch config was passed, but it's ignored as "
                    f"{self.strategy.__class__.__name__} strategy is used"
                )

            if self.from_checkpoint:
                # Create trainer from checkpoint
                if HorovodTrainer.can_restore(to_uri(self.from_checkpoint)):
                    trainer = HorovodTrainer.restore(
                        path=to_uri(self.from_checkpoint),
                        train_loop_per_worker=train_with_data,
                        train_loop_config=None,
                    )
                else:
                    # Ray is unable to restore the checkpoint implicitly, but it's passing
                    # it to the trial
                    trainer = HorovodTrainer(
                        train_loop_per_worker=train_with_data,
                        train_loop_config=None,
                        horovod_config=self.ray_horovod_config,
                        scaling_config=self.ray_scaling_config,
                        run_config=self.ray_run_config,
                        dataset_config=self.ray_data_config,
                        resume_from_checkpoint=Checkpoint(to_uri(self.from_checkpoint)),
                    )
            else:
                # Create trainer without checkpoint
                trainer = HorovodTrainer(
                    train_loop_per_worker=train_with_data,
                    train_loop_config=None,
                    horovod_config=self.ray_horovod_config,
                    scaling_config=self.ray_scaling_config,
                    run_config=self.ray_run_config,
                    dataset_config=self.ray_data_config,
                )
        else:
            # Using DDP or DeepSpeed with Ray
            if self.ray_horovod_config:
                py_logger.warning(
                    "Ray horovod config was passed, but it's ignored as "
                    f"{self.strategy.__class__.__name__} strategy is used"
                )
            if self.from_checkpoint:
                # Create trainer from checkpoint
                if RayTorchTrainer.can_restore(to_uri(self.from_checkpoint)):
                    trainer = RayTorchTrainer.restore(
                        path=to_uri(self.from_checkpoint),
                        train_loop_per_worker=train_with_data,
                        train_loop_config=None,
                    )
                else:
                    # Ray is unable to restore the checkpoint implicitly, but it's passing
                    # it to the trial
                    trainer = RayTorchTrainer(
                        train_loop_per_worker=train_with_data,
                        train_loop_config=None,
                        scaling_config=self.ray_scaling_config,
                        run_config=self.ray_run_config,
                        torch_config=self.ray_torch_config,
                        dataset_config=self.ray_data_config,
                        resume_from_checkpoint=Checkpoint(to_uri(self.from_checkpoint)),
                    )
            else:
                # Create trainer without checkpoint
                trainer = RayTorchTrainer(
                    train_loop_per_worker=train_with_data,
                    train_loop_config=None,
                    scaling_config=self.ray_scaling_config,
                    run_config=self.ray_run_config,
                    torch_config=self.ray_torch_config,
                    dataset_config=self.ray_data_config,
                )

        # Wrap the trainer into a Tuner
        param_space = {"train_loop_config": search_space(self.ray_search_space)}
        tuner = ray.tune.Tuner(
            trainable=trainer,
            param_space=param_space,
            tune_config=self.ray_tune_config,
        )

        self.tune_result_grid = tuner.fit()

        return train_dataset, validation_dataset, test_dataset, None

    def _run_worker(
        self,
        config: Dict,
        train_dataset: Dataset,
        validation_dataset: Dataset | None = None,
        test_dataset: Dataset | None = None,
    ) -> None:
        self.load_checkpoint()

        self._override_config(config)

        self._set_seed()
        self._init_distributed_strategy()
        self._setup_metrics()

        if self.logger:
            py_logger.debug(f"Using logger: {self.logger.__class__.__name__}")
            self.logger.create_logger_context(rank=self.strategy.global_rank())
            py_logger.debug("...the logger has been initialized")
            hparams = self.config.model_dump()
            hparams["distributed_strategy"] = self.strategy.__class__.__name__
            self.logger.save_hyperparameters(hparams)

        self.create_dataloaders(
            train_dataset=train_dataset,
            validation_dataset=validation_dataset,
            test_dataset=test_dataset,
        )
        self.create_model_loss_optimizer()

        self.train()

        if self.logger:
            self.logger.destroy_logger_context()

        self.strategy.clean_up()

    def _set_seed(self) -> None:
        py_logger.debug(f"Using random seed: {self.random_seed}")
        self.torch_rng = set_seed(self.random_seed)

        if self.torch_rng_state is not None:
            # Resume state from checkpoint
            py_logger.debug("Resuming torch PRNG state from checkpoint")
            self.torch_rng.set_state(self.torch_rng_state)

    def _override_config(self, config: Dict) -> None:
        """Overrid self.config with a sample from the search space from the Ray tuner."""
        self.config = self.config.model_copy(update=config)
        py_logger.debug("Overridden self.config with trial config (if given)")

    def _set_epoch_dataloaders(self, epoch: int) -> None:
        """Sets epoch in the distributed sampler of a dataloader when using it."""
        if self.strategy.is_distributed:
            self.train_dataloader.sampler.set_epoch(epoch)
            if self.validation_dataloader is not None:
                self.validation_dataloader.sampler.set_epoch(epoch)
            if self.test_dataloader is not None:
                self.test_dataloader.sampler.set_epoch(epoch)

    def set_epoch(self) -> None:
        """Set current epoch at the beginning of training."""
        if self.profiler is not None and self.current_epoch > 0:
            # We don't want to start stepping until after the first epoch
            self.profiler.step()
        if self.lr_scheduler:
            self.lr_scheduler.step()
        self._set_epoch_dataloaders(self.current_epoch)

    def log(
        self,
        item: Any | List[Any],
        identifier: str | List[str],
        kind: str = "metric",
        step: int | None = None,
        batch_idx: int | None = None,
        **kwargs,
    ) -> None:
        """Log ``item`` with ``identifier`` name of ``kind`` type at ``step``
        time step.

        Args:
            item (Any | List[Any]): element to be logged (e.g., metric).
            identifier (str | List[str]): unique identifier for the
                element to log(e.g., name of a metric).
            kind (str, optional): type of the item to be logged. Must be one
                among the list of self.supported_types. Defaults to 'metric'.
            step (int | None, optional): logging step. Defaults to None.
            batch_idx (int | None, optional): DataLoader batch counter
                (i.e., batch idx), if available. Defaults to None.
        """
        if self.logger:
            self.logger.log(
                item=item,
                identifier=identifier,
                kind=kind,
                step=step,
                batch_idx=batch_idx,
                **kwargs,
            )

    def ray_report(
        self,
        metrics: Dict[str, float],
        checkpoint_file: str | Path | None = None,
        checkpoint_dir: str | Path | None = None,
        checkpoint_data: Any | None = None,
    ) -> None:
        """Report a dictionary of metrics and optionally a checkpoint to Ray, only when using
        Ray distributed strategies. The checkpoint could be in the form of a Python object
        (passed as ``checkpoint_data``), the path to a single file (passed as
        ``checkpoint_file``), or the path to an existing checkpoint directory (passed as
        ``checkpoint_dir``).

        Args:
            metrics (Dict[str, float]): metrics to be reported.
            checkpoint_file (str | Path | None, optional): path to the checkpoint file.
                Defaults to None.
            checkpoint_dir (str | Path | None, optional): path to the checkpoint directory.
                Defaults to None.
            checkpoint_data (Any | None, optional):object to serialize as a checkpoint.
                Defaults to None.
        """
        if not isinstance(self.strategy, RayTorchDistributedStrategy):
            # Ray is not used, thus do nothing
            return
<<<<<<< HEAD

        if checkpoint_file:
            with tempfile.TemporaryDirectory() as tmp_dir:
                import shutil

                shutil.copy(checkpoint_file, tmp_dir)
                checkpoint = ray.train.Checkpoint.from_directory(tmp_dir)
                ray.train.report(metrics, checkpoint=checkpoint)

        elif checkpoint_data:
            with tempfile.TemporaryDirectory() as tmp_dir:
                tmp_dir = Path(tmp_dir)
                ckpt_file = tmp_dir / "ckpt.pt"
                torch.save(checkpoint_data, ckpt_file)
                checkpoint = ray.train.Checkpoint.from_directory(tmp_dir)
                ray.train.report(metrics, checkpoint=checkpoint)

        elif checkpoint_dir:
            checkpoint = ray.train.Checkpoint.from_directory(checkpoint_dir)
            ray.train.report(metrics, checkpoint=checkpoint)
=======

        if checkpoint_file:
            # A checkpoint is given as a file
            with tempfile.TemporaryDirectory() as tmp_dir:
                import shutil

                shutil.copy(checkpoint_file, tmp_dir)
                checkpoint = ray.train.Checkpoint.from_directory(tmp_dir)
                ray.train.report(metrics, checkpoint=checkpoint)

        elif checkpoint_data:
            # A checkpoint is given as a python object which needs to be serialized
            with tempfile.TemporaryDirectory() as tmp_dir:
                tmp_dir = Path(tmp_dir)
                ckpt_file = tmp_dir / "ckpt.pt"
                torch.save(checkpoint_data, ckpt_file)
                checkpoint = ray.train.Checkpoint.from_directory(tmp_dir)
                ray.train.report(metrics, checkpoint=checkpoint)

        elif checkpoint_dir:
            # A checkpoint is given as a directory
            checkpoint = ray.train.Checkpoint.from_directory(checkpoint_dir)
            ray.train.report(metrics, checkpoint=checkpoint)

        else:
            # No checkpoint is given: only report metrics
            ray.train.report(metrics)
>>>>>>> 3076fa36

    def compute_metrics(
        self,
        true: Batch,
        pred: Batch,
        logger_step: int,
        batch_idx: int | None,
        stage: str = "train",
    ) -> Dict[str, Any]:
        """Compute and log metrics.

        Args:
            metrics (Dict[str, Callable]): metrics dict. Can be
                ``self.train_metrics`` or ``self.validation_metrics``.
            true (Batch): true values.
            pred (Batch): predicted values.
            logger_step (int): global step to pass to the logger.
            stage (str): 'train', 'validation'...

        Returns:
            Dict[str, Any]: metric values.
        """
        m_values = {}
        for m_name, metric in self.metrics.items():
            # metric = metric.to(self.device)
            m_val = metric(pred, true).detach().cpu().numpy()
            self.log(
                item=m_val,
                identifier=f"{stage}_{m_name}",
                kind="metric",
                step=logger_step,
                batch_idx=batch_idx,
            )
            m_values[m_name] = m_val
        return m_values

    @profile_torch_trainer
    @measure_gpu_utilization
    def train(self) -> None:
        """Trains a machine learning model.
        Main training loop/logic.

        Args:
            train_dataset (Dataset): training dataset.
            validation_dataset (Dataset): validation dataset.
            test_dataset (Dataset): test dataset.

        Returns:
            Tuple[Dataset, Dataset, Dataset, Any]: training dataset,
            validation dataset, test dataset, trained model.
        """
        epoch_time_logger: EpochTimeTracker | None = None
        if self.strategy.is_main_worker and self.strategy.is_distributed:
            if "SLURM_NNODES" not in os.environ:
                raise EnvironmentError(
                    "'SLURM_NNODES' is not present in 'os.environ', but is required"
                    " when running distributed training!"
                )
            num_nodes = int(os.environ["SLURM_NNODES"])
            epoch_time_output_dir = Path(f"scalability-metrics/{self.run_id}/epoch-time")
            epoch_time_file_name = f"epochtime_{self.strategy.name}_{num_nodes}N.csv"
            epoch_time_output_path = epoch_time_output_dir / epoch_time_file_name

            epoch_time_logger = EpochTimeTracker(
                strategy_name=self.strategy.name,
                save_path=epoch_time_output_path,
                num_nodes=num_nodes,
                should_log=self.measure_epoch_time,
            )

        progress_bar = tqdm(
            range(self.current_epoch, self.epochs),
            desc="Epochs",
            disable=self.disable_tqdm or not self.strategy.is_main_worker,
        )

        for self.current_epoch in progress_bar:
            epoch_start_time = default_timer()
            progress_bar.set_description(f"Epoch {self.current_epoch + 1}/{self.epochs}")

            self.set_epoch()
            self.train_epoch()
            val_metric = self.validation_epoch()

            # Periodic checkpointing
            periodic_ckpt_path = self.save_checkpoint(name=f"epoch_{self.current_epoch}")

            # Checkpointing current best model
            best_ckpt_path = None
            worker_val_metrics = self.strategy.gather(val_metric, dst_rank=0)
            if self.strategy.is_main_worker:
                avg_metric = torch.mean(torch.stack(worker_val_metrics)).detach().cpu()
<<<<<<< HEAD
                if (
                    avg_metric < self.best_validation_metric
                    and self.checkpoint_every is not None
                ):
=======
                if avg_metric < self.best_validation_metric:
>>>>>>> 3076fa36
                    best_ckpt_path = self.save_checkpoint(
                        name="best_model",
                        best_validation_metric=avg_metric,
                        force=True,
                    )
                    self.best_validation_metric = avg_metric

            # Report validation metrics to Ray (useful for tuning!)
            metric_name = _get_tuning_metric_name(self.ray_tune_config)
            if metric_name is None:
                raise ValueError("Could not find a metric in the TuneConfig")
            self.ray_report(
                metrics={metric_name: val_metric.item()},
                checkpoint_dir=best_ckpt_path or periodic_ckpt_path,
            )

            if self.test_every and (self.current_epoch + 1) % self.test_every == 0:
                self.test_epoch()

            if self.strategy.is_main_worker and self.strategy.is_distributed:
                assert epoch_time_logger is not None
                epoch_time = default_timer() - epoch_start_time
<<<<<<< HEAD
                epoch_time_logger.add_epoch_time(self.epoch + 1, epoch_time)
=======
                epoch_time_logger.add_epoch_time(self.current_epoch + 1, epoch_time)
>>>>>>> 3076fa36

    def train_epoch(self) -> torch.Tensor:
        """Perform a complete sweep over the training dataset, completing an
        epoch of training.

        Args:
            epoch (int): current epoch number, from 0 to ``self.epochs - 1``.

        Returns:
            Loss: average training loss for the current epoch.
        """
        self.model.train()
        train_loss_sum = 0.0
        train_metrics_sum = defaultdict(float)
        batch_counter = 0

        progress_bar = tqdm(
            enumerate(self.train_dataloader),
            total=len(self.train_dataloader) // self.strategy.global_world_size(),
            desc="Train batches",
            disable=self.disable_tqdm or not self.strategy.is_main_worker,
            leave=False,  # Set this to true to see how many batches were used
        )

        for batch_idx, train_batch in progress_bar:
            loss, metrics = self.train_step(batch=train_batch, batch_idx=batch_idx)
            train_loss_sum += loss
            batch_counter += 1
            for name, val in metrics.items():
                train_metrics_sum[name] += val

            # Important: update counter
            self.train_glob_step += 1

        # Aggregate and log losses
        avg_loss = train_loss_sum / batch_counter
        self.log(
            item=avg_loss.item(),
            identifier="train_loss_epoch",
            kind="metric",
            step=self.train_glob_step,
        )
        # Aggregate and log metrics
        for m_name, m_val in train_metrics_sum.items():
            self.log(
                item=m_val / batch_counter,
                identifier="train_" + m_name + "_epoch",
                kind="metric",
                step=self.train_glob_step,
            )

        return avg_loss

    def train_step(self, batch: Batch, batch_idx: int) -> Tuple[torch.Tensor, Dict[str, Any]]:
        """Perform a single optimization step using a batch sampled from the
        training dataset.

        Args:
            batch (Batch): batch sampled by a dataloader.
            batch_idx (int): batch index in the dataloader.

        Returns:
            Tuple[Loss, Dict[str, Any]]: batch loss and dictionary of metric
            values with the same structure of ``self.metrics``.
        """
        x, y = batch
        x, y = x.to(self.device), y.to(self.device)

        self.optimizer.zero_grad()
        pred_y = self.model(x)
        loss = self.loss(pred_y, y)
        loss.backward()
        self.optimizer.step()

        # Log metrics
        self.log(
            item=loss.item(),
            identifier="train_loss",
            kind="metric",
            step=self.train_glob_step,
            batch_idx=batch_idx,
        )
        metrics: Dict[str, Any] = self.compute_metrics(
            true=y,
            pred=pred_y,
            logger_step=self.train_glob_step,
            batch_idx=batch_idx,
            stage="train",
        )
        return loss, metrics

    def validation_epoch(self) -> torch.Tensor:
        """Perform a complete sweep over the validation dataset, completing an
        epoch of validation.

        Returns:
            Loss | None: average validation loss for the current epoch if
                self.validation_dataloader is not None
        """
        if self.validation_dataloader is None:
            return

        progress_bar = tqdm(
            enumerate(self.validation_dataloader),
            total=len(self.validation_dataloader) // self.strategy.global_world_size(),
            desc="Validation batches",
            disable=self.disable_tqdm or not self.strategy.is_main_worker,
            leave=False,  # Set this to true to see how many batches were used
        )

        self.model.eval()
        validation_loss_sum = 0.0
        validation_metrics_sum = defaultdict(float)
        batch_counter = 0
        for batch_idx, val_batch in progress_bar:
            loss, metrics = self.validation_step(batch=val_batch, batch_idx=batch_idx)
            validation_loss_sum += loss
            batch_counter += 1
            for name, val in metrics.items():
                validation_metrics_sum[name] += val

            # Important: update counter
            self.validation_glob_step += 1

        # Aggregate and log losses
        avg_loss = validation_loss_sum / batch_counter
        self.log(
            item=avg_loss.item(),
            identifier="validation_loss_epoch",
            kind="metric",
            step=self.validation_glob_step,
        )
        # Aggregate and log metrics
        for m_name, m_val in validation_metrics_sum.items():
            self.log(
                item=m_val / batch_counter,
                identifier="validation_" + m_name + "_epoch",
                kind="metric",
                step=self.validation_glob_step,
            )

        return avg_loss

    def validation_step(
        self, batch: Batch, batch_idx: int
    ) -> Tuple[torch.Tensor, Dict[str, Any]]:
        """Perform a single optimization step using a batch sampled from the
        validation dataset.

        Args:
            batch (Batch): batch sampled by a dataloader.
            batch_idx (int): batch index in the dataloader.

        Returns:
            Tuple[Loss, Dict[str, Any]]: batch loss and dictionary of metric
            values with the same structure of ``self.metrics``.
        """
        x, y = batch
        x, y = x.to(self.device), y.to(self.device)
        with torch.no_grad():
            pred_y = self.model(x)
            loss: torch.Tensor = self.loss(pred_y, y)
        self.log(
            item=loss.item(),
            identifier="validation_loss",
            kind="metric",
            step=self.validation_glob_step,
            batch_idx=batch_idx,
        )
        metrics: Dict[str, Any] = self.compute_metrics(
            true=y,
            pred=pred_y,
            logger_step=self.validation_glob_step,
            batch_idx=batch_idx,
            stage="validation",
        )
        return loss, metrics

    def test_epoch(self) -> torch.Tensor:
        """Perform a complete sweep over the test dataset, completing an
        epoch of test.

        Returns:
            Loss: average test loss for the current epoch.
        """
        raise NotImplementedError()

    def test_step(self, batch: Batch, batch_idx: int) -> Tuple[torch.Tensor, Dict[str, Any]]:
        """Perform a single predictions step using a batch sampled from the
        test dataset.

        Args:
            batch (Batch): batch sampled by a dataloader.
            batch_idx (int): batch index in the dataloader.

        Returns:
            Tuple[Loss, Dict[str, Any]]: batch loss and dictionary of metric
            values with the same structure of ``self.metrics``.
        """
        raise NotImplementedError()


class TorchLightningTrainer(Trainer):
    """Generic trainer for torch Lightning workflows.

    Args:
        config (Dict | str): `Lightning configuration`_
            which can be the path to a file or a Python dictionary.
        mlflow_saved_model (str, optional): name of the model created in
            MLFlow. Defaults to 'my_model'.

    .. _Lightning configuration:
        https://pytorch-lightning.readthedocs.io/en/1.6.5/common/lightning_cli.html
    """

    def __init__(self, config: Dict | str, mlflow_saved_model: str = "my_model"):
        self.save_parameters(**self.locals2params(locals()))
        super().__init__()
        if isinstance(config, str) and os.path.isfile(config):
            # Load from YAML
            config = load_yaml(config)
        self.conf = config
        self.mlflow_saved_model = mlflow_saved_model

    @monitor_exec
    def execute(self) -> Any:
        import lightning as L
        from lightning.pytorch.cli import LightningCLI

        from .mlflow import init_lightning_mlflow, teardown_lightning_mlflow

        init_lightning_mlflow(
            self.conf, tmp_dir="/tmp", registered_model_name=self.mlflow_saved_model
        )
        old_argv = sys.argv
        sys.argv = ["some_script_placeholder.py"]
        cli = LightningCLI(
            args=self.conf,
            model_class=L.LightningModule,
            datamodule_class=L.LightningDataModule,
            run=False,
            save_config_kwargs={
                "overwrite": True,
                "config_filename": "pl-training.yml",
            },
            subclass_mode_model=True,
            subclass_mode_data=True,
        )
        sys.argv = old_argv
        cli.trainer.fit(cli.model, datamodule=cli.datamodule)
        teardown_lightning_mlflow()


def _distributed_dataloader(dataloader: DataLoader, gwsize, grank):
    """Makes a Dataloader distributed."""
    sampler = DistributedSampler(
        dataloader.dataset, num_replicas=gwsize, rank=grank, shuffle=True
    )
    # Recreate dataloader, with updated sampler
    return DataLoader(
        dataloader.dataset,
        batch_size=dataloader.batch_size,
        sampler=sampler,
        num_workers=dataloader.num_workers,
        collate_fn=dataloader.collate_fn,
        pin_memory=dataloader.pin_memory,
        drop_last=dataloader.drop_last,
        timeout=dataloader.timeout,
        worker_init_fn=seed_worker,  # dataloader.worker_init_fn,
        multiprocessing_context=dataloader.multiprocessing_context,
        generator=dataloader.generator,
        prefetch_factor=dataloader.prefetch_factor,
        persistent_workers=dataloader.persistent_workers,
        pin_memory_device=dataloader.pin_memory_device,
    )


def distributed(func):
    """The decorated function must have a standard signature.
    Its first arguments must be:
    model, train_dataloader, validation_dataloader, device (in this order).

    Additional args or kwargs are allowed consistently with the signature
    of the decorated function.
    """

    def dist_train(
        model, train_dataloader, validation_dataloader=None, device="cpu", *args, **kwargs
    ):
        if torch.cuda.is_available():
            dist.init_process_group(backend="nccl")

        if torch.cuda.is_available():
            lwsize = torch.cuda.device_count()  # local world size - per node
            gwsize = dist.get_world_size()  # global world size - per run
            grank = dist.get_rank()  # global rank - assign per run
            lrank = dist.get_rank() % lwsize  # local rank - assign per node
        else:
            gwsize = 1
            grank = 0
            lrank = 0

        device = torch.device("cuda" if torch.cuda.is_available() else "cpu", lrank)
        if torch.cuda.is_available():
            torch.cuda.set_device(lrank)

        model = model.to(device)
        model = DDP(model, device_ids=[device], output_device=device)

        train_dataloader = _distributed_dataloader(train_dataloader, gwsize, grank)
        if validation_dataloader is not None:
            validation_dataloader = _distributed_dataloader(
                validation_dataloader, gwsize, grank
            )

        try:
            func(model, train_dataloader, validation_dataloader, device, *args, **kwargs)
        finally:
            if torch.cuda.is_available():
                dist.barrier()
                dist.destroy_process_group()

    return dist_train<|MERGE_RESOLUTION|>--- conflicted
+++ resolved
@@ -19,11 +19,7 @@
 from collections import defaultdict
 from pathlib import Path
 from time import perf_counter as default_timer
-<<<<<<< HEAD
-from typing import TYPE_CHECKING, Any, Callable, Dict, List, Literal, Tuple, Union
-=======
 from typing import TYPE_CHECKING, Any, Callable, Dict, List, Literal, Optional, Tuple, Union
->>>>>>> 3076fa36
 
 import ray.train
 import ray.train.torch
@@ -52,11 +48,7 @@
 from ..components import Trainer, monitor_exec
 from ..distributed import ray_cluster_is_running
 from ..loggers import EpochTimeTracker, Logger, LogMixin
-<<<<<<< HEAD
-from ..utils import load_yaml, to_uri
-=======
 from ..utils import generate_random_name, load_yaml, to_uri
->>>>>>> 3076fa36
 from .config import TrainingConfiguration
 from .distributed import (
     DeepSpeedStrategy,
@@ -128,8 +120,6 @@
             the profiler.
         profiling_warmup_epochs (int): length of the profiler warmup phase in terms of
             number of epochs.
-<<<<<<< HEAD
-=======
         measure_gpu_data (bool): enable the collection of data on average GPU utilization and
             total energy consumption throughout training. Defaults to False.
         measure_communication_overhead (bool): enable the profiling of computation and
@@ -137,7 +127,6 @@
             slow down training. Dafults to False.
         measure_epoch_time (bool): enable the measurement of epoch duration (in seconds).
             Defaults to False,
->>>>>>> 3076fa36
         ray_scaling_config (ScalingConfig, optional): scaling config for Ray Trainer.
             Defaults to None,
         ray_tune_config (TuneConfig, optional): tune config for Ray Tuner.
@@ -159,11 +148,8 @@
             vaidation loss is computed. Example values are "inf" and "-inf", depending on
             wether the best validation metric should be minimized or maximized.
             Defaults to "inf".
-<<<<<<< HEAD
-=======
         run_id (str, optional): name used to identify a specific run when collecting
             metrics on the trainer (e.g. GPU utilization). Defaults to None.
->>>>>>> 3076fa36
     """
 
     _strategy: TorchDistributedStrategy | None = None
@@ -205,7 +191,6 @@
     #: Run ID
     run_id: str
 
-
     def __init__(
         self,
         config: Dict | TrainingConfiguration,
@@ -231,16 +216,10 @@
         ray_search_space: Dict[str, Any] | None = None,
         ray_torch_config: TorchConfig | None = None,
         ray_data_config: DataConfig | None = None,
-<<<<<<< HEAD
-        ray_horovod_config: "HorovodConfig | None" = None,
-        from_checkpoint: str | Path | None = None,
-        initial_best_validation_metric: str = "inf",
-=======
         ray_horovod_config: Optional["HorovodConfig"] = None,
         from_checkpoint: str | Path | None = None,
         initial_best_validation_metric: str = "inf",
         run_id: str | None = None,
->>>>>>> 3076fa36
     ) -> None:
         super().__init__(name)
         self.save_parameters(**self.locals2params(locals()))
@@ -306,12 +285,9 @@
         # If the validation metric is meant to be maximized, change this to -inf.
         self.best_validation_metric = float(initial_best_validation_metric)
         self.current_epoch = 0
-<<<<<<< HEAD
-=======
         if run_id is None:
             run_id = generate_random_name()
         self.run_id = run_id
->>>>>>> 3076fa36
 
     @property
     def strategy(self) -> TorchDistributedStrategy:
@@ -572,14 +548,6 @@
         Returns:
             path to the checkpoint file or ``None`` when the checkpoint is not created.
         """
-<<<<<<< HEAD
-        if not (
-            force
-            or self.strategy.is_main_worker
-            and self.checkpoint_every
-            and (self.current_epoch + 1) % self.checkpoint_every == 0
-        ):
-=======
         # Determine whether a checkpoint should be created
         should_checkpoint = self.strategy.is_main_worker and (
             force
@@ -591,7 +559,6 @@
         py_logger.info(f"Saving checkpoint at {ckpt_dir.resolve()}? {should_checkpoint}")
 
         if not should_checkpoint:
->>>>>>> 3076fa36
             # Do nothing and return
             return
 
@@ -629,8 +596,6 @@
         self.log(str(state_path), f"{name}_state", kind="artifact")
         self.log(str(model_path), f"{name}_model", kind="artifact")
         self.log(str(config_path), f"{name}_config", kind="artifact")
-<<<<<<< HEAD
-=======
 
         assert state_path.exists()
         assert model_path.exists()
@@ -638,7 +603,6 @@
 
         py_logger.info(f"Saved checkpoint at {ckpt_dir.resolve()}")
 
->>>>>>> 3076fa36
         return str(ckpt_dir)
 
     def load_checkpoint(self) -> None:
@@ -1040,28 +1004,6 @@
         if not isinstance(self.strategy, RayTorchDistributedStrategy):
             # Ray is not used, thus do nothing
             return
-<<<<<<< HEAD
-
-        if checkpoint_file:
-            with tempfile.TemporaryDirectory() as tmp_dir:
-                import shutil
-
-                shutil.copy(checkpoint_file, tmp_dir)
-                checkpoint = ray.train.Checkpoint.from_directory(tmp_dir)
-                ray.train.report(metrics, checkpoint=checkpoint)
-
-        elif checkpoint_data:
-            with tempfile.TemporaryDirectory() as tmp_dir:
-                tmp_dir = Path(tmp_dir)
-                ckpt_file = tmp_dir / "ckpt.pt"
-                torch.save(checkpoint_data, ckpt_file)
-                checkpoint = ray.train.Checkpoint.from_directory(tmp_dir)
-                ray.train.report(metrics, checkpoint=checkpoint)
-
-        elif checkpoint_dir:
-            checkpoint = ray.train.Checkpoint.from_directory(checkpoint_dir)
-            ray.train.report(metrics, checkpoint=checkpoint)
-=======
 
         if checkpoint_file:
             # A checkpoint is given as a file
@@ -1089,7 +1031,6 @@
         else:
             # No checkpoint is given: only report metrics
             ray.train.report(metrics)
->>>>>>> 3076fa36
 
     def compute_metrics(
         self,
@@ -1182,14 +1123,7 @@
             worker_val_metrics = self.strategy.gather(val_metric, dst_rank=0)
             if self.strategy.is_main_worker:
                 avg_metric = torch.mean(torch.stack(worker_val_metrics)).detach().cpu()
-<<<<<<< HEAD
-                if (
-                    avg_metric < self.best_validation_metric
-                    and self.checkpoint_every is not None
-                ):
-=======
                 if avg_metric < self.best_validation_metric:
->>>>>>> 3076fa36
                     best_ckpt_path = self.save_checkpoint(
                         name="best_model",
                         best_validation_metric=avg_metric,
@@ -1212,11 +1146,7 @@
             if self.strategy.is_main_worker and self.strategy.is_distributed:
                 assert epoch_time_logger is not None
                 epoch_time = default_timer() - epoch_start_time
-<<<<<<< HEAD
-                epoch_time_logger.add_epoch_time(self.epoch + 1, epoch_time)
-=======
                 epoch_time_logger.add_epoch_time(self.current_epoch + 1, epoch_time)
->>>>>>> 3076fa36
 
     def train_epoch(self) -> torch.Tensor:
         """Perform a complete sweep over the training dataset, completing an
