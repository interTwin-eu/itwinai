# --------------------------------------------------------------------------------------
# Part of the interTwin Project: https://www.intertwin.eu/
#
# Created by: Matteo Bunino
#
# Credit:
# - Matteo Bunino <matteo.bunino@cern.ch> - CERN
# - Anna Lappe <anna.elisa.lappe@cern.ch> - CERN
# - Jarl Sondre Sæther <jarl.sondre.saether@cern.ch> - CERN
# - Linus Eickhoff <linus.maximilian.eickhoff@cern.ch> - CERN
# --------------------------------------------------------------------------------------


"""Provides training logic for PyTorch models via Trainer classes."""

import logging
import os
import sys
import tempfile
from collections import defaultdict
from functools import partial
from pathlib import Path
from time import perf_counter as default_timer
from typing import Any, Callable, Dict, List, Literal, Tuple

import mlflow
import ray.train
import ray.tune
import torch
import torch.nn as nn
import torch.optim.lr_scheduler as lr_scheduler
import yaml
from mlflow.utils.mlflow_tags import MLFLOW_PARENT_RUN_ID
from ray.train import Checkpoint, DataConfig, ScalingConfig
from ray.train.torch import TorchConfig
from ray.train.torch import TorchTrainer as RayTorchTrainer
from ray.tune import RunConfig, TuneConfig
from torch.optim import SGD, Adadelta, Adam, AdamW, RMSprop
from torch.optim.lr_scheduler import LRScheduler
from torch.optim.optimizer import Optimizer
from torch.utils.data import DataLoader, Dataset
from torchmetrics import Metric
from tqdm import tqdm

from itwinai.torch.monitoring.monitoring import measure_gpu_utilization
from itwinai.torch.profiling.profiler import profile_torch_trainer

from ..components import Trainer, monitor_exec
from ..distributed import ray_cluster_is_running
from ..loggers import EpochTimeTracker, Logger, LogMixin, contains_mlflow_logger
from ..utils import (
    EPOCH_TIME_DIR,
    generate_random_name,
    load_yaml,
    time_and_log,
    to_uri,
)
from .config import TrainingConfiguration
from .distributed import (
    DeepSpeedStrategy,
    HorovodStrategy,
    NonDistributedStrategy,
    RayDDPStrategy,
    RayDeepSpeedStrategy,
    RayTorchDistributedStrategy,
    TorchDDPStrategy,
    TorchDistributedStrategy,
    distributed_resources_available,
)
from .reproducibility import set_seed
from .tuning import search_space

py_logger = logging.getLogger(__name__)


def _get_tuning_metric_name(tune_config: TuneConfig | None) -> str:
    """Extracts the metric name from TuneConfig or scheduler in a generic way."""
    DEFAULT_NAME = "loss"

    if not tune_config:
        return DEFAULT_NAME

    # Try to get from TuneConfig
    if tune_config.metric:
        return tune_config.metric

    # Try to get from the scheduler (if defined)
    scheduler = tune_config.scheduler
    if scheduler and hasattr(scheduler, "metric") and scheduler.metric:
        return scheduler.metric

    return DEFAULT_NAME


class TorchTrainer(Trainer, LogMixin):
    """Trainer class for torch training algorithms.

    Args:
        config (Dict | TrainingConfiguration): training configuration containing
            hyperparameters.
        epochs (int): number of training epochs.
        model (nn.Module | None, optional): pytorch model to train or a string identifier.
            Defaults to None.
        strategy (Literal['ddp', 'deepspeed', 'horovod'], optional): distributed strategy.
            Defaults to 'ddp'.
        test_every (int | None, optional): run a test epoch every ``test_every`` epochs.
            Disabled if None. Defaults to None.
        random_seed (int | None, optional): set random seed for reproducibility. If None, the
            seed is not set. Defaults to None.
        logger (Logger | None, optional): logger for ML tracking. Defaults to None.
        metrics (Dict[str, Callable] | None, optional): map of torchmetrics metrics. Defaults
            to None.
        checkpoints_location (str): path to checkpoints directory. Defaults to "checkpoints".
        checkpoint_every (int | None): save a checkpoint every ``checkpoint_every`` epochs.
            Disabled if None. Defaults to None.
        disable_tqdm (bool): whether to disable tqdm progress bar(s).
        name (str | None, optional): trainer custom name. Defaults to None.
        profiling_wait_epochs (int): how many epochs to wait before starting the profiler.
        profiling_warmup_epochs (int): length of the profiler warmup phase in terms of number
            of epochs.
        measure_gpu_data (bool): enable the collection of data on average GPU utilization and
            total energy consumption throughout training. Defaults to False.
        enable_torch_profiling (bool): enable the profiling of computation. It uses the torch
            profiler and it may slow down training. Defaults to False.
        measure_epoch_time (bool): enable the measurement of epoch duration (in seconds).
            Defaults to False.
        ray_scaling_config (ScalingConfig, optional): scaling config for Ray Trainer. Defaults
            to None.
        ray_tune_config (TuneConfig, optional): tune config for Ray Tuner. Defaults to None.
        ray_run_config (ray.tune.RunConfig, optional): run config for Ray Tuner. Distributed
            training with Ray but without HPO will still be wrapped into a Ray Tuner, to keep
            everything homogeneous. Defaults to None.
        ray_search_space (Dict[str, Any], optional): search space for Ray Tuner. Defaults to
            None.
        ray_torch_config (TorchConfig, optional): torch configuration for Ray's TorchTrainer.
            Defaults to None.
        ray_data_config (DataConfig, optional): dataset configuration for Ray. Defaults to
            None.
        from_checkpoint (str | Path, optional): path to checkpoint directory. Defaults to None.
        initial_best_validation_metric (str): initial value for the best validation metric.
            Usually the validation metric is a loss to be minimized and this value exceeds the
            highest possible loss value, so that it will be overwritten when the first
            validation loss is computed. Example values are "inf" and "-inf", depending on
            wether the best validation metric should be minimized or maximized.
            Defaults to "inf".
        experiment_name (str, optional): name of the experiment used for mlflow logging
        run_id (str, optional): name used to identify a specific run when collecting
            metrics on the trainer (e.g. GPU utilization). Defaults to None.
        time_ray (bool): whether to time and log the execution of Ray functions. Defaults to
            False.
    """

    _strategy: TorchDistributedStrategy | None = None

    #: PyTorch ``DataLoader`` for training dataset.
    train_dataloader: DataLoader | None = None
    #: PyTorch ``DataLoader`` for validation dataset.
    validation_dataloader: DataLoader | None = None
    #: PyTorch ``DataLoader`` for test dataset.
    test_dataloader: DataLoader | None = None
    #: How often to perform the validation step
    validation_every: int | None = None
    #: How often to perform the test step
    test_every: int | None = None
    #: PyTorch model to train.
    model: nn.Module | None = None
    #: Loss criterion.
    loss: Callable | None = None
    #: Optimizer.
    optimizer: Optimizer | None = None
    #: Learning rate scheduler.
    lr_scheduler: LRScheduler | None = None
    #: PyTorch random number generator (PRNG).
    torch_rng: torch.Generator | None = None
    #: itwinai ``itwinai.Logger``
    logger: Logger | None = None
    #: Total number training batches used so far, across all epochs.
    train_glob_step: int = 0
    #: Total number validation batches used so far, across all epochs.
    validation_glob_step: int = 0
    #: Total number test batches used so far, across all epochs.
    test_glob_step: int = 0
    #: Dictionary of ``torchmetrics`` metrics, indexed by user-defined names.
    metrics: Dict[str, Callable]
    #: PyTorch Profiler for computation ratio profiling.
    profiler: Any | None
    #: Toggle for GPU utilization monitoring
    measure_gpu_data: bool = False
    #: Toggle for computation fraction profiling
    enable_torch_profiling: bool = False
    #: Store PyTorch Profiling traces
    store_torch_profiling_traces: bool = False
    #: Toggle for epoch time tracking
    measure_epoch_time: bool = False
    #: Experiment Name for mlflow
    experiment_name: str
    #: Run ID
    run_id: str
    #: Toggle for Ray time logging
    time_ray: bool = False
    # Tune run id for nested runs in mlflow
    mlflow_root_run_id: str | None = None

    def __init__(
        self,
        config: Dict | TrainingConfiguration,
        epochs: int,
        model: nn.Module | None = None,
        strategy: Literal["ddp", "deepspeed", "horovod"] = "ddp",
        test_every: int | None = None,
        validation_every: int | None = None,
        random_seed: int | None = None,
        logger: Logger | None = None,
        metrics: Dict[str, Metric] | None = None,
        checkpoints_location: str | Path = "checkpoints",
        checkpoint_every: int | None = None,
        disable_tqdm: bool = False,
        name: str | None = None,
        profiling_wait_epochs: int = 0,
        profiling_warmup_epochs: int = 0,
        measure_gpu_data: bool = False,
        enable_torch_profiling: bool = False,
        store_torch_profiling_traces: bool = False,
        measure_epoch_time: bool = False,
        ray_scaling_config: ScalingConfig | None = None,
        ray_tune_config: TuneConfig | None = None,
        ray_run_config: RunConfig | None = None,
        ray_search_space: Dict[str, Any] | None = None,
        ray_torch_config: TorchConfig | None = None,
        ray_data_config: DataConfig | None = None,
        from_checkpoint: Path | str | None = None,
        initial_best_validation_metric: str = "inf",
        experiment_name: str | None = None,
        run_id: str | None = None,
        time_ray: bool = False,
    ) -> None:
        super().__init__(name)
        self.save_parameters(**self.locals2params(locals()))

        # config is meant to store all hyperparameters, which can vary from use
        # case to use case and include learning_rate, batch_size....
        config = {} if config is None else config
        if isinstance(config, dict):
            config = TrainingConfiguration(**config)

        if store_torch_profiling_traces and not enable_torch_profiling:
            raise ValueError(
                "`store_torch_profiling_traces` is True, but `enable_torch_profiling` is"
                " False. Cannot store traces without enabling profiling."
            )

        self.config = config
        self.epochs = epochs
        self.model = model
        self.strategy = strategy
        self.test_every = test_every
        self.validation_every = validation_every
        self.random_seed = random_seed
        self.logger = logger
        self.metrics = metrics if metrics is not None else {}
        self.checkpoints_location = checkpoints_location
        Path(self.checkpoints_location).mkdir(exist_ok=True, parents=True)
        self.checkpoint_every = checkpoint_every
        self.disable_tqdm = disable_tqdm

        self.profiler = None
        self.profiling_wait_epochs = profiling_wait_epochs
        self.profiling_warmup_epochs = profiling_warmup_epochs
        self.measure_gpu_data = measure_gpu_data
        self.enable_torch_profiling = enable_torch_profiling
        self.store_torch_profiling_traces = store_torch_profiling_traces
        self.measure_epoch_time = measure_epoch_time

        self.ray_scaling_config = ray_scaling_config
        self.ray_tune_config = ray_tune_config
        self.ray_run_config = ray_run_config
        self.ray_search_space = ray_search_space
        self.ray_torch_config = ray_torch_config
        self.ray_data_config = ray_data_config
        self.from_checkpoint = from_checkpoint
        self.time_ray = time_ray
        self.mlflow_trial_run_ids = []
        if self.from_checkpoint:
            self.from_checkpoint = Path(self.from_checkpoint)
            if not self.from_checkpoint.exists():
                raise RuntimeError(
                    "from_checkpoint argument was passed, but the checkpoint is not found "
                    f"at {self.from_checkpoint}"
                )

        if self.checkpoints_location:
            Path(self.checkpoints_location).mkdir(exist_ok=True, parents=True)

        py_logger.debug(f"ray_scaling_config: {ray_scaling_config}")
        py_logger.debug(f"ray_tune_config: {ray_tune_config}")
        py_logger.debug(f"ray_run_config: {ray_run_config}")
        py_logger.debug(f"ray_torch_config: {ray_torch_config}")
        py_logger.debug(f"ray_data_config: {ray_data_config}")
        py_logger.debug(f"ray_search_space: {ray_search_space}")

        # Initial training state -- can be resumed from a checkpoint
        self.model_state_dict = None
        self.optimizer_state_dict = None
        self.lr_scheduler_state_dict = None
        self.torch_rng_state = None
        # This is initialized to inf as it usually represents a loss to minimize.
        # If the validation metric is meant to be maximized, change this to -inf.
        self.best_validation_metric = float(initial_best_validation_metric)
        self.current_epoch = 0

        if experiment_name is None:
            experiment_name = generate_random_name()
        self.experiment_name = experiment_name

        if run_id is None:
            run_id = generate_random_name()
        self.run_id = run_id

    @property
    def strategy(self) -> TorchDistributedStrategy:
        """Strategy currently in use."""
        assert self._strategy is not None, "Expected strategy to be initialized before access"
        return self._strategy

    @strategy.setter
    def strategy(self, strategy: str | TorchDistributedStrategy) -> None:
        if isinstance(strategy, TorchDistributedStrategy):
            self._strategy = strategy
        else:
            self._strategy = self._detect_distributed_strategy(strategy)

    @property
    def device(self) -> str:
        """Current device from distributed strategy."""
        return self.strategy.device()

    def _detect_distributed_strategy(self, strategy: str) -> TorchDistributedStrategy:
        """When a Ray cluster is detected the Ray-equivalent distributed strategy is
        automatically selected, without needing the user to explicitly set it.
        """

        py_logger.debug(f"Strategy was set to {strategy}")

        enough_resources = distributed_resources_available() or ray_cluster_is_running()
        py_logger.debug(
            f"Enough resources? {enough_resources} "
            f"(distributed_resources_available: {distributed_resources_available()}) "
            f"(ray_cluster_is_running: {ray_cluster_is_running()})"
        )

        # NOTE: setting strategy to None prevents the trainer to run distributed ML, regardless
        # of the availability of the resources.
        if strategy is None or not enough_resources:
            py_logger.warning("Falling back to non-distributed strategy.")
            return NonDistributedStrategy()

        if ray_cluster_is_running():
            py_logger.info(
                f"Ray cluster was detected, thus the Ray equivalent for {strategy} is used"
            )

        match strategy, ray_cluster_is_running():
            case "ddp", True:
                return RayDDPStrategy()

            case "ddp", False:
                return TorchDDPStrategy(backend=self.config.dist_backend)

            case "horovod", True:
                py_logger.warning(
                    "Horovod strategy is no longer supported with Ray V2. See "
                    "https://github.com/ray-project/ray/issues/49454#issuecomment-2899138398. "
                    "Falling back to HorovodStrategy without Ray."
                )
                return HorovodStrategy()

            case "horovod", False:
                return HorovodStrategy()

            case "deepspeed", True:
                return RayDeepSpeedStrategy(backend=self.config.dist_backend)

            case "deepspeed", False:
                return DeepSpeedStrategy(backend=self.config.dist_backend)

            case _:
                raise ValueError(f"Strategy '{strategy}' is not recognized.")

    def _init_distributed_strategy(self) -> None:
        if not self.strategy.is_initialized:
            self.strategy.init()

    def _set_optimizer_from_config(self) -> None:
        if self.model is None:
            raise ValueError(
                "self.model should be initialized before setting optimizer from configuration."
            )
        match self.config.optimizer:
            case "adadelta":
                self.optimizer = Adadelta(
                    self.model.parameters(),
                    lr=self.config.optim_lr,
                    weight_decay=self.config.optim_weight_decay,
                )
            case "adam":
                self.optimizer = Adam(
                    self.model.parameters(),
                    lr=self.config.optim_lr,
                    betas=self.config.optim_betas,
                    weight_decay=self.config.optim_weight_decay,
                )
            case "adamw":
                self.optimizer = AdamW(
                    self.model.parameters(),
                    lr=self.config.optim_lr,
                    betas=self.config.optim_betas,
                    weight_decay=self.config.optim_weight_decay,
                )
            case "rmsprop":
                self.optimizer = RMSprop(
                    self.model.parameters(),
                    lr=self.config.optim_lr,
                    weight_decay=self.config.optim_weight_decay,
                    momentum=self.config.optim_momentum,
                )
            case "sgd":
                self.optimizer = SGD(
                    self.model.parameters(),
                    lr=self.config.optim_lr,
                    weight_decay=self.config.optim_weight_decay,
                    momentum=self.config.optim_momentum,
                )
            case _:
                raise ValueError(
                    "Unrecognized self.config.optimizer! Check the docs for "
                    "supported values and consider overriding "
                    "create_model_loss_optimizer method for more flexibility."
                )

    def _set_lr_scheduler_from_config(self) -> None:
        """Parse Lr scheduler from training config"""
        if not self.config.lr_scheduler:
            return
        if not self.optimizer:
            raise ValueError("Trying to instantiate a LR scheduler but the optimizer is None!")

        match self.config.lr_scheduler:
            case "constant":
                self.lr_scheduler = lr_scheduler.ConstantLR(self.optimizer)
            case "polynomial":
                self.lr_scheduler = lr_scheduler.PolynomialLR(self.optimizer)
            case "exponential":
                self.lr_scheduler = lr_scheduler.ExponentialLR(
                    self.optimizer, gamma=self.config.lr_scheduler_gamma
                )
            case "linear":
                self.lr_scheduler = lr_scheduler.LinearLR(self.optimizer)
            case "multistep":
                self.lr_scheduler = lr_scheduler.MultiStepLR(
                    self.optimizer, milestones=self.config.lr_scheduler_step_size
                )
            case "step":
                self.lr_scheduler = lr_scheduler.StepLR(
                    self.optimizer, step_size=self.config.lr_scheduler_step_size
                )
            case _:
                raise ValueError(
                    "Unrecognized self.config.lr_scheduler! Check the docs for "
                    "supported values and consider overriding "
                    "create_model_loss_optimizer method for more flexibility."
                )

    def _set_loss_from_config(self) -> None:
        match self.config.loss:
            case "nllloss":
                self.loss = nn.functional.nll_loss
            case "cross_entropy":
                self.loss = nn.functional.cross_entropy
            case "mse":
                self.loss = nn.functional.mse_loss
            case "bceloss":
                self.loss = nn.functional.binary_cross_entropy
            case _:
                raise ValueError(
                    "Unrecognized self.config.loss! Check the docs for "
                    "supported values and consider overriding "
                    "create_model_loss_optimizer method for more flexibility."
                )

    def get_default_distributed_kwargs(self) -> Dict:
        """Gives the default kwargs for the trainer's strategy's distributed() method."""

        if isinstance(self.strategy, DeepSpeedStrategy):
            # Batch size definition is not optional for DeepSpeedStrategy!
            distribute_kwargs = {
                "config_params": {"train_micro_batch_size_per_gpu": self.config.batch_size}
            }
        elif isinstance(self.strategy, HorovodStrategy):
            import horovod.torch as hvd

            distribute_kwargs = {
                "compression": (
                    hvd.Compression.fp16
                    if self.config.fp16_allreduce
                    else hvd.Compression.none
                ),
                "op": hvd.Adasum if self.config.use_adasum else hvd.Average,
                "gradient_predivide_factor": self.config.gradient_predivide_factor,
            }
        else:
            distribute_kwargs = {}

        return distribute_kwargs

    def create_model_loss_optimizer(self) -> None:
        """Instantiate a torch model, loss, optimizer, and LR scheduler using the
        configuration provided in the Trainer constructor.
        Generally a user-defined method.

        Raises:
            ValueError: If ``self.model`` is None.
        """
        ###################################
        # Dear user, this is a method you #
        # may be interested to override!  #
        ###################################

        # Model, optimizer, and lr scheduler may have already been loaded from a checkpoint

        if self.model is None:
            raise ValueError(
                "self.model is None! Either pass it to the constructor, load a checkpoint, or "
                "override create_model_loss_optimizer method."
            )
        if self.model_state_dict:
            # Load model from checkpoint
            self.model.load_state_dict(self.model_state_dict, strict=False)

        # Parse optimizer from training configuration
        # Optimizer can be changed with a custom one here!
        self._set_optimizer_from_config()

        # Parse LR scheduler from training configuration
        # LR scheduler can be changed with a custom one here!
        self._set_lr_scheduler_from_config()

        if self.optimizer_state_dict:
            # Load optimizer state from checkpoint
            # IMPORTANT: this must be after the learning rate scheduler was already initialized
            # by passing to it the optimizer. Otherwise the optimizer state just loaded will
            # be modified by the lr scheduler.
            self.optimizer.load_state_dict(self.optimizer_state_dict)

        if self.lr_scheduler_state_dict and self.lr_scheduler:
            # Load LR scheduler state from checkpoint
            self.lr_scheduler.load_state_dict(self.lr_scheduler_state_dict)

        # Parse loss from training configuration
        # Loss can be changed with a custom one here!
        self._set_loss_from_config()

        # IMPORTANT: model, optimizer, and scheduler need to be distributed from here on

        distribute_kwargs = self.get_default_distributed_kwargs()

        # Distributed model, optimizer, and scheduler
        (self.model, self.optimizer, self.lr_scheduler) = self.strategy.distributed(
            self.model, self.optimizer, self.lr_scheduler, **distribute_kwargs
        )

    def save_checkpoint(
        self,
        name: str,
        best_validation_metric: torch.Tensor | None = None,
        checkpoints_root: str | Path | None = None,
        force: bool = False,
    ) -> str | None:
        """Save training checkpoint.

        Args:
            name (str): name of the checkpoint directory.
            best_validation_metric (torch.Tensor | None): best validation metric throughout
                training so far (if available). Usually this is the validation loss.
            checkpoints_root (str | None): path for root checkpoints dir. If None, uses
                ``self.checkpoints_location`` as base.
            force (bool): force checkpointing now.

        Returns:
            path to the checkpoint file or ``None`` when the checkpoint is not created.
        """
        # Determine whether a checkpoint should be created
        should_checkpoint = self.strategy.is_main_worker and (
            force
            or self.checkpoint_every
            and (self.current_epoch + 1) % self.checkpoint_every == 0
        )

        ckpt_dir = Path(checkpoints_root or self.checkpoints_location) / name
        py_logger.info(f"Saving checkpoint at {ckpt_dir.resolve()}? {should_checkpoint}")

        if not should_checkpoint:
            # Do nothing and return
            return

        ckpt_dir = Path(checkpoints_root or self.checkpoints_location) / name
        ckpt_dir.mkdir(parents=True, exist_ok=True)

        # Save state (epoch, loss, optimizer, scheduler)
        state = {
            "epoch": self.current_epoch,
            # This could store the best validation loss
            "best_validation_metric": (
                best_validation_metric.item() if best_validation_metric is not None else None
            ),
            "optimizer_state_dict": self.optimizer.state_dict(),
            "lr_scheduler_state_dict": (
                self.lr_scheduler.state_dict() if self.lr_scheduler is not None else None
            ),
            "torch_rng_state": self.torch_rng.get_state(),
            "random_seed": self.random_seed,
        }
        state_path = ckpt_dir / "state.pt"
        torch.save(state, state_path)

        # Save PyTorch model separately
        model_path = ckpt_dir / "model.pt"
        # TODO: check that the state dict is stripped from any distributed info
        torch.save(self.model.state_dict(), model_path)

        # Save Pydantic config as YAML
        config_path = ckpt_dir / "config.yaml"
        with config_path.open("w") as f:
            yaml.safe_dump(self.config.model_dump(), f)

        # Log each file with an appropriate identifier
        self.log(str(state_path), f"{name}_state", kind="artifact")
        self.log(str(model_path), f"{name}_model", kind="artifact")
        self.log(str(config_path), f"{name}_config", kind="artifact")

        assert state_path.exists()
        assert model_path.exists()
        assert config_path.exists()

        py_logger.info(f"Saved checkpoint at {ckpt_dir.resolve()}")

        return str(ckpt_dir)

    def load_checkpoint(self) -> None:
        """Reload training state from checkpoint."""
        if not self.from_checkpoint:
            # A checkpoint path was NOT provided
            return

        # A checkpoint path was provided
        py_logger.info(f"Loading from existing checkpoint at {self.from_checkpoint}")

        if not isinstance(self.strategy, RayTorchDistributedStrategy):
            # Not using Ray, falling back to simple checkpoint reload
            py_logger.debug("Loading from existing checkpoint without using Ray")
            self._load_checkpoint(checkpoint_dir=self.from_checkpoint)
            return

        # A Ray checkpoint directory was passed to the trainer -- assuming to be inside a trial
        checkpoint = ray.train.get_checkpoint()
        if not checkpoint:
            py_logger.warning(
                "A checkpoint path was passed, but Ray could not find a valid "
                "checkpoint directory. Skipping loading from checkpoint."
            )
            return
        with checkpoint.as_directory() as checkpoint_dir:
            py_logger.debug("Loading from existing Ray checkpoint")
            self._load_checkpoint(checkpoint_dir=checkpoint_dir)

    def _load_checkpoint(self, checkpoint_dir: str | Path) -> None:
        """Load checkpoint from path."""
        checkpoint_dir = Path(checkpoint_dir)
        state = torch.load(checkpoint_dir / "state.pt")

        # Override initial training state
        self.model_state_dict = torch.load(checkpoint_dir / "model.pt")
        self.optimizer_state_dict = state["optimizer_state_dict"]
        self.lr_scheduler_state_dict = state["lr_scheduler_state_dict"]
        self.torch_rng_state = state["torch_rng_state"]
        # Direct overrides (don't require further attention)
        self.random_seed = state["random_seed"]
        self.current_epoch = state["epoch"] + 1  # Start from next epoch
        if state["best_validation_metric"]:
            self.best_validation_metric = state["best_validation_metric"]

    def create_dataloaders(
        self,
        train_dataset: Dataset,
        validation_dataset: Dataset | None = None,
        test_dataset: Dataset | None = None,
    ) -> None:
        """
        Create train, validation and test dataloaders using the
        configuration provided in the Trainer constructor.
        Generally a user-defined method.

        Args:
            train_dataset (Dataset): training dataset object.
            validation_dataset (Dataset | None): validation dataset object.
                Default None.
            test_dataset (Dataset | None): test dataset object.
                Default None.
        """

        ###################################
        # Dear user, this is a method you #
        # may be interested to override!  #
        ###################################
        self.train_dataloader = self.strategy.create_dataloader(
            dataset=train_dataset,
            batch_size=self.config.batch_size,
            num_workers=self.config.num_workers_dataloader,
            pin_memory=self.config.pin_gpu_memory,
            generator=self.torch_rng,
            shuffle=self.config.shuffle_train,
        )
        if validation_dataset is not None:
            self.validation_dataloader = self.strategy.create_dataloader(
                dataset=validation_dataset,
                batch_size=self.config.batch_size,
                num_workers=self.config.num_workers_dataloader,
                pin_memory=self.config.pin_gpu_memory,
                generator=self.torch_rng,
                shuffle=self.config.shuffle_validation,
            )
        if test_dataset is not None:
            self.test_dataloader = self.strategy.create_dataloader(
                dataset=test_dataset,
                batch_size=self.config.batch_size,
                num_workers=self.config.num_workers_dataloader,
                pin_memory=self.config.pin_gpu_memory,
                generator=self.torch_rng,
                shuffle=self.config.shuffle_test,
            )

    def _setup_metrics(self) -> None:
        """Move metrics to current device."""
        for m_name, metric in self.metrics.items():
            self.metrics[m_name] = metric.to(self.device)

    @monitor_exec
    def execute(
        self,
        train_dataset: Dataset,
        validation_dataset: Dataset | None = None,
        test_dataset: Dataset | None = None,
    ) -> Tuple[Dataset, Dataset, Dataset, Any]:
        """Prepares distributed environment and data structures
        for the actual training.

        Args:
            train_dataset (Dataset): training dataset.
            validation_dataset (Dataset | None, optional): validation
                dataset. Defaults to None.
            test_dataset (Dataset | None, optional): test dataset.
                Defaults to None.

        Returns:
            Tuple[Dataset, Dataset, Dataset, Any]: training dataset,
            validation dataset, test dataset, trained model.
        """
        if isinstance(self.strategy, RayTorchDistributedStrategy):
            # Execute with Ray
            return self._execute_with_ray(
                train_dataset=train_dataset,
                validation_dataset=validation_dataset,
                test_dataset=test_dataset,
            )

        # Execute without ray
        if self.ray_scaling_config:
            py_logger.warning(
                "Ray scaling config was passed, but it's ignored as Ray is not used"
            )
        if self.ray_run_config:
            py_logger.warning("Ray run config was passed, but it's ignored as Ray is not used")
        if self.ray_tune_config:
            py_logger.warning(
                "Ray tune config was passed, but it's ignored as Ray is not used"
            )
        if self.ray_search_space:
            py_logger.warning(
                "Ray search space was passed, but it's ignored as Ray is not used"
            )
        if self.ray_torch_config:
            py_logger.warning(
                "Ray torch config was passed, but it's ignored as Ray is not used"
            )
        if self.ray_data_config:
            py_logger.warning(
                "Ray dataset config was passed, but it's ignored as Ray is not used"
            )

        self._run_worker(
            config={},
            train_dataset=train_dataset,
            validation_dataset=validation_dataset,
            test_dataset=test_dataset,
        )
        return train_dataset, validation_dataset, test_dataset, None

    def _execute_with_ray(
        self,
        train_dataset: Dataset,
        validation_dataset: Dataset | None = None,
        test_dataset: Dataset | None = None,
    ) -> Tuple[Dataset, Dataset, Dataset, Any]:
        """Launch training and, optionally, hyperparameter tuning with Ray

        Args:
            train_dataset (Dataset): training dataset.
            validation_dataset (Dataset | None, optional): validation
                dataset. Defaults to None.
            test_dataset (Dataset | None, optional): test dataset.
                Defaults to None.

        Returns:
            Dataset: The training dataset
            Dataset: The validation dataset
            Dataset: The test dataset
            Any: The trained model
        """
        if self.ray_run_config and self.ray_run_config.storage_path:
            # Create Ray checkpoints dir if it does not exist yet
            ckpt_dir = Path(self.ray_run_config.storage_path)
            ckpt_dir.mkdir(parents=True, exist_ok=True)

        if (
            self.ray_scaling_config
            and getattr(self.ray_scaling_config, "num_workers", 1) > 1
            and getattr(self.ray_scaling_config.resources_per_worker, "GPU", 0) > 0.0
            and getattr(self.ray_scaling_config.resources_per_worker, "GPU", 0) < 1.0
        ):
            raise ValueError(
                "Distributed trials with fractional gpu resources are not supported."
                " Please ensure that either num_workers is set to 1 or GPUs in"
                " resources_per_worker is 0 or 1"
            )

        if (
            self.ray_tune_config
            and self.ray_tune_config.scheduler is not None
            and self.measure_gpu_data
        ):
            py_logger.info(
                "A Trial scheduler for Ray is specified"
                f" ({type(self.ray_tune_config.scheduler)}), while measuring gpu data."
                " Trials stopped by the scheduler might not close logger context in time,"
                " leaving the status of the mlflow run in 'pending'. This is just a visual"
                " caveat and can be ignored."
            )

        if self.logger:
            # Create a logger context for the root run
            self.logger.create_logger_context(run_name=self.run_id)
            if (run := mlflow.active_run()) is not None:
                self.mlflow_root_run_id = run.info.run_id
                py_logger.debug(
                    f"Root mlflow run initialized with run ID: {self.mlflow_root_run_id}"
                )

            if contains_mlflow_logger(self.logger):
                # Create mlflow runs per trial (will be started by the trial's main worker)
                client = mlflow.tracking.MlflowClient()
                experiment_id = (
                    client.get_experiment_by_name(self.experiment_name).experiment_id
                )

                for trial_idx in range(self.ray_tune_config.num_samples):
                    # create a mlflow run for each trial (without starting it)
                    trial_run = client.create_run(experiment_id, run_name=f"trial_{trial_idx}")
                    client.set_tag(
                        trial_run.info.run_id,
                        MLFLOW_PARENT_RUN_ID,
                        self.mlflow_root_run_id,
                    )
                    self.mlflow_trial_run_ids.append(trial_run.info.run_id)

        # Passes datasets to workers efficiently through Ray storage
        train_with_data = ray.tune.with_parameters(
            self._run_worker,
            train_dataset=train_dataset,
            validation_dataset=validation_dataset,
            test_dataset=test_dataset,
        )

        if self.from_checkpoint:
            # Create trainer from checkpoint
            if RayTorchTrainer.can_restore(to_uri(self.from_checkpoint)):
                trainer = RayTorchTrainer.restore(
                    path=to_uri(self.from_checkpoint),
                    train_loop_per_worker=train_with_data,
                    train_loop_config=None,
                )
            else:
                # Ray is unable to restore the checkpoint implicitly, but it's passing
                # it to the trial
                trainer = RayTorchTrainer(
                    train_loop_per_worker=train_with_data,
                    train_loop_config=None,
                    scaling_config=self.ray_scaling_config,
                    torch_config=self.ray_torch_config,
                    dataset_config=self.ray_data_config,
                    resume_from_checkpoint=Checkpoint(to_uri(self.from_checkpoint)),
                )
        else:
            # Create trainer without checkpoint
            trainer = RayTorchTrainer(
                train_loop_per_worker=train_with_data,
                train_loop_config=None,
                scaling_config=self.ray_scaling_config,
                torch_config=self.ray_torch_config,
                dataset_config=self.ray_data_config,
            )

        # Create the parameter space for hyperparameter tuning
        param_space = {"train_loop_config": search_space(self.ray_search_space)}

        # Create the tuner with the driver function
        tuner = ray.tune.Tuner(
            trainable=trainer,
            param_space=param_space,
            tune_config=self.ray_tune_config,
            run_config=self.ray_run_config,
        )

        # Run the tuner and capture results
        if self.time_ray and self.logger is not None:
            self.tune_result_grid = time_and_log(
                func=tuner.fit, logger=self.logger, identifier="ray_fit_time_s", step=0
            )
        else:
            # Run the tuner and capture results
            self.tune_result_grid = tuner.fit()

        return train_dataset, validation_dataset, test_dataset, None

    def _run_worker(
        self,
        config: Dict,
        train_dataset: Dataset,
        validation_dataset: Dataset | None = None,
        test_dataset: Dataset | None = None,
    ) -> None:
        self.load_checkpoint()

        self._override_config(config)

        self._set_seed()
        self._init_distributed_strategy()
        self._setup_metrics()

        if self.logger:
            py_logger.debug(f"Using logger: {self.logger.__class__.__name__}")
            if (
                isinstance(self.strategy, RayTorchDistributedStrategy)
                and self.strategy.is_main_worker
                and contains_mlflow_logger(self.logger)
            ):
                # Nest the logger of each trial for ray (non-HPO is still nested as a trial)
                trial_name = ray.tune.get_context().get_trial_name()
                # The trial index is the last section of the trial name
                # (e.g. 2 for "TorchTrainer_a6b44_00002")
                trial_idx = int(trial_name.split("_")[-1])
                self.logger.create_logger_context(
                    rank=self.strategy.global_rank(),
                    parent_run_id=self.mlflow_root_run_id,
                    run_id=self.mlflow_trial_run_ids[trial_idx],
                )
            else:
                # Create a logger context for the current worker without nesting
                self.logger.create_logger_context(
                    rank=self.strategy.global_rank(), run_name=self.run_id
                )

            py_logger.debug("...the logger has been initialized")
            hparams = self.config.model_dump()
            hparams["distributed_strategy"] = self.strategy.__class__.__name__
            self.logger.save_hyperparameters(hparams)

        self.create_dataloaders(
            train_dataset=train_dataset,
            validation_dataset=validation_dataset,
            test_dataset=test_dataset,
        )
        self.create_model_loss_optimizer()

        self.train()

        if self.logger:
            self.logger.destroy_logger_context()

        self.strategy.clean_up()

    def _set_seed(self) -> None:
        py_logger.debug(f"Using random seed: {self.random_seed}")
        self.torch_rng = set_seed(self.random_seed)

        if self.torch_rng_state is not None:
            # Resume state from checkpoint
            py_logger.debug("Resuming torch PRNG state from checkpoint")
            self.torch_rng.set_state(self.torch_rng_state)

    def _override_config(self, config: Dict) -> None:
        """Override self.config with a sample from the search space from the Ray tuner."""
        self.config = self.config.model_copy(update=config)
        py_logger.debug("Overrode self.config with trial config (if given)")

    def _set_epoch_dataloaders(self, epoch: int) -> None:
        """Sets epoch in the distributed sampler of a dataloader when using it."""
        if not self.strategy.is_distributed:
            return

        self.train_dataloader.sampler.set_epoch(epoch)
        if self.validation_dataloader is not None:
            self.validation_dataloader.sampler.set_epoch(epoch)
        if self.test_dataloader is not None:
            self.test_dataloader.sampler.set_epoch(epoch)

    def set_epoch(self) -> None:
        """Set current epoch at the beginning of training."""
        # We don't want to start stepping until after the first epoch
        if self.profiler and self.current_epoch > 0:
            # Always step the profiler at the beginning of the epoch
            self.profiler.step()

        if self.lr_scheduler:
            self.lr_scheduler.step()
        self._set_epoch_dataloaders(self.current_epoch)

    def log(
        self,
        item: Any | List[Any],
        identifier: str | List[str],
        kind: str = "metric",
        step: int | None = None,
        batch_idx: int | None = None,
        **kwargs,
    ) -> None:
        """Log ``item`` with ``identifier`` name of ``kind`` type at ``step``
        time step.

        Args:
            item (Any | List[Any]): element to be logged (e.g., metric).
            identifier (str | List[str]): unique identifier for the
                element to log(e.g., name of a metric).
            kind (str, optional): type of the item to be logged. Must be one
                among the list of self.supported_types. Defaults to 'metric'.
            step (int | None, optional): logging step. Defaults to None.
            batch_idx (int | None, optional): DataLoader batch counter
                (i.e., batch idx), if available. Defaults to None.
        """
        if self.logger:
            self.logger.log(
                item=item,
                identifier=identifier,
                kind=kind,
                step=step,
                batch_idx=batch_idx,
                **kwargs,
            )

    def ray_report(
        self,
        metrics: Dict[str, float],
        checkpoint_file: str | Path | None = None,
        checkpoint_dir: str | Path | None = None,
        checkpoint_data: Any | None = None,
    ) -> None:
        """Report a dictionary of metrics and optionally a checkpoint to Ray, only when using
        Ray distributed strategies. The checkpoint could be in the form of a Python object
        (passed as ``checkpoint_data``), the path to a single file (passed as
        ``checkpoint_file``), or the path to an existing checkpoint directory (passed as
        ``checkpoint_dir``).

        Args:
            metrics (Dict[str, float]): metrics to be reported.
            checkpoint_file (str | Path | None, optional): path to the checkpoint file.
                Defaults to None.
            checkpoint_dir (str | Path | None, optional): path to the checkpoint directory.
                Defaults to None.
            checkpoint_data (Any | None, optional):object to serialize as a checkpoint.
                Defaults to None.
        """
        if not isinstance(self.strategy, RayTorchDistributedStrategy):
            # Ray is not used, thus do nothing
            return

        if checkpoint_file:
            # A checkpoint is given as a file
            with tempfile.TemporaryDirectory() as tmp_dir:
                import shutil

                shutil.copy(checkpoint_file, tmp_dir)
                checkpoint = ray.train.Checkpoint.from_directory(tmp_dir)
                ray.train.report(metrics, checkpoint=checkpoint)

        elif checkpoint_data:
            # A checkpoint is given as a python object which needs to be serialized
            with tempfile.TemporaryDirectory() as tmp_dir:
                tmp_dir = Path(tmp_dir)
                ckpt_file = tmp_dir / "ckpt.pt"
                torch.save(checkpoint_data, ckpt_file)
                checkpoint = ray.train.Checkpoint.from_directory(tmp_dir)
                ray.train.report(metrics, checkpoint=checkpoint)

        elif checkpoint_dir:
            # A checkpoint is given as a directory
            checkpoint = ray.train.Checkpoint.from_directory(checkpoint_dir)
            ray.train.report(metrics, checkpoint=checkpoint)

        else:
            # No checkpoint is given: only report metrics
            ray.train.report(metrics)

    def compute_metrics(
        self,
        true: torch.Tensor,
        pred: torch.Tensor,
        logger_step: int,
        batch_idx: int | None,
        stage: str = "train",
    ) -> Dict[str, Any]:
        """Compute and log metrics.

        Args:
            true (torch.Tensor): true values.
            pred (torch.Tensor): predicted values.
            logger_step (int): global step to pass to the logger.
            stage (str): 'train', 'validation'...

        Returns:
            Dict[str, Any]: metric values.
        """
        m_values = {}
        for m_name, metric in self.metrics.items():
            # metric = metric.to(self.device)
            m_val = metric(pred, true).detach().cpu().numpy()
            self.log(
                item=m_val,
                identifier=f"{stage}_{m_name}",
                kind="metric",
                step=logger_step,
                batch_idx=batch_idx,
            )
            m_values[m_name] = m_val
        return m_values

    @profile_torch_trainer
    @measure_gpu_utilization
    def train(self) -> None:
        """Trains a machine learning model.
        Main training loop/logic.

        Args:
            train_dataset (Dataset): training dataset.
            validation_dataset (Dataset): validation dataset.
            test_dataset (Dataset): test dataset.

        Returns:
            Dataset: The training dataset.
            Dataset: The validation dataset.
            Dataset: The test dataset.
            Any: The trained model
        """
        epoch_time_logger: EpochTimeTracker | None = None
        if self.strategy.is_main_worker and self.strategy.is_distributed:
            if "SLURM_NNODES" not in os.environ:
                raise OSError(
                    "'SLURM_NNODES' is not present in 'os.environ', but is required when "
                    "running distributed training!"
                )
            num_nodes = int(os.environ["SLURM_NNODES"])
            epoch_time_output_dir = Path(f"scalability-metrics/{self.run_id}/{EPOCH_TIME_DIR}")
            epoch_time_file_name = f"epochtime_{self.strategy.name}_{num_nodes}N.csv"
            epoch_time_output_path = epoch_time_output_dir / epoch_time_file_name

            epoch_time_logger = EpochTimeTracker(
                strategy_name=self.strategy.name,
                save_path=epoch_time_output_path,
                num_nodes=num_nodes,
                should_log=self.measure_epoch_time,
            )

        progress_bar = tqdm(
            range(self.current_epoch, self.epochs),
            desc="Epochs",
            disable=self.disable_tqdm or not self.strategy.is_main_worker,
        )

        for self.current_epoch in progress_bar:
            epoch_start_time = default_timer()
            progress_bar.set_description(f"Epoch {self.current_epoch + 1}/{self.epochs}")

            self.set_epoch()
            self.train_epoch()

<<<<<<< HEAD
            if self.validation_every and (self.current_epoch + 1) % self.validation_every == 0:
                val_metric = self.validation_epoch()

                # Checkpointing current best model
                best_ckpt_path = None
                worker_val_metrics = self.strategy.gather(val_metric, dst_rank=0)

                if self.strategy.is_main_worker:
                    avg_metric = torch.mean(torch.stack(worker_val_metrics)).detach().cpu()
                    if avg_metric < self.best_validation_metric:
                        best_ckpt_path = self.save_checkpoint(
                            name="best_model",
                            best_validation_metric=avg_metric,
                            force=True,
                        )
                        self.best_validation_metric = avg_metric

                # Periodic checkpointing
                periodic_ckpt_path = self.save_checkpoint(name=f"epoch_{self.current_epoch}")

                # Report validation metrics to Ray (useful for tuning!)
                metric_name = _get_tuning_metric_name(self.ray_tune_config)
                if metric_name is None:
                    raise ValueError("Could not find a metric in the TuneConfig")

                if self.time_ray and self.logger is not None:
                    time_and_log(
                        func=partial(
                            self.ray_report,
                            metrics={metric_name: val_metric.item()},
                            checkpoint_dir=best_ckpt_path or periodic_ckpt_path,
                        ),
                        logger=self.logger,
                        identifier="ray_report_time_s_per_epoch",
                        step=self.current_epoch,
                    )
                else:
                    self.ray_report(
=======
            if (
                self.time_ray
                and self.logger is not None
                and isinstance(self.strategy, RayTorchDistributedStrategy)
            ):
                time_and_log(
                    func=partial(
                        self.ray_report,
>>>>>>> e5842960
                        metrics={metric_name: val_metric.item()},
                        checkpoint_dir=best_ckpt_path or periodic_ckpt_path,
                    )


            if self.test_every and (self.current_epoch + 1) % self.test_every == 0:
                self.test_epoch()

            if self.strategy.is_main_worker and self.strategy.is_distributed:
                assert epoch_time_logger is not None
                epoch_time = default_timer() - epoch_start_time
                epoch_time_logger.add_epoch_time(self.current_epoch + 1, epoch_time)

    def train_epoch(self) -> torch.Tensor:
        """Perform a complete sweep over the training dataset, completing an epoch of training.

        Args:
            epoch (int): current epoch number, from 0 to ``self.epochs - 1``.

        Returns:
            torch.Tensor: average training loss for the current epoch.
        """
        self.model.train()
        train_loss_sum = 0.0
        train_metrics_sum = defaultdict(float)
        batch_counter = 0

        progress_bar = tqdm(
            enumerate(self.train_dataloader),
            total=len(self.train_dataloader) // self.strategy.global_world_size(),
            desc="Train batches",
            disable=self.disable_tqdm or not self.strategy.is_main_worker,
            leave=False,  # Set this to true to see how many batches were used
        )

        for batch_idx, train_batch in progress_bar:
            loss, metrics = self.train_step(batch=train_batch, batch_idx=batch_idx)
            train_loss_sum += loss
            batch_counter += 1
            for name, val in metrics.items():
                train_metrics_sum[name] += val

            # Important: update counter
            self.train_glob_step += 1

        # Aggregate and log losses
        avg_loss = train_loss_sum / batch_counter
        self.log(
            item=avg_loss.item(),
            identifier="train_loss_epoch",
            kind="metric",
            step=self.train_glob_step,
        )
        # Aggregate and log metrics
        for m_name, m_val in train_metrics_sum.items():
            self.log(
                item=m_val / batch_counter,
                identifier="train_" + m_name + "_epoch",
                kind="metric",
                step=self.train_glob_step,
            )

        return avg_loss

    def train_step(
        self, batch: torch.Tensor, batch_idx: int
    ) -> Tuple[torch.Tensor, Dict[str, Any]]:
        """Perform a single optimization step using a batch sampled from the training dataset.

        Args:
            batch (torch.Tensor): batch sampled by a dataloader.
            batch_idx (int): batch index in the dataloader.

        Returns:
            torch.Tensor: The batch loss.
            Dict[str, Any]: Dictionary of metric values (same structure as ``self.metrics``).
        """
        x, y = batch
        x, y = x.to(self.device), y.to(self.device)

        self.optimizer.zero_grad()
        pred_y = self.model(x)
        loss = self.loss(pred_y, y)

        loss.backward()
        self.optimizer.step()

        # Log metrics
        self.log(
            item=loss.item(),
            identifier="train_loss",
            kind="metric",
            step=self.train_glob_step,
            batch_idx=batch_idx,
        )
        metrics: Dict[str, Any] = self.compute_metrics(
            true=y,
            pred=pred_y,
            logger_step=self.train_glob_step,
            batch_idx=batch_idx,
            stage="train",
        )
        return loss, metrics

    def validation_epoch(self) -> torch.Tensor | None:
        """Perform a complete sweep over the validation dataset, completing an epoch of
        validation.

        Returns:
            torch.Tensor | None: average validation loss for the current epoch if
            self.validation_dataloader is not None
        """
        if self.validation_dataloader is None:
            return

        progress_bar = tqdm(
            enumerate(self.validation_dataloader),
            total=len(self.validation_dataloader) // self.strategy.global_world_size(),
            desc="Validation batches",
            disable=self.disable_tqdm or not self.strategy.is_main_worker,
            leave=False,  # Set this to true to see how many batches were used
        )

        self.model.eval()
        validation_loss_sum = 0.0
        validation_metrics_sum = defaultdict(float)
        batch_counter = 0
        for batch_idx, val_batch in progress_bar:
            loss, metrics = self.validation_step(batch=val_batch, batch_idx=batch_idx)
            validation_loss_sum += loss
            batch_counter += 1
            for name, val in metrics.items():
                validation_metrics_sum[name] += val

            # Important: update counter
            self.validation_glob_step += 1

        # Aggregate and log losses
        avg_loss = validation_loss_sum / batch_counter
        self.log(
            item=avg_loss.item(),
            identifier="validation_loss_epoch",
            kind="metric",
            step=self.validation_glob_step,
        )
        # Aggregate and log metrics
        for m_name, m_val in validation_metrics_sum.items():
            self.log(
                item=m_val / batch_counter,
                identifier="validation_" + m_name + "_epoch",
                kind="metric",
                step=self.validation_glob_step,
            )

        return avg_loss

    def validation_step(
        self, batch: torch.Tensor, batch_idx: int
    ) -> Tuple[torch.Tensor, Dict[str, Any]]:
        """Perform a single optimization step using a batch sampled from the validation
        dataset.

        Args:
            batch (torch.Tensor): batch sampled by a dataloader.
            batch_idx (int): batch index in the dataloader.

        Returns:
            torch.Tensor: Batch loss.
            Dict[str, Any]: Dictionary of metric values (same structure as ``self.metrics``).
        """
        x, y = batch
        x, y = x.to(self.device), y.to(self.device)
        with torch.no_grad():
            pred_y = self.model(x)
            loss: torch.Tensor = self.loss(pred_y, y)
        self.log(
            item=loss.item(),
            identifier="validation_loss",
            kind="metric",
            step=self.validation_glob_step,
            batch_idx=batch_idx,
        )
        metrics: Dict[str, Any] = self.compute_metrics(
            true=y,
            pred=pred_y,
            logger_step=self.validation_glob_step,
            batch_idx=batch_idx,
            stage="validation",
        )
        return loss, metrics

    def test_epoch(self) -> torch.Tensor:
        """Perform a complete sweep over the test dataset, completing an epoch of test.

        Returns:
            torch.Tensor: average test loss for the current epoch.
        """
        raise NotImplementedError()

    def test_step(
        self, batch: torch.Tensor, batch_idx: int
    ) -> Tuple[torch.Tensor, Dict[str, Any]]:
        """Perform a single predictions step using a batch sampled from the test dataset.

        Args:
            batch (torch.Tensor): batch sampled by a dataloader.
            batch_idx (int): batch index in the dataloader.

        Returns:
            torch.Tensor: The batch loss
            Dict[str, Any]: Dictionary of metric values (same structure as ``self.metrics``).
        """
        raise NotImplementedError()


class TorchLightningTrainer(Trainer):
    """Generic trainer for torch Lightning workflows.

    Args:
        config (Dict | str): `Lightning configuration`_
            which can be the path to a file or a Python dictionary.
        mlflow_saved_model (str, optional): name of the model created in
            MLFlow. Defaults to 'my_model'.

    .. _Lightning configuration:
        https://pytorch-lightning.readthedocs.io/en/1.6.5/common/lightning_cli.html
    """

    def __init__(self, config: Dict | str, mlflow_saved_model: str = "my_model"):
        self.save_parameters(**self.locals2params(locals()))
        super().__init__()
        if isinstance(config, str) and Path(config).is_file():
            # Load from YAML
            config = load_yaml(config)
        self.conf = config
        self.mlflow_saved_model = mlflow_saved_model

    @monitor_exec
    def execute(self) -> Any:
        from lightning import LightningDataModule, LightningModule
        from lightning.pytorch.cli import LightningCLI

        from .mlflow import init_lightning_mlflow, teardown_lightning_mlflow

        init_lightning_mlflow(
            self.conf, tmp_dir="/tmp", registered_model_name=self.mlflow_saved_model
        )
        old_argv = sys.argv
        sys.argv = ["some_script_placeholder.py"]
        cli = LightningCLI(
            args=self.conf,
            model_class=LightningModule,
            datamodule_class=LightningDataModule,
            run=False,
            save_config_kwargs={
                "overwrite": True,
                "config_filename": "pl-training.yml",
            },
            subclass_mode_model=True,
            subclass_mode_data=True,
        )
        sys.argv = old_argv
        cli.trainer.fit(cli.model, datamodule=cli.datamodule)
        teardown_lightning_mlflow()<|MERGE_RESOLUTION|>--- conflicted
+++ resolved
@@ -867,9 +867,9 @@
             if contains_mlflow_logger(self.logger):
                 # Create mlflow runs per trial (will be started by the trial's main worker)
                 client = mlflow.tracking.MlflowClient()
-                experiment_id = (
-                    client.get_experiment_by_name(self.experiment_name).experiment_id
-                )
+                experiment_id = client.get_experiment_by_name(
+                    self.experiment_name
+                ).experiment_id
 
                 for trial_idx in range(self.ray_tune_config.num_samples):
                     # create a mlflow run for each trial (without starting it)
@@ -1200,7 +1200,6 @@
             self.set_epoch()
             self.train_epoch()
 
-<<<<<<< HEAD
             if self.validation_every and (self.current_epoch + 1) % self.validation_every == 0:
                 val_metric = self.validation_epoch()
 
@@ -1226,7 +1225,11 @@
                 if metric_name is None:
                     raise ValueError("Could not find a metric in the TuneConfig")
 
-                if self.time_ray and self.logger is not None:
+                if (
+                    self.time_ray
+                    and self.logger is not None
+                    and isinstance(self.strategy, RayTorchDistributedStrategy)
+                ):
                     time_and_log(
                         func=partial(
                             self.ray_report,
@@ -1239,20 +1242,9 @@
                     )
                 else:
                     self.ray_report(
-=======
-            if (
-                self.time_ray
-                and self.logger is not None
-                and isinstance(self.strategy, RayTorchDistributedStrategy)
-            ):
-                time_and_log(
-                    func=partial(
-                        self.ray_report,
->>>>>>> e5842960
                         metrics={metric_name: val_metric.item()},
                         checkpoint_dir=best_ckpt_path or periodic_ckpt_path,
                     )
-
 
             if self.test_every and (self.current_epoch + 1) % self.test_every == 0:
                 self.test_epoch()
