--- conflicted
+++ resolved
@@ -372,18 +372,11 @@
         )
         self.create_model_loss_optimizer()
 
-<<<<<<< HEAD
         if self.logger:
             self.logger.create_logger_context(rank=self.strategy.global_rank())
-            self.logger.save_hyperparameters(self.config.model_dump())
-=======
-        if self.strategy.is_main_worker and self.logger:
-            self.logger.create_logger_context()
-
             hparams = self.config.model_dump()
             hparams['distributed_strategy'] = self.strategy.__class__.__name__
             self.logger.save_hyperparameters(hparams)
->>>>>>> 9ebf3892
 
         self.train()
 
