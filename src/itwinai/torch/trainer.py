--- conflicted
+++ resolved
@@ -18,10 +18,7 @@
 import tempfile
 from collections import defaultdict
 from pathlib import Path
-<<<<<<< HEAD
-=======
 from time import perf_counter as default_timer
->>>>>>> 154d705c
 from typing import TYPE_CHECKING, Any, Callable, Dict, List, Literal, Optional, Tuple, Union
 
 import ray.train
@@ -50,11 +47,7 @@
 
 from ..components import Trainer, monitor_exec
 from ..distributed import ray_cluster_is_running
-<<<<<<< HEAD
-from ..loggers import Logger, LogMixin
-=======
 from ..loggers import EpochTimeTracker, Logger, LogMixin
->>>>>>> 154d705c
 from ..utils import load_yaml, to_uri
 from .config import TrainingConfiguration
 from .distributed import (
@@ -109,11 +102,7 @@
             train or a string identifier. Defaults to None.
         strategy (Literal['ddp', 'deepspeed', 'horovod'], optional):
             distributed strategy. Defaults to 'ddp'.
-<<<<<<< HEAD
-        test_every (Optional[int], optional): run a test epoch
-=======
         test_every (int | None, optional): run a test epoch
->>>>>>> 154d705c
             every ``test_every`` epochs. Disabled if None. Defaults to None.
         random_seed (int | None, optional): set random seed for
             reproducibility. If None, the seed is not set. Defaults to None.
@@ -146,15 +135,12 @@
         ray_horovod_config (HorovodConfig, optional): horovod configuration for Ray's
             HorovodTrainer. Defaults to None.
         from_checkpoint (str | Path, optional): path to checkpoint directory. Defaults to None.
-<<<<<<< HEAD
-=======
         initial_best_validation_metric (str): initial value for the best validation metric.
             Usually the validation metric is a loss to be minimized and this value exceeds the
             highest possible loss value, so that it will be overwritten when the first
             vaidation loss is computed. Example values are "inf" and "-inf", depending on
             wether the best validation metric should be minimized or maximized.
             Defaults to "inf".
->>>>>>> 154d705c
     """
 
     # TODO:
@@ -177,11 +163,7 @@
     #: Optimizer.
     optimizer: Optimizer | None = None
     #: Learning rate scheduler.
-<<<<<<< HEAD
-    lr_scheduler: LRScheduler = None
-=======
     lr_scheduler: LRScheduler | None = None
->>>>>>> 154d705c
     #: PyTorch random number generator (PRNG).
     torch_rng: torch.Generator | None = None
     #: itwinai ``itwinai.Logger``
@@ -203,16 +185,6 @@
         self,
         config: Dict | TrainingConfiguration,
         epochs: int,
-<<<<<<< HEAD
-        model: Optional[Union[nn.Module, str]] = None,
-        strategy: Optional[Literal["ddp", "deepspeed", "horovod"]] = "ddp",
-        test_every: Optional[int] = None,
-        random_seed: Optional[int] = None,
-        logger: Optional[Logger] = None,
-        metrics: Optional[Dict[str, Metric]] = None,
-        checkpoints_location: str | Path = "checkpoints",
-        checkpoint_every: Optional[int] = None,
-=======
         model: Union[nn.Module, str] | None = None,
         strategy: Literal["ddp", "deepspeed", "horovod"] | None = "ddp",
         test_every: int | None = None,
@@ -221,17 +193,13 @@
         metrics: Dict[str, Metric] | None = None,
         checkpoints_location: str | Path = "checkpoints",
         checkpoint_every: int | None = None,
->>>>>>> 154d705c
         disable_tqdm: bool = False,
         name: str | None = None,
         profiling_wait_epochs: int = 1,
         profiling_warmup_epochs: int = 2,
-<<<<<<< HEAD
-=======
         measure_gpu_data: bool = False,
         measure_communication_overhead: bool = False,
         measure_epoch_time: bool = False,
->>>>>>> 154d705c
         ray_scaling_config: ScalingConfig | None = None,
         ray_tune_config: TuneConfig | None = None,
         ray_run_config: RunConfig | None = None,
@@ -240,10 +208,7 @@
         ray_data_config: DataConfig | None = None,
         ray_horovod_config: Optional["HorovodConfig"] = None,
         from_checkpoint: str | Path | None = None,
-<<<<<<< HEAD
-=======
         initial_best_validation_metric: str = "inf",
->>>>>>> 154d705c
     ) -> None:
         super().__init__(name)
         self.save_parameters(**self.locals2params(locals()))
@@ -268,12 +233,9 @@
         self.profiler = None
         self.profiling_wait_epochs = profiling_wait_epochs
         self.profiling_warmup_epochs = profiling_warmup_epochs
-<<<<<<< HEAD
-=======
         self.measure_gpu_data = measure_gpu_data
         self.measure_communication_overhead = measure_communication_overhead
         self.measure_epoch_time = measure_epoch_time
->>>>>>> 154d705c
         self.ray_scaling_config = ray_scaling_config
         self.ray_tune_config = ray_tune_config
         self.ray_run_config = ray_run_config
@@ -309,13 +271,8 @@
         self.torch_rng_state = None
         # This is initialized to inf as it usually represents a loss to minimize.
         # If the validation metric is meant to be maximized, change this to -inf.
-<<<<<<< HEAD
-        self.best_validation_metric = float("inf")
-        self.epoch = 0
-=======
         self.best_validation_metric = float(initial_best_validation_metric)
         self.current_epoch = 0
->>>>>>> 154d705c
 
     @property
     def strategy(self) -> TorchDistributedStrategy:
@@ -334,15 +291,10 @@
         """Current device from distributed strategy."""
         return self.strategy.device()
 
-<<<<<<< HEAD
-    def _detect_strategy(self, strategy: str) -> TorchDistributedStrategy:
-        """If a Ray cluster is detected"""
-=======
     def _detect_distributed_strategy(self, strategy: str) -> TorchDistributedStrategy:
         """When a Ray cluster is detected the Ray-equivalent distributed strategy is
         automatically selected, without needing the user to explicitly set it.
         """
->>>>>>> 154d705c
 
         py_logger.debug(f"Strategy was set to {strategy}")
 
@@ -356,38 +308,6 @@
         # NOTE: setting strategy to None prevents the trainer to run distribtued ML, regardless
         # of the availability of the resources.
         if strategy is None or not enough_resources:
-<<<<<<< HEAD
-            py_logger.warning("falling back to non-distributed strategy.")
-            strategy_obj = NonDistributedStrategy()
-        elif strategy == "ddp":
-            if ray_cluster_is_running():
-                # NOTE: the torch backend is passed in the Ray's torch config
-                strategy_obj = RayDDPStrategy()
-                py_logger.info(
-                    f"Ray cluster was detected, thus the Ray equvalent for {strategy} is used"
-                )
-            else:
-                strategy_obj = TorchDDPStrategy(backend=self.config.dist_backend)
-        elif strategy == "horovod":
-            if ray_cluster_is_running():
-                strategy_obj = RayHorovodStrategy()
-                py_logger.info(
-                    f"Ray cluster was detected, thus the Ray equvalent for {strategy} is used"
-                )
-            else:
-                strategy_obj = HorovodStrategy()
-        elif strategy == "deepspeed":
-            if ray_cluster_is_running():
-                strategy_obj = RayDeepSpeedStrategy(backend=self.config.dist_backend)
-                py_logger.info(
-                    f"Ray cluster was detected, thus the Ray equvalent for {strategy} is used"
-                )
-            else:
-                strategy_obj = DeepSpeedStrategy(backend=self.config.dist_backend)
-        else:
-            raise NotImplementedError(f"Strategy '{strategy}' is not recognized/implemented.")
-        return strategy_obj
-=======
             py_logger.warning("Falling back to non-distributed strategy.")
             return NonDistributedStrategy()
 
@@ -417,17 +337,12 @@
 
             case _:
                 raise RuntimeError(f"Strategy '{strategy}' is not recognized.")
->>>>>>> 154d705c
 
     def _init_distributed_strategy(self) -> None:
         if not self.strategy.is_initialized:
             self.strategy.init()
 
-<<<<<<< HEAD
-    def _optimizer_from_config(self) -> None:
-=======
     def _set_optimizer_from_config(self) -> None:
->>>>>>> 154d705c
         match self.config.optimizer:
             case "adadelta":
                 self.optimizer = optim.Adadelta(
@@ -469,9 +384,8 @@
                     "supported values and consider overriding "
                     "create_model_loss_optimizer method for more flexibility."
                 )
-<<<<<<< HEAD
-
-    def _lr_scheduler_from_config(self) -> None:
+
+    def _set_lr_scheduler_from_config(self) -> None:
         """Parse Lr scheduler from training config"""
         if not self.config.lr_scheduler:
             return
@@ -504,44 +418,7 @@
                     "create_model_loss_optimizer method for more flexibility."
                 )
 
-    def _loss_from_config(self) -> None:
-=======
-
-    def _set_lr_scheduler_from_config(self) -> None:
-        """Parse Lr scheduler from training config"""
-        if not self.config.lr_scheduler:
-            return
-        if not self.optimizer:
-            raise ValueError("Trying to instantiate a LR scheduler but the optimizer is None!")
-
-        match self.config.lr_scheduler:
-            case "constant":
-                self.lr_scheduler = lr_scheduler.ConstantLR(self.optimizer)
-            case "polynomial":
-                self.lr_scheduler = lr_scheduler.PolynomialLR(self.optimizer)
-            case "exponential":
-                self.lr_scheduler = lr_scheduler.ExponentialLR(
-                    self.optimizer, gamma=self.config.lr_scheduler_gamma
-                )
-            case "linear":
-                self.lr_scheduler = lr_scheduler.LinearLR(self.optimizer)
-            case "multistep":
-                self.lr_scheduler = lr_scheduler.MultiStepLR(
-                    self.optimizer, milestones=self.config.lr_scheduler_step_size
-                )
-            case "step":
-                self.lr_scheduler = lr_scheduler.StepLR(
-                    self.optimizer, step_size=self.config.lr_scheduler_step_size
-                )
-            case _:
-                raise ValueError(
-                    "Unrecognized self.config.lr_scheduler! Check the docs for "
-                    "supported values and consider overriding "
-                    "create_model_loss_optimizer method for more flexibility."
-                )
-
     def _set_loss_from_config(self) -> None:
->>>>>>> 154d705c
         match self.config.loss:
             case "nllloss":
                 self.loss = nn.functional.nll_loss
@@ -623,32 +500,12 @@
             # Load LR scheduler state from checkpoint
             self.lr_scheduler.load_state_dict(self.lr_scheduler_state_dict)
 
-        # Parse LR scheduler from training configuration
-        # LR scheduler can be changed with a custom one here!
-        self._lr_scheduler_from_config()
-
-        if self.optimizer_state_dict:
-            # Load optimizer state from checkpoint
-            # IMPORTANT: this must be after the learning rate scheduler was already initialized
-            # by passing to it the optimizer. Otherwise the optimizer state just loaded will
-            # be modified by the lr scheduler.
-            self.optimizer.load_state_dict(self.optimizer_state_dict)
-
-        if self.lr_scheduler_state_dict and self.lr_scheduler:
-            # Load LR scheduler state from checkpoint
-            self.lr_scheduler.load_state_dict(self.lr_scheduler_state_dict)
-
         # Parse loss from training configuration
         # Loss can be changed with a custom one here!
         self._set_loss_from_config()
 
         # IMPORTANT: model, optimizer, and scheduler need to be distributed from here on
 
-<<<<<<< HEAD
-        # IMPORTANT: model, optimizer, and scheduler need to be distributed from here on
-
-=======
->>>>>>> 154d705c
         distribute_kwargs = self.get_default_distributed_kwargs()
 
         # Distributed model, optimizer, and scheduler
@@ -659,11 +516,7 @@
     def save_checkpoint(
         self,
         name: str,
-<<<<<<< HEAD
-        best_validation_metric: Optional[torch.Tensor] = None,
-=======
         best_validation_metric: torch.Tensor | None = None,
->>>>>>> 154d705c
         checkpoints_root: str | Path | None = None,
         force: bool = False,
     ) -> str | None:
@@ -671,11 +524,7 @@
 
         Args:
             name (str): name of the checkpoint directory.
-<<<<<<< HEAD
-            best_validation_metric (Optional[torch.Tensor]): best validation metric throughout
-=======
             best_validation_metric (torch.Tensor | None): best validation metric throughout
->>>>>>> 154d705c
                 training so far (if available). Usually this is the validation loss.
             checkpoints_root (str | None): path for root checkpoints dir. If None, uses
                 ``self.checkpoints_location`` as base.
@@ -688,11 +537,7 @@
             force
             or self.strategy.is_main_worker
             and self.checkpoint_every
-<<<<<<< HEAD
-            and (self.epoch + 1) % self.checkpoint_every == 0
-=======
             and (self.current_epoch + 1) % self.checkpoint_every == 0
->>>>>>> 154d705c
         ):
             # Do nothing and return
             return
@@ -702,11 +547,7 @@
 
         # Save state (epoch, loss, optimizer, scheduler)
         state = {
-<<<<<<< HEAD
-            "epoch": self.epoch,
-=======
             "epoch": self.current_epoch,
->>>>>>> 154d705c
             # This could store the best validation loss
             "best_validation_metric": (
                 best_validation_metric.item() if best_validation_metric is not None else None
@@ -739,25 +580,6 @@
 
     def load_checkpoint(self) -> None:
         """Reload training state from checkpoint."""
-<<<<<<< HEAD
-        if self.from_checkpoint:
-            # A checkpoint path was provided
-            py_logger.info(f"Loading from existing checkpoint at {self.from_checkpoint}")
-
-            if isinstance(self.strategy, RayTorchDistributedStrategy):
-                # A Ray checkpoint directory was passed to the trainer -- assuming to be
-                # inside a trial
-                checkpoint = ray.train.get_checkpoint()
-                if checkpoint:
-                    with checkpoint.as_directory() as checkpoint_dir:
-                        py_logger.debug("Loading from existing Ray checkpoint")
-                        self._load_checkpoint(checkpoint_dir=checkpoint_dir)
-
-            else:
-                # Not using Ray, falling back to simple checkpoint reload
-                py_logger.debug("Loading from existing checkpoint without using Ray")
-                self._load_checkpoint(checkpoint_dir=self.from_checkpoint)
-=======
         if not self.from_checkpoint:
             # A checkpoint path was NOT provided
             return
@@ -782,7 +604,6 @@
         with checkpoint.as_directory() as checkpoint_dir:
             py_logger.debug("Loading from existing Ray checkpoint")
             self._load_checkpoint(checkpoint_dir=checkpoint_dir)
->>>>>>> 154d705c
 
     def _load_checkpoint(self, checkpoint_dir: str | Path) -> None:
         """Load checkpoint from path."""
@@ -796,11 +617,7 @@
         self.torch_rng_state = state["torch_rng_state"]
         # Direct overrides (don't require further attention)
         self.random_seed = state["random_seed"]
-<<<<<<< HEAD
-        self.epoch = state["epoch"] + 1  # Start from next epoch
-=======
         self.current_epoch = state["epoch"] + 1  # Start from next epoch
->>>>>>> 154d705c
         if state["best_validation_metric"]:
             self.best_validation_metric = state["best_validation_metric"]
 
@@ -881,176 +698,6 @@
             validation dataset, test dataset, trained model.
         """
         if isinstance(self.strategy, RayTorchDistributedStrategy):
-<<<<<<< HEAD
-            # Run with Ray
-            import ray.tune
-
-            train_with_data = ray.tune.with_parameters(
-                self._run_worker,
-                train_dataset=train_dataset,
-                validation_dataset=validation_dataset,
-                test_dataset=test_dataset,
-            )
-
-            if self.ray_run_config:
-                # Create Ray checkpoints dir if it does not exist yet
-                ckpt_dir = Path(self.ray_run_config.storage_path)
-                ckpt_dir.mkdir(parents=True, exist_ok=True)
-
-            if isinstance(self.strategy, RayHorovodStrategy):
-                # Using Horovod with Ray
-                from ray.train.horovod import HorovodTrainer
-
-                if self.ray_torch_config:
-                    py_logger.warning(
-                        "Ray torch config was passed, but it's ignored as "
-                        f"{self.strategy.__class__.__name__} strategy is used"
-                    )
-
-                if self.from_checkpoint:
-                    # Create trainer from checkpoint
-                    if HorovodTrainer.can_restore(to_uri(self.from_checkpoint)):
-                        trainer = HorovodTrainer.restore(
-                            path=to_uri(self.from_checkpoint),
-                            train_loop_per_worker=train_with_data,
-                            train_loop_config=None,
-                        )
-                    else:
-                        # Ray is unable to restore the checkpoint implicitly, but it's passing
-                        # it to the trial
-                        trainer = HorovodTrainer(
-                            train_loop_per_worker=train_with_data,
-                            train_loop_config=None,
-                            horovod_config=self.ray_horovod_config,
-                            scaling_config=self.ray_scaling_config,
-                            run_config=self.ray_run_config,
-                            dataset_config=self.ray_data_config,
-                            resume_from_checkpoint=Checkpoint(to_uri(self.from_checkpoint)),
-                        )
-                else:
-                    # Create trainer without checkpoint
-                    trainer = HorovodTrainer(
-                        train_loop_per_worker=train_with_data,
-                        train_loop_config=None,
-                        horovod_config=self.ray_horovod_config,
-                        scaling_config=self.ray_scaling_config,
-                        run_config=self.ray_run_config,
-                        dataset_config=self.ray_data_config,
-                    )
-            else:
-                # Using DDP or DeepSpeed with Ray
-                if self.ray_horovod_config:
-                    py_logger.warning(
-                        "Ray horovod config was passed, but it's ignored as "
-                        f"{self.strategy.__class__.__name__} strategy is used"
-                    )
-                if self.from_checkpoint:
-                    # Create trainer from checkpoint
-                    if RayTorchTrainer.can_restore(to_uri(self.from_checkpoint)):
-                        trainer = RayTorchTrainer.restore(
-                            path=to_uri(self.from_checkpoint),
-                            train_loop_per_worker=train_with_data,
-                            train_loop_config=None,
-                        )
-                    else:
-                        # Ray is unable to restore the checkpoint implicitly, but it's passing
-                        # it to the trial
-                        trainer = RayTorchTrainer(
-                            train_loop_per_worker=train_with_data,
-                            train_loop_config=None,
-                            scaling_config=self.ray_scaling_config,
-                            run_config=self.ray_run_config,
-                            torch_config=self.ray_torch_config,
-                            dataset_config=self.ray_data_config,
-                            resume_from_checkpoint=Checkpoint(to_uri(self.from_checkpoint)),
-                        )
-                else:
-                    # Create trainer without checkpoint
-                    trainer = RayTorchTrainer(
-                        train_loop_per_worker=train_with_data,
-                        train_loop_config=None,
-                        scaling_config=self.ray_scaling_config,
-                        run_config=self.ray_run_config,
-                        torch_config=self.ray_torch_config,
-                        dataset_config=self.ray_data_config,
-                    )
-
-            # Wrap the trainer into a Tuner
-            param_space = {"train_loop_config": search_space(self.ray_search_space)}
-            tuner = ray.tune.Tuner(
-                trainable=trainer,
-                param_space=param_space,
-                tune_config=self.ray_tune_config,
-            )
-
-            self.tune_result_grid = tuner.fit()
-
-            # TODO: review returned objs
-            return train_dataset, validation_dataset, test_dataset, self.tune_result_grid
-        else:
-            if self.ray_scaling_config:
-                py_logger.warning(
-                    "Ray scaling config was passed, but it's ignored as Ray is not used"
-                )
-            if self.ray_run_config:
-                py_logger.warning(
-                    "Ray run config was passed, but it's ignored as Ray is not used"
-                )
-            if self.ray_tune_config:
-                py_logger.warning(
-                    "Ray tune config was passed, but it's ignored as Ray is not used"
-                )
-            if self.ray_search_space:
-                py_logger.warning(
-                    "Ray search space was passed, but it's ignored as Ray is not used"
-                )
-            if self.ray_horovod_config:
-                py_logger.warning(
-                    "Ray horovod config was passed, but it's ignored as Ray is not used"
-                )
-            if self.ray_torch_config:
-                py_logger.warning(
-                    "Ray torch config was passed, but it's ignored as Ray is not used"
-                )
-            if self.ray_data_config:
-                py_logger.warning(
-                    "Ray dataset config was passed, but it's ignored as Ray is not used"
-                )
-            # Run without Ray
-            self._run_worker(
-                config={},
-                train_dataset=train_dataset,
-                validation_dataset=validation_dataset,
-                test_dataset=test_dataset,
-            )
-            # TODO: review returned objs
-            return train_dataset, validation_dataset, test_dataset, None
-
-    def _run_worker(
-        self,
-        config: Dict,
-        train_dataset: Dataset,
-        validation_dataset: Optional[Dataset] = None,
-        test_dataset: Optional[Dataset] = None,
-    ) -> Tuple[Dataset, Dataset, Dataset, Any]:
-        self.load_checkpoint()
-
-        self._override_config(config)
-
-        self._set_seed()
-        self._init_distributed_strategy()
-        self._setup_metrics()
-
-        if self.logger:
-            py_logger.debug(f"Using logger: {self.logger.__class__.__name__}")
-            self.logger.create_logger_context(rank=self.strategy.global_rank())
-            py_logger.debug("...the logger has been initialized")
-            hparams = self.config.model_dump()
-            hparams["distributed_strategy"] = self.strategy.__class__.__name__
-            self.logger.save_hyperparameters(hparams)
-
-        self.create_dataloaders(
-=======
             # Execute with Ray
             return self._execute_with_ray()
 
@@ -1084,7 +731,6 @@
 
         self._run_worker(
             config={},
->>>>>>> 154d705c
             train_dataset=train_dataset,
             validation_dataset=validation_dataset,
             test_dataset=test_dataset,
@@ -1216,8 +862,6 @@
         self._init_distributed_strategy()
         self._setup_metrics()
 
-<<<<<<< HEAD
-=======
         if self.logger:
             py_logger.debug(f"Using logger: {self.logger.__class__.__name__}")
             self.logger.create_logger_context(rank=self.strategy.global_rank())
@@ -1233,18 +877,14 @@
         )
         self.create_model_loss_optimizer()
 
->>>>>>> 154d705c
         self.train()
 
         if self.logger:
             self.logger.destroy_logger_context()
 
-<<<<<<< HEAD
-        self.strategy.barrier()
         self.strategy.clean_up()
-        return
-
-    def _set_seed(self):
+
+    def _set_seed(self) -> None:
         py_logger.debug(f"Using random seed: {self.random_seed}")
         self.torch_rng = set_seed(self.random_seed)
 
@@ -1258,26 +898,7 @@
         self.config = self.config.model_copy(update=config)
         py_logger.debug("Overridden self.config with trial config (if given)")
 
-    def _set_epoch_dataloaders(self, epoch: int):
-=======
-        self.strategy.clean_up()
-
-    def _set_seed(self) -> None:
-        py_logger.debug(f"Using random seed: {self.random_seed}")
-        self.torch_rng = set_seed(self.random_seed)
-
-        if self.torch_rng_state is not None:
-            # Resume state from checkpoint
-            py_logger.debug("Resuming torch PRNG state from checkpoint")
-            self.torch_rng.set_state(self.torch_rng_state)
-
-    def _override_config(self, config: Dict) -> None:
-        """Overrid self.config with a sample from the search space from the Ray tuner."""
-        self.config = self.config.model_copy(update=config)
-        py_logger.debug("Overridden self.config with trial config (if given)")
-
     def _set_epoch_dataloaders(self, epoch: int) -> None:
->>>>>>> 154d705c
         """Sets epoch in the distributed sampler of a dataloader when using it."""
         if self.strategy.is_distributed:
             self.train_dataloader.sampler.set_epoch(epoch)
@@ -1288,20 +909,12 @@
 
     def set_epoch(self) -> None:
         """Set current epoch at the beginning of training."""
-<<<<<<< HEAD
-        if self.profiler is not None and self.epoch > 0:
-=======
         if self.profiler is not None and self.current_epoch > 0:
->>>>>>> 154d705c
             # We don't want to start stepping until after the first epoch
             self.profiler.step()
         if self.lr_scheduler:
             self.lr_scheduler.step()
-<<<<<<< HEAD
-        self._set_epoch_dataloaders(self.epoch)
-=======
         self._set_epoch_dataloaders(self.current_epoch)
->>>>>>> 154d705c
 
     def log(
         self,
@@ -1341,11 +954,7 @@
         checkpoint_file: str | Path | None = None,
         checkpoint_dir: str | Path | None = None,
         checkpoint_data: Any | None = None,
-<<<<<<< HEAD
-    ):
-=======
     ) -> None:
->>>>>>> 154d705c
         """Report a dictionary of metrics and optionally a checkpoint to Ray, only when using
         Ray distributed strategies. The checkpoint could be in the form of a Python object
         (passed as ``checkpoint_data``), the path to a single file (passed as
@@ -1361,23 +970,6 @@
             checkpoint_data (Any | None, optional):object to serialize as a checkpoint.
                 Defaults to None.
         """
-<<<<<<< HEAD
-        if isinstance(self.strategy, RayTorchDistributedStrategy):
-            checkpoint = None
-            if checkpoint_file:
-                with tempfile.TemporaryDirectory() as tmp_dir:
-                    import shutil
-
-                    shutil.copy(checkpoint_file, tmp_dir)
-                    checkpoint = ray.train.Checkpoint.from_directory(tmp_dir)
-            elif checkpoint_data:
-                with tempfile.TemporaryDirectory() as tmp_dir:
-                    torch.save(checkpoint_data, tmp_dir + "ckpt.pt")
-                    checkpoint = ray.train.Checkpoint.from_directory(tmp_dir)
-            elif checkpoint_dir:
-                checkpoint = ray.train.Checkpoint.from_directory(checkpoint_dir)
-            ray.train.report(metrics, checkpoint=checkpoint)
-=======
         if not isinstance(self.strategy, RayTorchDistributedStrategy):
             # Ray is not used, thus do nothing
             return
@@ -1396,7 +988,6 @@
         elif checkpoint_dir:
             checkpoint = ray.train.Checkpoint.from_directory(checkpoint_dir)
         ray.train.report(metrics, checkpoint=checkpoint)
->>>>>>> 154d705c
 
     def compute_metrics(
         self,
@@ -1448,11 +1039,6 @@
             Tuple[Dataset, Dataset, Dataset, Any]: training dataset,
             validation dataset, test dataset, trained model.
         """
-<<<<<<< HEAD
-
-        progress_bar = tqdm(
-            range(self.epoch, self.epochs),
-=======
         epoch_time_logger: EpochTimeTracker | None = None
         if self.strategy.is_main_worker and self.strategy.is_distributed:
             if "SLURM_NNODES" not in os.environ:
@@ -1474,32 +1060,20 @@
 
         progress_bar = tqdm(
             range(self.current_epoch, self.epochs),
->>>>>>> 154d705c
             desc="Epochs",
             disable=self.disable_tqdm or not self.strategy.is_main_worker,
         )
 
-<<<<<<< HEAD
-        for self.epoch in progress_bar:
-            progress_bar.set_description(f"Epoch {self.epoch + 1}/{self.epochs}")
-
-            epoch_n = self.epoch + 1
-=======
         for self.current_epoch in progress_bar:
             epoch_start_time = default_timer()
             progress_bar.set_description(f"Epoch {self.current_epoch + 1}/{self.epochs}")
 
->>>>>>> 154d705c
             self.set_epoch()
             self.train_epoch()
             val_metric = self.validation_epoch()
 
             # Periodic checkpointing
-<<<<<<< HEAD
-            periodic_ckpt_path = self.save_checkpoint(name=f"epoch_{self.epoch}")
-=======
             periodic_ckpt_path = self.save_checkpoint(name=f"epoch_{self.current_epoch}")
->>>>>>> 154d705c
 
             # Checkpointing current best model
             best_ckpt_path = None
@@ -1519,22 +1093,13 @@
 
             # Report validation metrics to Ray (useful for tuning!)
             metric_name = _get_tuning_metric_name(self.ray_tune_config)
-<<<<<<< HEAD
-            assert metric_name is not None, "Could not find a metric in the TuneConfig"
-=======
             if metric_name is None:
                 raise ValueError("Could not find a metric in the TuneConfig")
->>>>>>> 154d705c
             self.ray_report(
                 metrics={metric_name: val_metric.item()},
                 checkpoint_dir=best_ckpt_path or periodic_ckpt_path,
             )
 
-<<<<<<< HEAD
-            if self.test_every and epoch_n % self.test_every == 0:
-                self.test_epoch()
-
-=======
             if self.test_every and (self.current_epoch + 1) % self.test_every == 0:
                 self.test_epoch()
 
@@ -1543,7 +1108,6 @@
                 epoch_time = default_timer() - epoch_start_time
                 epoch_time_logger.add_epoch_time(self.epoch + 1, epoch_time)
 
->>>>>>> 154d705c
     def train_epoch(self) -> torch.Tensor:
         """Perform a complete sweep over the training dataset, completing an
         epoch of training.
