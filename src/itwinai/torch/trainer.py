# --------------------------------------------------------------------------------------
# Part of the interTwin Project: https://www.intertwin.eu/
#
# Created by: Matteo Bunino
#
# Credit:
# - Matteo Bunino <matteo.bunino@cern.ch> - CERN
# - Anna Lappe <anna.elisa.lappe@cern.ch> - CERN
# - Jarl Sondre Sæther <jarl.sondre.saether@cern.ch> - CERN
# --------------------------------------------------------------------------------------


"""Provides training logic for PyTorch models via Trainer classes."""

import logging
import os
import sys
import tempfile
from collections import defaultdict
from pathlib import Path
from time import perf_counter as default_timer
from typing import TYPE_CHECKING, Any, Callable, Dict, List, Literal, Optional, Tuple, Union

import ray.train
import ray.train.torch
import ray.tune
import torch
import torch.distributed as dist
import torch.nn as nn
import torch.optim as optim
import torch.optim.lr_scheduler as lr_scheduler
import yaml
from ray.train import Checkpoint, DataConfig, RunConfig, ScalingConfig
from ray.train.torch import TorchConfig
from ray.train.torch import TorchTrainer as RayTorchTrainer
from ray.tune import TuneConfig
from torch.nn.parallel import DistributedDataParallel as DDP
from torch.optim.lr_scheduler import LRScheduler
from torch.optim.optimizer import Optimizer
from torch.utils.data import DataLoader, Dataset
from torch.utils.data.distributed import DistributedSampler
from tqdm import tqdm

# Cyclic imports...
from itwinai.torch.monitoring.monitoring import measure_gpu_utilization
from itwinai.torch.profiling.profiler import profile_torch_trainer

from ..components import Trainer, monitor_exec
from ..distributed import ray_cluster_is_running
from ..loggers import EpochTimeTracker, Logger, LogMixin
from ..utils import generate_random_name, load_yaml, to_uri
from .config import TrainingConfiguration
from .distributed import (
    DeepSpeedStrategy,
    HorovodStrategy,
    NonDistributedStrategy,
    RayDDPStrategy,
    RayDeepSpeedStrategy,
    RayHorovodStrategy,
    RayTorchDistributedStrategy,
    TorchDDPStrategy,
    TorchDistributedStrategy,
    distributed_resources_available,
)
from .reproducibility import seed_worker, set_seed
from .tuning import search_space
from .type import Batch, Metric

if TYPE_CHECKING:
    from ray.train.horovod import HorovodConfig

py_logger = logging.getLogger(__name__)


def _get_tuning_metric_name(tune_config: TuneConfig | None) -> str:
    """Extracts the metric name from TuneConfig or scheduler in a generic way."""
    DEFAULT_NAME = "loss"

    if not tune_config:
        return DEFAULT_NAME

    # Try to get from TuneConfig
    if tune_config.metric:
        return tune_config.metric

    # Try to get from the scheduler (if defined)
    scheduler = tune_config.scheduler
    if scheduler and hasattr(scheduler, "metric") and scheduler.metric:
        return scheduler.metric

    return DEFAULT_NAME


class TorchTrainer(Trainer, LogMixin):
    """Trainer class for torch training algorithms.

    Args:
        config (Dict | TrainingConfiguration): training configuration
            containing hyperparameters.
        epochs (int): number of training epochs.
        model (Union[nn.Module, str] | None, optional): pytorch model to
            train or a string identifier. Defaults to None.
        strategy (Literal['ddp', 'deepspeed', 'horovod'], optional):
            distributed strategy. Defaults to 'ddp'.
        test_every (int | None, optional): run a test epoch
            every ``test_every`` epochs. Disabled if None. Defaults to None.
        random_seed (int | None, optional): set random seed for
            reproducibility. If None, the seed is not set. Defaults to None.
        logger (Logger | None, optional): logger for ML tracking.
            Defaults to None.
        metrics (Dict[str, Callable] | None, optional): map of torchmetrics
            metrics. Defaults to None.
        checkpoints_location (str): path to checkpoints directory.
            Defaults to "checkpoints".
        checkpoint_every (int | None): save a checkpoint every
            ``checkpoint_every`` epochs. Disabled if None. Defaults to None.
        disable_tqdm (bool): whether to disable tqdm progress bar(s).
        name (str | None, optional): trainer custom name. Defaults to None.
        profiling_wait_epochs (int): how many epochs to wait before starting
            the profiler.
        profiling_warmup_epochs (int): length of the profiler warmup phase in terms of
            number of epochs.
        measure_gpu_data (bool): enable the collection of data on average GPU utilization and
            total energy consumption throughout training. Defaults to False.
        measure_communication_overhead (bool): enable the profiling of computation and
            multi-worker communication operations. It uses the torch profiler and it may
            slow down training. Dafults to False.
        measure_epoch_time (bool): enable the measurement of epoch duration (in seconds).
            Defaults to False,
        ray_scaling_config (ScalingConfig, optional): scaling config for Ray Trainer.
            Defaults to None,
        ray_tune_config (TuneConfig, optional): tune config for Ray Tuner.
            Defaults to None.
        ray_run_config (RunConfig, optional): run config for Ray Trainer.
            Defaults to None.
        ray_search_space (Dict[str, Any], optional): search space for Ray Tuner.
            Defaults to None.
        ray_torch_config (TorchConfig, optional): torch configuration for Ray's TorchTrainer.
            Defaults to None.
        ray_data_config (DataConfig, optional): dataset configuration for Ray.
            Defaults to None.
        ray_horovod_config (HorovodConfig, optional): horovod configuration for Ray's
            HorovodTrainer. Defaults to None.
        from_checkpoint (str | Path, optional): path to checkpoint directory. Defaults to None.
        initial_best_validation_metric (str): initial value for the best validation metric.
            Usually the validation metric is a loss to be minimized and this value exceeds the
            highest possible loss value, so that it will be overwritten when the first
            vaidation loss is computed. Example values are "inf" and "-inf", depending on
            wether the best validation metric should be minimized or maximized.
            Defaults to "inf".
        run_id (str, optional): name used to identify a specific run when collecting
            metrics on the trainer (e.g. GPU utilization). Defaults to None.
    """

    _strategy: TorchDistributedStrategy | None = None

    #: PyTorch ``DataLoader`` for training dataset.
    train_dataloader: DataLoader | None = None
    #: PyTorch ``DataLoader`` for validation dataset.
    validation_dataloader: DataLoader | None = None
    #: PyTorch ``DataLoader`` for test dataset.
    test_dataloader: DataLoader | None = None
    #: PyTorch model to train.
    model: nn.Module | None = None
    #: Loss criterion.
    loss: Callable | None = None
    #: Optimizer.
    optimizer: Optimizer | None = None
    #: Learning rate scheduler.
    lr_scheduler: LRScheduler | None = None
    #: PyTorch random number generator (PRNG).
    torch_rng: torch.Generator | None = None
    #: itwinai ``itwinai.Logger``
    logger: Logger | None = None
    #: Total number training batches used so far, across all epochs.
    train_glob_step: int = 0
    #: Total number validation batches used so far, across all epochs.
    validation_glob_step: int = 0
    #: Total number test batches used so far, across all epochs.
    test_glob_step: int = 0
    #: Dictionary of ``torchmetrics`` metrics, indexed by user-defined names.
    metrics: Dict[str, Callable]
    #: PyTorch Profiler for communication vs. computation comparison
    profiler: Any | None
<<<<<<< HEAD
    #: Toggle for GPU utilization monitoring
    measure_gpu_data: bool = False
    #: Toggle for communication vs computation fraction profiling
    measure_communication_overhead: bool = False
    #: Toggle for epoch time tracking
    measure_epoch_time: bool = False

    #: Run ID
    run_id: str
=======

    #: Toggles for the profilers
    measure_gpu_data: bool = False
    measure_communication_overhead: bool = False
    measure_epoch_time: bool = False

    #: Run ID
    run_id: str 
>>>>>>> d09bb919

    def __init__(
        self,
        config: Dict | TrainingConfiguration,
        epochs: int,
        model: Union[nn.Module, str] | None = None,
        strategy: Literal["ddp", "deepspeed", "horovod"] | None = "ddp",
        test_every: int | None = None,
        random_seed: int | None = None,
        logger: Logger | None = None,
        metrics: Dict[str, Metric] | None = None,
        checkpoints_location: str | Path = "checkpoints",
        checkpoint_every: int | None = None,
        disable_tqdm: bool = False,
        name: str | None = None,
        profiling_wait_epochs: int = 1,
        profiling_warmup_epochs: int = 2,
        measure_gpu_data: bool = False,
        measure_communication_overhead: bool = False,
        measure_epoch_time: bool = False,
<<<<<<< HEAD
        ray_scaling_config: ScalingConfig | None = None,
        ray_tune_config: TuneConfig | None = None,
        ray_run_config: RunConfig | None = None,
        ray_search_space: Dict[str, Any] | None = None,
        ray_torch_config: TorchConfig | None = None,
        ray_data_config: DataConfig | None = None,
        ray_horovod_config: Optional["HorovodConfig"] = None,
        from_checkpoint: str | Path | None = None,
        initial_best_validation_metric: str = "inf",
        run_id: str | None = None,
=======
        run_id: str | None = None
>>>>>>> d09bb919
    ) -> None:
        super().__init__(name)
        self.save_parameters(**self.locals2params(locals()))

        # config is mean to store all hyperparameters, which can very from use
        # case to use case and include learning_rate, batch_size....
        config = {} if config is None else config
        if isinstance(config, dict):
            config = TrainingConfiguration(**config)

        self.config = config
        self.epochs = epochs
        self.model = model
        self.strategy = strategy
        self.test_every = test_every
        self.random_seed = random_seed
        self.logger = logger
        self.metrics = metrics if metrics is not None else {}
        self.checkpoints_location = checkpoints_location
        os.makedirs(self.checkpoints_location, exist_ok=True)
        self.checkpoint_every = checkpoint_every
        self.disable_tqdm = disable_tqdm
        self.profiler = None
        self.profiling_wait_epochs = profiling_wait_epochs
        self.profiling_warmup_epochs = profiling_warmup_epochs
        self.measure_gpu_data = measure_gpu_data
        self.measure_communication_overhead = measure_communication_overhead
        self.measure_epoch_time = measure_epoch_time
        self.ray_scaling_config = ray_scaling_config
        self.ray_tune_config = ray_tune_config
        self.ray_run_config = ray_run_config
        self.ray_search_space = ray_search_space
        self.ray_horovod_config = ray_horovod_config
        self.ray_torch_config = ray_torch_config
        self.ray_data_config = ray_data_config
        self.from_checkpoint = from_checkpoint

        if self.from_checkpoint:
            self.from_checkpoint = Path(from_checkpoint)
            if not self.from_checkpoint.exists():
                raise RuntimeError(
                    "from_checkpoint argument was passed, but the checkpoint is not found "
                    f"at {self.from_checkpoint}"
                )

<<<<<<< HEAD
        if self.checkpoints_location:
            Path(self.checkpoints_location).mkdir(exist_ok=True, parents=True)

        py_logger.debug(f"ray_scaling_config: {ray_scaling_config}")
        py_logger.debug(f"ray_tune_config: {ray_tune_config}")
        py_logger.debug(f"ray_run_config: {ray_run_config}")
        py_logger.debug(f"ray_horovod_config: {ray_horovod_config}")
        py_logger.debug(f"ray_torch_config: {ray_torch_config}")
        py_logger.debug(f"ray_data_config: {ray_data_config}")
        py_logger.debug(f"ray_search_space: {ray_search_space}")

        # Initial training state -- can be resumed from a checkpoint
        self.model_state_dict = None
        self.optimizer_state_dict = None
        self.lr_scheduler_state_dict = None
        self.torch_rng_state = None
        # This is initialized to inf as it usually represents a loss to minimize.
        # If the validation metric is meant to be maximized, change this to -inf.
        self.best_validation_metric = float(initial_best_validation_metric)
        self.current_epoch = 0
        if run_id is None:
            run_id = generate_random_name()
=======
        if run_id is None:
            run_id = "run0"
>>>>>>> d09bb919
        self.run_id = run_id

    @property
    def strategy(self) -> TorchDistributedStrategy:
        """Strategy currently in use."""
        return self._strategy

    @strategy.setter
    def strategy(self, strategy: str | TorchDistributedStrategy) -> None:
        if isinstance(strategy, TorchDistributedStrategy):
            self._strategy = strategy
        else:
            self._strategy = self._detect_distributed_strategy(strategy)

    @property
    def device(self) -> str:
        """Current device from distributed strategy."""
        return self.strategy.device()

    def _detect_distributed_strategy(self, strategy: str) -> TorchDistributedStrategy:
        """When a Ray cluster is detected the Ray-equivalent distributed strategy is
        automatically selected, without needing the user to explicitly set it.
        """

        py_logger.debug(f"Strategy was set to {strategy}")

        enough_resources = distributed_resources_available() or ray_cluster_is_running()
        py_logger.debug(
            f"Enough resources? {enough_resources} "
            f"(distributed_resources_available: {distributed_resources_available()}) "
            f"(ray_cluster_is_running: {ray_cluster_is_running()})"
        )

        # NOTE: setting strategy to None prevents the trainer to run distribtued ML, regardless
        # of the availability of the resources.
        if strategy is None or not enough_resources:
            py_logger.warning("Falling back to non-distributed strategy.")
            return NonDistributedStrategy()

        if ray_cluster_is_running():
            py_logger.info(
                f"Ray cluster was detected, thus the Ray equivalent for {strategy} is used"
            )

        match strategy, ray_cluster_is_running():
            case "ddp", True:
                return RayDDPStrategy()

            case "ddp", False:
                return TorchDDPStrategy(backend=self.config.dist_backend)

            case "horovod", True:
                return RayHorovodStrategy()

            case "horovod", False:
                return HorovodStrategy()

            case "deepspeed", True:
                return RayDeepSpeedStrategy(backend=self.config.dist_backend)

            case "deepspeed", False:
                return DeepSpeedStrategy(backend=self.config.dist_backend)

            case _:
                raise RuntimeError(f"Strategy '{strategy}' is not recognized.")

    def _init_distributed_strategy(self) -> None:
        if not self.strategy.is_initialized:
            self.strategy.init()

    def _set_optimizer_from_config(self) -> None:
        match self.config.optimizer:
            case "adadelta":
                self.optimizer = optim.Adadelta(
                    self.model.parameters(),
                    lr=self.config.optim_lr,
                    weight_decay=self.config.optim_weight_decay,
                )
            case "adam":
                self.optimizer = optim.Adam(
                    self.model.parameters(),
                    lr=self.config.optim_lr,
                    betas=self.config.optim_betas,
                    weight_decay=self.config.optim_weight_decay,
                )
            case "adamw":
                self.optimizer = optim.AdamW(
                    self.model.parameters(),
                    lr=self.config.optim_lr,
                    betas=self.config.optim_betas,
                    weight_decay=self.config.optim_weight_decay,
                )
            case "rmsprop":
                self.optimizer = optim.RMSprop(
                    self.model.parameters(),
                    lr=self.config.optim_lr,
                    weight_decay=self.config.optim_weight_decay,
                    momentum=self.config.optim_momentum,
                )
            case "sgd":
                self.optimizer = optim.SGD(
                    self.model.parameters(),
                    lr=self.config.optim_lr,
                    weight_decay=self.config.optim_weight_decay,
                    momentum=self.config.optim_momentum,
                )
            case _:
                raise ValueError(
                    "Unrecognized self.config.optimizer! Check the docs for "
                    "supported values and consider overriding "
                    "create_model_loss_optimizer method for more flexibility."
                )

    def _set_lr_scheduler_from_config(self) -> None:
        """Parse Lr scheduler from training config"""
        if not self.config.lr_scheduler:
            return
        if not self.optimizer:
            raise ValueError("Trying to instantiate a LR scheduler but the optimizer is None!")

        match self.config.lr_scheduler:
            case "constant":
                self.lr_scheduler = lr_scheduler.ConstantLR(self.optimizer)
            case "polynomial":
                self.lr_scheduler = lr_scheduler.PolynomialLR(self.optimizer)
            case "exponential":
                self.lr_scheduler = lr_scheduler.ExponentialLR(
                    self.optimizer, gamma=self.config.lr_scheduler_gamma
                )
            case "linear":
                self.lr_scheduler = lr_scheduler.LinearLR(self.optimizer)
            case "multistep":
                self.lr_scheduler = lr_scheduler.MultiStepLR(
                    self.optimizer, milestones=self.config.lr_scheduler_step_size
                )
            case "step":
                self.lr_scheduler = lr_scheduler.StepLR(
                    self.optimizer, step_size=self.config.lr_scheduler_step_size
                )
            case _:
                raise ValueError(
                    "Unrecognized self.config.lr_scheduler! Check the docs for "
                    "supported values and consider overriding "
                    "create_model_loss_optimizer method for more flexibility."
                )

    def _set_loss_from_config(self) -> None:
        match self.config.loss:
            case "nllloss":
                self.loss = nn.functional.nll_loss
            case "cross_entropy":
                self.loss = nn.functional.cross_entropy
            case "mse":
                self.loss = nn.functional.mse_loss
            case "bceloss":
                self.loss = nn.functional.binary_cross_entropy
            case _:
                raise ValueError(
                    "Unrecognized self.config.loss! Check the docs for "
                    "supported values and consider overriding "
                    "create_model_loss_optimizer method for more flexibility."
                )

    def get_default_distributed_kwargs(self) -> Dict:
        """Gives the default kwargs for the trainer's strategy's distributed() method."""

        if isinstance(self.strategy, DeepSpeedStrategy):
            # Batch size definition is not optional for DeepSpeedStrategy!
            distribute_kwargs = dict(
                config_params=dict(train_micro_batch_size_per_gpu=self.config.batch_size)
            )
        elif isinstance(self.strategy, HorovodStrategy):
            import horovod.torch as hvd

            distribute_kwargs = dict(
                compression=(
                    hvd.Compression.fp16
                    if self.config.fp16_allreduce
                    else hvd.Compression.none
                ),
                op=hvd.Adasum if self.config.use_adasum else hvd.Average,
                gradient_predivide_factor=self.config.gradient_predivide_factor,
            )
        else:
            distribute_kwargs = {}

        return distribute_kwargs

    def create_model_loss_optimizer(self) -> None:
        """Instantiate a torch model, loss, optimizer, and LR scheduler using the
        configuration provided in the Trainer constructor.
        Generally a user-defined method.
        """
        ###################################
        # Dear user, this is a method you #
        # may be interested to override!  #
        ###################################

        # Model, optimizer, and lr scheduler may have already been loaded from a checkpoint

        if self.model is None:
            raise ValueError(
                "self.model is None! Either pass it to the constructor, load a checkpoint, or "
                "override create_model_loss_optimizer method."
            )
        if self.model_state_dict:
            # Load model from checkpoint
            self.model.load_state_dict(self.model_state_dict, strict=False)

        # Parse optimizer from training configuration
        # Optimizer can be changed with a custom one here!
        self._set_optimizer_from_config()

        # Parse LR scheduler from training configuration
        # LR scheduler can be changed with a custom one here!
        self._set_lr_scheduler_from_config()

        if self.optimizer_state_dict:
            # Load optimizer state from checkpoint
            # IMPORTANT: this must be after the learning rate scheduler was already initialized
            # by passing to it the optimizer. Otherwise the optimizer state just loaded will
            # be modified by the lr scheduler.
            self.optimizer.load_state_dict(self.optimizer_state_dict)

        if self.lr_scheduler_state_dict and self.lr_scheduler:
            # Load LR scheduler state from checkpoint
            self.lr_scheduler.load_state_dict(self.lr_scheduler_state_dict)

        # Parse loss from training configuration
        # Loss can be changed with a custom one here!
        self._set_loss_from_config()

        # IMPORTANT: model, optimizer, and scheduler need to be distributed from here on

        distribute_kwargs = self.get_default_distributed_kwargs()

        # Distributed model, optimizer, and scheduler
        (self.model, self.optimizer, self.lr_scheduler) = self.strategy.distributed(
            self.model, self.optimizer, self.lr_scheduler, **distribute_kwargs
        )

    def save_checkpoint(
        self,
        name: str,
        best_validation_metric: torch.Tensor | None = None,
        checkpoints_root: str | Path | None = None,
        force: bool = False,
    ) -> str | None:
        """Save training checkpoint.

        Args:
            name (str): name of the checkpoint directory.
            best_validation_metric (torch.Tensor | None): best validation metric throughout
                training so far (if available). Usually this is the validation loss.
            checkpoints_root (str | None): path for root checkpoints dir. If None, uses
                ``self.checkpoints_location`` as base.
            force (bool): force checkpointign now.

        Returns:
            path to the checkpoint file or ``None`` when the checkpoint is not created.
        """
        # Determine whether a checkpoint should be created
        should_checkpoint = self.strategy.is_main_worker and (
            force
            or self.checkpoint_every
            and (self.current_epoch + 1) % self.checkpoint_every == 0
        )

        ckpt_dir = Path(checkpoints_root or self.checkpoints_location) / name
        py_logger.info(f"Saving checkpoint at {ckpt_dir.resolve()}? {should_checkpoint}")

        if not should_checkpoint:
            # Do nothing and return
            return

        ckpt_dir = Path(checkpoints_root or self.checkpoints_location) / name
        ckpt_dir.mkdir(parents=True, exist_ok=True)

        # Save state (epoch, loss, optimizer, scheduler)
        state = {
            "epoch": self.current_epoch,
            # This could store the best validation loss
            "best_validation_metric": (
                best_validation_metric.item() if best_validation_metric is not None else None
            ),
            "optimizer_state_dict": self.optimizer.state_dict(),
            "lr_scheduler_state_dict": (
                self.lr_scheduler.state_dict() if self.lr_scheduler is not None else None
            ),
            "torch_rng_state": self.torch_rng.get_state(),
            "random_seed": self.random_seed,
        }
        state_path = ckpt_dir / "state.pt"
        torch.save(state, state_path)

        # Save PyTorch model separately
        model_path = ckpt_dir / "model.pt"
        # TODO: check that the state dict is stripped from any distributed info
        torch.save(self.model.state_dict(), model_path)

        # Save Pydantic config as YAML
        config_path = ckpt_dir / "config.yaml"
        with config_path.open("w") as f:
            yaml.safe_dump(self.config.model_dump(), f)

        # Log each file with an appropriate identifier
        self.log(str(state_path), f"{name}_state", kind="artifact")
        self.log(str(model_path), f"{name}_model", kind="artifact")
        self.log(str(config_path), f"{name}_config", kind="artifact")

        assert state_path.exists()
        assert model_path.exists()
        assert config_path.exists()

        py_logger.info(f"Saved checkpoint at {ckpt_dir.resolve()}")

        return str(ckpt_dir)

    def load_checkpoint(self) -> None:
        """Reload training state from checkpoint."""
        if not self.from_checkpoint:
            # A checkpoint path was NOT provided
            return

        # A checkpoint path was provided
        py_logger.info(f"Loading from existing checkpoint at {self.from_checkpoint}")

        if not isinstance(self.strategy, RayTorchDistributedStrategy):
            # Not using Ray, falling back to simple checkpoint reload
            py_logger.debug("Loading from existing checkpoint without using Ray")
            self._load_checkpoint(checkpoint_dir=self.from_checkpoint)
            return

        # A Ray checkpoint directory was passed to the trainer -- assuming to be inside a trial
        checkpoint = ray.train.get_checkpoint()
        if not checkpoint:
            py_logger.warning(
                "A checkpoint path was passed, but Ray could not find a valid "
                "checkpoint directory. Skipping loading from checkpoint."
            )
            return
        with checkpoint.as_directory() as checkpoint_dir:
            py_logger.debug("Loading from existing Ray checkpoint")
            self._load_checkpoint(checkpoint_dir=checkpoint_dir)

    def _load_checkpoint(self, checkpoint_dir: str | Path) -> None:
        """Load checkpoint from path."""
        checkpoint_dir = Path(checkpoint_dir)
        state = torch.load(checkpoint_dir / "state.pt")

        # Override initial training state
        self.model_state_dict = torch.load(checkpoint_dir / "model.pt")
        self.optimizer_state_dict = state["optimizer_state_dict"]
        self.lr_scheduler_state_dict = state["lr_scheduler_state_dict"]
        self.torch_rng_state = state["torch_rng_state"]
        # Direct overrides (don't require further attention)
        self.random_seed = state["random_seed"]
        self.current_epoch = state["epoch"] + 1  # Start from next epoch
        if state["best_validation_metric"]:
            self.best_validation_metric = state["best_validation_metric"]

    def create_dataloaders(
        self,
        train_dataset: Dataset,
        validation_dataset: Dataset | None = None,
        test_dataset: Dataset | None = None,
    ) -> None:
        """
        Create train, validation and test dataloaders using the
        configuration provided in the Trainer constructor.
        Generally a user-defined method.

        Args:
            train_dataset (Dataset): training dataset object.
            validation_dataset (Dataset | None): validation dataset object.
                Default None.
            test_dataset (Dataset | None): test dataset object.
                Default None.
        """

        ###################################
        # Dear user, this is a method you #
        # may be interested to override!  #
        ###################################
        self.train_dataloader = self.strategy.create_dataloader(
            dataset=train_dataset,
            batch_size=self.config.batch_size,
            num_workers=self.config.num_workers_dataloader,
            pin_memory=self.config.pin_gpu_memory,
            generator=self.torch_rng,
            shuffle=self.config.shuffle_train,
        )
        if validation_dataset is not None:
            self.validation_dataloader = self.strategy.create_dataloader(
                dataset=validation_dataset,
                batch_size=self.config.batch_size,
                num_workers=self.config.num_workers_dataloader,
                pin_memory=self.config.pin_gpu_memory,
                generator=self.torch_rng,
                shuffle=self.config.shuffle_validation,
            )
        if test_dataset is not None:
            self.test_dataloader = self.strategy.create_dataloader(
                dataset=test_dataset,
                batch_size=self.config.batch_size,
                num_workers=self.config.num_workers_dataloader,
                pin_memory=self.config.pin_gpu_memory,
                generator=self.torch_rng,
                shuffle=self.config.shuffle_test,
            )

    def _setup_metrics(self) -> None:
        """Move metrics to current device."""
        for m_name, metric in self.metrics.items():
            self.metrics[m_name] = metric.to(self.device)

    @monitor_exec
    def execute(
        self,
        train_dataset: Dataset,
        validation_dataset: Dataset | None = None,
        test_dataset: Dataset | None = None,
    ) -> Tuple[Dataset, Dataset, Dataset, Any]:
        """Prepares distributed environment and data structures
        for the actual training.

        Args:
            train_dataset (Dataset): training dataset.
            validation_dataset (Dataset | None, optional): validation
                dataset. Defaults to None.
            test_dataset (Dataset | None, optional): test dataset.
                Defaults to None.

        Returns:
            Tuple[Dataset, Dataset, Dataset, Any]: training dataset,
            validation dataset, test dataset, trained model.
        """
        if isinstance(self.strategy, RayTorchDistributedStrategy):
            # Execute with Ray
            return self._execute_with_ray(
                train_dataset=train_dataset,
                validation_dataset=validation_dataset,
                test_dataset=test_dataset,
            )

        # Execute without ray
        if self.ray_scaling_config:
            py_logger.warning(
                "Ray scaling config was passed, but it's ignored as Ray is not used"
            )
        if self.ray_run_config:
            py_logger.warning("Ray run config was passed, but it's ignored as Ray is not used")
        if self.ray_tune_config:
            py_logger.warning(
                "Ray tune config was passed, but it's ignored as Ray is not used"
            )
        if self.ray_search_space:
            py_logger.warning(
                "Ray search space was passed, but it's ignored as Ray is not used"
            )
        if self.ray_horovod_config:
            py_logger.warning(
                "Ray horovod config was passed, but it's ignored as Ray is not used"
            )
        if self.ray_torch_config:
            py_logger.warning(
                "Ray torch config was passed, but it's ignored as Ray is not used"
            )
        if self.ray_data_config:
            py_logger.warning(
                "Ray dataset config was passed, but it's ignored as Ray is not used"
            )

        self._run_worker(
            config={},
            train_dataset=train_dataset,
            validation_dataset=validation_dataset,
            test_dataset=test_dataset,
        )
        return train_dataset, validation_dataset, test_dataset, None

    def _execute_with_ray(
        self,
        train_dataset: Dataset,
        validation_dataset: Dataset | None = None,
        test_dataset: Dataset | None = None,
    ) -> Tuple[Dataset, Dataset, Dataset, Any]:
        """Launch training and, optionally, hyperarameter tuning with Ray"""

        train_with_data = ray.tune.with_parameters(
            self._run_worker,
            train_dataset=train_dataset,
            validation_dataset=validation_dataset,
            test_dataset=test_dataset,
        )

        if self.ray_run_config:
            # Create Ray checkpoints dir if it does not exist yet
            ckpt_dir = Path(self.ray_run_config.storage_path)
            ckpt_dir.mkdir(parents=True, exist_ok=True)

        if isinstance(self.strategy, RayHorovodStrategy):
            # Using Horovod with Ray
            from ray.train.horovod import HorovodTrainer

            if self.ray_torch_config:
                py_logger.warning(
                    "Ray torch config was passed, but it's ignored as "
                    f"{self.strategy.__class__.__name__} strategy is used"
                )

            if self.from_checkpoint:
                # Create trainer from checkpoint
                if HorovodTrainer.can_restore(to_uri(self.from_checkpoint)):
                    trainer = HorovodTrainer.restore(
                        path=to_uri(self.from_checkpoint),
                        train_loop_per_worker=train_with_data,
                        train_loop_config=None,
                    )
                else:
                    # Ray is unable to restore the checkpoint implicitly, but it's passing
                    # it to the trial
                    trainer = HorovodTrainer(
                        train_loop_per_worker=train_with_data,
                        train_loop_config=None,
                        horovod_config=self.ray_horovod_config,
                        scaling_config=self.ray_scaling_config,
                        run_config=self.ray_run_config,
                        dataset_config=self.ray_data_config,
                        resume_from_checkpoint=Checkpoint(to_uri(self.from_checkpoint)),
                    )
            else:
                # Create trainer without checkpoint
                trainer = HorovodTrainer(
                    train_loop_per_worker=train_with_data,
                    train_loop_config=None,
                    horovod_config=self.ray_horovod_config,
                    scaling_config=self.ray_scaling_config,
                    run_config=self.ray_run_config,
                    dataset_config=self.ray_data_config,
                )
        else:
            # Using DDP or DeepSpeed with Ray
            if self.ray_horovod_config:
                py_logger.warning(
                    "Ray horovod config was passed, but it's ignored as "
                    f"{self.strategy.__class__.__name__} strategy is used"
                )
            if self.from_checkpoint:
                # Create trainer from checkpoint
                if RayTorchTrainer.can_restore(to_uri(self.from_checkpoint)):
                    trainer = RayTorchTrainer.restore(
                        path=to_uri(self.from_checkpoint),
                        train_loop_per_worker=train_with_data,
                        train_loop_config=None,
                    )
                else:
                    # Ray is unable to restore the checkpoint implicitly, but it's passing
                    # it to the trial
                    trainer = RayTorchTrainer(
                        train_loop_per_worker=train_with_data,
                        train_loop_config=None,
                        scaling_config=self.ray_scaling_config,
                        run_config=self.ray_run_config,
                        torch_config=self.ray_torch_config,
                        dataset_config=self.ray_data_config,
                        resume_from_checkpoint=Checkpoint(to_uri(self.from_checkpoint)),
                    )
            else:
                # Create trainer without checkpoint
                trainer = RayTorchTrainer(
                    train_loop_per_worker=train_with_data,
                    train_loop_config=None,
                    scaling_config=self.ray_scaling_config,
                    run_config=self.ray_run_config,
                    torch_config=self.ray_torch_config,
                    dataset_config=self.ray_data_config,
                )

        # Wrap the trainer into a Tuner
        param_space = {"train_loop_config": search_space(self.ray_search_space)}
        tuner = ray.tune.Tuner(
            trainable=trainer,
            param_space=param_space,
            tune_config=self.ray_tune_config,
        )

        self.tune_result_grid = tuner.fit()

        return train_dataset, validation_dataset, test_dataset, None

    def _run_worker(
        self,
        config: Dict,
        train_dataset: Dataset,
        validation_dataset: Dataset | None = None,
        test_dataset: Dataset | None = None,
    ) -> None:
        self.load_checkpoint()

        self._override_config(config)

        self._set_seed()
        self._init_distributed_strategy()
        self._setup_metrics()

        if self.logger:
            py_logger.debug(f"Using logger: {self.logger.__class__.__name__}")
            self.logger.create_logger_context(rank=self.strategy.global_rank())
            py_logger.debug("...the logger has been initialized")
            hparams = self.config.model_dump()
            hparams["distributed_strategy"] = self.strategy.__class__.__name__
            self.logger.save_hyperparameters(hparams)

        self.create_dataloaders(
            train_dataset=train_dataset,
            validation_dataset=validation_dataset,
            test_dataset=test_dataset,
        )
        self.create_model_loss_optimizer()

        self.train()

        if self.logger:
            self.logger.destroy_logger_context()

        self.strategy.clean_up()

    def _set_seed(self) -> None:
        py_logger.debug(f"Using random seed: {self.random_seed}")
        self.torch_rng = set_seed(self.random_seed)

        if self.torch_rng_state is not None:
            # Resume state from checkpoint
            py_logger.debug("Resuming torch PRNG state from checkpoint")
            self.torch_rng.set_state(self.torch_rng_state)

    def _override_config(self, config: Dict) -> None:
        """Overrid self.config with a sample from the search space from the Ray tuner."""
        self.config = self.config.model_copy(update=config)
        py_logger.debug("Overridden self.config with trial config (if given)")

    def _set_epoch_dataloaders(self, epoch: int) -> None:
        """Sets epoch in the distributed sampler of a dataloader when using it."""
        if self.strategy.is_distributed:
            self.train_dataloader.sampler.set_epoch(epoch)
            if self.validation_dataloader is not None:
                self.validation_dataloader.sampler.set_epoch(epoch)
            if self.test_dataloader is not None:
                self.test_dataloader.sampler.set_epoch(epoch)

    def set_epoch(self) -> None:
        """Set current epoch at the beginning of training."""
        if self.profiler is not None and self.current_epoch > 0:
            # We don't want to start stepping until after the first epoch
            self.profiler.step()
        if self.lr_scheduler:
            self.lr_scheduler.step()
        self._set_epoch_dataloaders(self.current_epoch)

    def log(
        self,
        item: Any | List[Any],
        identifier: str | List[str],
        kind: str = "metric",
        step: int | None = None,
        batch_idx: int | None = None,
        **kwargs,
    ) -> None:
        """Log ``item`` with ``identifier`` name of ``kind`` type at ``step``
        time step.

        Args:
            item (Any | List[Any]): element to be logged (e.g., metric).
            identifier (str | List[str]): unique identifier for the
                element to log(e.g., name of a metric).
            kind (str, optional): type of the item to be logged. Must be one
                among the list of self.supported_types. Defaults to 'metric'.
            step (int | None, optional): logging step. Defaults to None.
            batch_idx (int | None, optional): DataLoader batch counter
                (i.e., batch idx), if available. Defaults to None.
        """
        if self.logger:
            self.logger.log(
                item=item,
                identifier=identifier,
                kind=kind,
                step=step,
                batch_idx=batch_idx,
                **kwargs,
            )

    def ray_report(
        self,
        metrics: Dict[str, float],
        checkpoint_file: str | Path | None = None,
        checkpoint_dir: str | Path | None = None,
        checkpoint_data: Any | None = None,
    ) -> None:
        """Report a dictionary of metrics and optionally a checkpoint to Ray, only when using
        Ray distributed strategies. The checkpoint could be in the form of a Python object
        (passed as ``checkpoint_data``), the path to a single file (passed as
        ``checkpoint_file``), or the path to an existing checkpoint directory (passed as
        ``checkpoint_dir``).

        Args:
            metrics (Dict[str, float]): metrics to be reported.
            checkpoint_file (str | Path | None, optional): path to the checkpoint file.
                Defaults to None.
            checkpoint_dir (str | Path | None, optional): path to the checkpoint directory.
                Defaults to None.
            checkpoint_data (Any | None, optional):object to serialize as a checkpoint.
                Defaults to None.
        """
        if not isinstance(self.strategy, RayTorchDistributedStrategy):
            # Ray is not used, thus do nothing
            return

        if checkpoint_file:
            # A checkpoint is given as a file
            with tempfile.TemporaryDirectory() as tmp_dir:
                import shutil

                shutil.copy(checkpoint_file, tmp_dir)
                checkpoint = ray.train.Checkpoint.from_directory(tmp_dir)
                ray.train.report(metrics, checkpoint=checkpoint)

        elif checkpoint_data:
            # A checkpoint is given as a python object which needs to be serialized
            with tempfile.TemporaryDirectory() as tmp_dir:
                tmp_dir = Path(tmp_dir)
                ckpt_file = tmp_dir / "ckpt.pt"
                torch.save(checkpoint_data, ckpt_file)
                checkpoint = ray.train.Checkpoint.from_directory(tmp_dir)
                ray.train.report(metrics, checkpoint=checkpoint)

        elif checkpoint_dir:
            # A checkpoint is given as a directory
            checkpoint = ray.train.Checkpoint.from_directory(checkpoint_dir)
            ray.train.report(metrics, checkpoint=checkpoint)

        else:
            # No checkpoint is given: only report metrics
            ray.train.report(metrics)

    def compute_metrics(
        self,
        true: Batch,
        pred: Batch,
        logger_step: int,
        batch_idx: int | None,
        stage: str = "train",
    ) -> Dict[str, Any]:
        """Compute and log metrics.

        Args:
            metrics (Dict[str, Callable]): metrics dict. Can be
                ``self.train_metrics`` or ``self.validation_metrics``.
            true (Batch): true values.
            pred (Batch): predicted values.
            logger_step (int): global step to pass to the logger.
            stage (str): 'train', 'validation'...

        Returns:
            Dict[str, Any]: metric values.
        """
        m_values = {}
        for m_name, metric in self.metrics.items():
            # metric = metric.to(self.device)
            m_val = metric(pred, true).detach().cpu().numpy()
            self.log(
                item=m_val,
                identifier=f"{stage}_{m_name}",
                kind="metric",
                step=logger_step,
                batch_idx=batch_idx,
            )
            m_values[m_name] = m_val
        return m_values

    @profile_torch_trainer
    @measure_gpu_utilization
    def train(self) -> None:
        """Trains a machine learning model.
        Main training loop/logic.

        Args:
            train_dataset (Dataset): training dataset.
            validation_dataset (Dataset): validation dataset.
            test_dataset (Dataset): test dataset.

        Returns:
            Tuple[Dataset, Dataset, Dataset, Any]: training dataset,
            validation dataset, test dataset, trained model.
        """
        epoch_time_logger: EpochTimeTracker | None = None
        if self.strategy.is_main_worker and self.strategy.is_distributed:
            if "SLURM_NNODES" not in os.environ:
                raise EnvironmentError(
                    "'SLURM_NNODES' is not present in 'os.environ', but is required"
                    " when running distributed training!"
                )
            num_nodes = int(os.environ["SLURM_NNODES"])
            epoch_time_output_dir = Path(f"scalability-metrics/{self.run_id}/epoch-time")
            epoch_time_file_name = f"epochtime_{self.strategy.name}_{num_nodes}N.csv"
            epoch_time_output_path = epoch_time_output_dir / epoch_time_file_name

            epoch_time_logger = EpochTimeTracker(
                strategy_name=self.strategy.name,
                save_path=epoch_time_output_path,
                num_nodes=num_nodes,
                should_log=self.measure_epoch_time,
            )

        progress_bar = tqdm(
            range(self.current_epoch, self.epochs),
            desc="Epochs",
            disable=self.disable_tqdm or not self.strategy.is_main_worker,
        )

        for self.current_epoch in progress_bar:
            epoch_start_time = default_timer()
            progress_bar.set_description(f"Epoch {self.current_epoch + 1}/{self.epochs}")

            self.set_epoch()
            self.train_epoch()
            val_metric = self.validation_epoch()

            # Periodic checkpointing
            periodic_ckpt_path = self.save_checkpoint(name=f"epoch_{self.current_epoch}")

            # Checkpointing current best model
            best_ckpt_path = None
            worker_val_metrics = self.strategy.gather(val_metric, dst_rank=0)
            if self.strategy.is_main_worker:
                avg_metric = torch.mean(torch.stack(worker_val_metrics)).detach().cpu()
                if avg_metric < self.best_validation_metric:
                    best_ckpt_path = self.save_checkpoint(
                        name="best_model",
                        best_validation_metric=avg_metric,
                        force=True,
                    )
                    self.best_validation_metric = avg_metric

            # Report validation metrics to Ray (useful for tuning!)
            metric_name = _get_tuning_metric_name(self.ray_tune_config)
            if metric_name is None:
                raise ValueError("Could not find a metric in the TuneConfig")
            self.ray_report(
                metrics={metric_name: val_metric.item()},
                checkpoint_dir=best_ckpt_path or periodic_ckpt_path,
            )

            if self.test_every and (self.current_epoch + 1) % self.test_every == 0:
                self.test_epoch()

            if self.strategy.is_main_worker and self.strategy.is_distributed:
                assert epoch_time_logger is not None
                epoch_time = default_timer() - epoch_start_time
                epoch_time_logger.add_epoch_time(self.current_epoch + 1, epoch_time)

    def train_epoch(self) -> torch.Tensor:
        """Perform a complete sweep over the training dataset, completing an
        epoch of training.

        Args:
            epoch (int): current epoch number, from 0 to ``self.epochs - 1``.

        Returns:
            Loss: average training loss for the current epoch.
        """
        self.model.train()
        train_loss_sum = 0.0
        train_metrics_sum = defaultdict(float)
        batch_counter = 0

        progress_bar = tqdm(
            enumerate(self.train_dataloader),
            total=len(self.train_dataloader) // self.strategy.global_world_size(),
            desc="Train batches",
            disable=self.disable_tqdm or not self.strategy.is_main_worker,
            leave=False,  # Set this to true to see how many batches were used
        )

        for batch_idx, train_batch in progress_bar:
            loss, metrics = self.train_step(batch=train_batch, batch_idx=batch_idx)
            train_loss_sum += loss
            batch_counter += 1
            for name, val in metrics.items():
                train_metrics_sum[name] += val

            # Important: update counter
            self.train_glob_step += 1

        # Aggregate and log losses
        avg_loss = train_loss_sum / batch_counter
        self.log(
            item=avg_loss.item(),
            identifier="train_loss_epoch",
            kind="metric",
            step=self.train_glob_step,
        )
        # Aggregate and log metrics
        for m_name, m_val in train_metrics_sum.items():
            self.log(
                item=m_val / batch_counter,
                identifier="train_" + m_name + "_epoch",
                kind="metric",
                step=self.train_glob_step,
            )

        return avg_loss

    def train_step(self, batch: Batch, batch_idx: int) -> Tuple[torch.Tensor, Dict[str, Any]]:
        """Perform a single optimization step using a batch sampled from the
        training dataset.

        Args:
            batch (Batch): batch sampled by a dataloader.
            batch_idx (int): batch index in the dataloader.

        Returns:
            Tuple[Loss, Dict[str, Any]]: batch loss and dictionary of metric
            values with the same structure of ``self.metrics``.
        """
        x, y = batch
        x, y = x.to(self.device), y.to(self.device)

        self.optimizer.zero_grad()
        pred_y = self.model(x)
        loss = self.loss(pred_y, y)
        loss.backward()
        self.optimizer.step()

        # Log metrics
        self.log(
            item=loss.item(),
            identifier="train_loss",
            kind="metric",
            step=self.train_glob_step,
            batch_idx=batch_idx,
        )
        metrics: Dict[str, Any] = self.compute_metrics(
            true=y,
            pred=pred_y,
            logger_step=self.train_glob_step,
            batch_idx=batch_idx,
            stage="train",
        )
        return loss, metrics

    def validation_epoch(self) -> torch.Tensor:
        """Perform a complete sweep over the validation dataset, completing an
        epoch of validation.

        Returns:
            Loss | None: average validation loss for the current epoch if
                self.validation_dataloader is not None
        """
        if self.validation_dataloader is None:
            return

        progress_bar = tqdm(
            enumerate(self.validation_dataloader),
            total=len(self.validation_dataloader) // self.strategy.global_world_size(),
            desc="Validation batches",
            disable=self.disable_tqdm or not self.strategy.is_main_worker,
            leave=False,  # Set this to true to see how many batches were used
        )

        self.model.eval()
        validation_loss_sum = 0.0
        validation_metrics_sum = defaultdict(float)
        batch_counter = 0
        for batch_idx, val_batch in progress_bar:
            loss, metrics = self.validation_step(batch=val_batch, batch_idx=batch_idx)
            validation_loss_sum += loss
            batch_counter += 1
            for name, val in metrics.items():
                validation_metrics_sum[name] += val

            # Important: update counter
            self.validation_glob_step += 1

        # Aggregate and log losses
        avg_loss = validation_loss_sum / batch_counter
        self.log(
            item=avg_loss.item(),
            identifier="validation_loss_epoch",
            kind="metric",
            step=self.validation_glob_step,
        )
        # Aggregate and log metrics
        for m_name, m_val in validation_metrics_sum.items():
            self.log(
                item=m_val / batch_counter,
                identifier="validation_" + m_name + "_epoch",
                kind="metric",
                step=self.validation_glob_step,
            )

        return avg_loss

    def validation_step(
        self, batch: Batch, batch_idx: int
    ) -> Tuple[torch.Tensor, Dict[str, Any]]:
        """Perform a single optimization step using a batch sampled from the
        validation dataset.

        Args:
            batch (Batch): batch sampled by a dataloader.
            batch_idx (int): batch index in the dataloader.

        Returns:
            Tuple[Loss, Dict[str, Any]]: batch loss and dictionary of metric
            values with the same structure of ``self.metrics``.
        """
        x, y = batch
        x, y = x.to(self.device), y.to(self.device)
        with torch.no_grad():
            pred_y = self.model(x)
            loss: torch.Tensor = self.loss(pred_y, y)
        self.log(
            item=loss.item(),
            identifier="validation_loss",
            kind="metric",
            step=self.validation_glob_step,
            batch_idx=batch_idx,
        )
        metrics: Dict[str, Any] = self.compute_metrics(
            true=y,
            pred=pred_y,
            logger_step=self.validation_glob_step,
            batch_idx=batch_idx,
            stage="validation",
        )
        return loss, metrics

    def test_epoch(self) -> torch.Tensor:
        """Perform a complete sweep over the test dataset, completing an
        epoch of test.

        Returns:
            Loss: average test loss for the current epoch.
        """
        raise NotImplementedError()

    def test_step(self, batch: Batch, batch_idx: int) -> Tuple[torch.Tensor, Dict[str, Any]]:
        """Perform a single predictions step using a batch sampled from the
        test dataset.

        Args:
            batch (Batch): batch sampled by a dataloader.
            batch_idx (int): batch index in the dataloader.

        Returns:
            Tuple[Loss, Dict[str, Any]]: batch loss and dictionary of metric
            values with the same structure of ``self.metrics``.
        """
        raise NotImplementedError()


class TorchLightningTrainer(Trainer):
    """Generic trainer for torch Lightning workflows.

    Args:
        config (Dict | str): `Lightning configuration`_
            which can be the path to a file or a Python dictionary.
        mlflow_saved_model (str, optional): name of the model created in
            MLFlow. Defaults to 'my_model'.

    .. _Lightning configuration:
        https://pytorch-lightning.readthedocs.io/en/1.6.5/common/lightning_cli.html
    """

    def __init__(self, config: Dict | str, mlflow_saved_model: str = "my_model"):
        self.save_parameters(**self.locals2params(locals()))
        super().__init__()
        if isinstance(config, str) and os.path.isfile(config):
            # Load from YAML
            config = load_yaml(config)
        self.conf = config
        self.mlflow_saved_model = mlflow_saved_model

    @monitor_exec
    def execute(self) -> Any:
        import lightning as L
        from lightning.pytorch.cli import LightningCLI

        from .mlflow import init_lightning_mlflow, teardown_lightning_mlflow

        init_lightning_mlflow(
            self.conf, tmp_dir="/tmp", registered_model_name=self.mlflow_saved_model
        )
        old_argv = sys.argv
        sys.argv = ["some_script_placeholder.py"]
        cli = LightningCLI(
            args=self.conf,
            model_class=L.LightningModule,
            datamodule_class=L.LightningDataModule,
            run=False,
            save_config_kwargs={
                "overwrite": True,
                "config_filename": "pl-training.yml",
            },
            subclass_mode_model=True,
            subclass_mode_data=True,
        )
        sys.argv = old_argv
        cli.trainer.fit(cli.model, datamodule=cli.datamodule)
        teardown_lightning_mlflow()


def _distributed_dataloader(dataloader: DataLoader, gwsize, grank):
    """Makes a Dataloader distributed."""
    sampler = DistributedSampler(
        dataloader.dataset, num_replicas=gwsize, rank=grank, shuffle=True
    )
    # Recreate dataloader, with updated sampler
    return DataLoader(
        dataloader.dataset,
        batch_size=dataloader.batch_size,
        sampler=sampler,
        num_workers=dataloader.num_workers,
        collate_fn=dataloader.collate_fn,
        pin_memory=dataloader.pin_memory,
        drop_last=dataloader.drop_last,
        timeout=dataloader.timeout,
        worker_init_fn=seed_worker,  # dataloader.worker_init_fn,
        multiprocessing_context=dataloader.multiprocessing_context,
        generator=dataloader.generator,
        prefetch_factor=dataloader.prefetch_factor,
        persistent_workers=dataloader.persistent_workers,
        pin_memory_device=dataloader.pin_memory_device,
    )


def distributed(func):
    """The decorated function must have a standard signature.
    Its first arguments must be:
    model, train_dataloader, validation_dataloader, device (in this order).

    Additional args or kwargs are allowed consistently with the signature
    of the decorated function.
    """

    def dist_train(
        model, train_dataloader, validation_dataloader=None, device="cpu", *args, **kwargs
    ):
        if torch.cuda.is_available():
            dist.init_process_group(backend="nccl")

        if torch.cuda.is_available():
            lwsize = torch.cuda.device_count()  # local world size - per node
            gwsize = dist.get_world_size()  # global world size - per run
            grank = dist.get_rank()  # global rank - assign per run
            lrank = dist.get_rank() % lwsize  # local rank - assign per node
        else:
            gwsize = 1
            grank = 0
            lrank = 0

        device = torch.device("cuda" if torch.cuda.is_available() else "cpu", lrank)
        if torch.cuda.is_available():
            torch.cuda.set_device(lrank)

        model = model.to(device)
        model = DDP(model, device_ids=[device], output_device=device)

        train_dataloader = _distributed_dataloader(train_dataloader, gwsize, grank)
        if validation_dataloader is not None:
            validation_dataloader = _distributed_dataloader(
                validation_dataloader, gwsize, grank
            )

        try:
            func(model, train_dataloader, validation_dataloader, device, *args, **kwargs)
        finally:
            if torch.cuda.is_available():
                dist.barrier()
                dist.destroy_process_group()

    return dist_train<|MERGE_RESOLUTION|>--- conflicted
+++ resolved
@@ -182,26 +182,15 @@
     metrics: Dict[str, Callable]
     #: PyTorch Profiler for communication vs. computation comparison
     profiler: Any | None
-<<<<<<< HEAD
     #: Toggle for GPU utilization monitoring
     measure_gpu_data: bool = False
     #: Toggle for communication vs computation fraction profiling
     measure_communication_overhead: bool = False
     #: Toggle for epoch time tracking
     measure_epoch_time: bool = False
-
     #: Run ID
     run_id: str
-=======
-
-    #: Toggles for the profilers
-    measure_gpu_data: bool = False
-    measure_communication_overhead: bool = False
-    measure_epoch_time: bool = False
-
-    #: Run ID
-    run_id: str 
->>>>>>> d09bb919
+
 
     def __init__(
         self,
@@ -222,7 +211,6 @@
         measure_gpu_data: bool = False,
         measure_communication_overhead: bool = False,
         measure_epoch_time: bool = False,
-<<<<<<< HEAD
         ray_scaling_config: ScalingConfig | None = None,
         ray_tune_config: TuneConfig | None = None,
         ray_run_config: RunConfig | None = None,
@@ -233,9 +221,6 @@
         from_checkpoint: str | Path | None = None,
         initial_best_validation_metric: str = "inf",
         run_id: str | None = None,
-=======
-        run_id: str | None = None
->>>>>>> d09bb919
     ) -> None:
         super().__init__(name)
         self.save_parameters(**self.locals2params(locals()))
@@ -281,7 +266,6 @@
                     f"at {self.from_checkpoint}"
                 )
 
-<<<<<<< HEAD
         if self.checkpoints_location:
             Path(self.checkpoints_location).mkdir(exist_ok=True, parents=True)
 
@@ -304,10 +288,6 @@
         self.current_epoch = 0
         if run_id is None:
             run_id = generate_random_name()
-=======
-        if run_id is None:
-            run_id = "run0"
->>>>>>> d09bb919
         self.run_id = run_id
 
     @property
