"""
This module provides the base classes to define modular and reproducible ML
workflows. The base component classes provide a template to follow for
extending existing components or creating new ones.

There are two ways of creating workflows: simple and advanced workflows.

Simple workflows can be obtained by creating a sequence of components
wrapped in a Pipeline object, which executes them in cascade, passing the
output of a component as the input of the following one. It is responsibility
of the user to prevent mismatches among outputs and inputs of component
sequences. This pipeline can be configured
both in terms of parameters and structure, with a configuration file
representing the whole pipeline. This configuration file can be executed
using itwinai CLI without the need of python files.

Example:

>>> from itwinai.components import DataGetter, Saver
>>> from itwinai.pipeline import Pipeline
>>>
>>> my_pipe = Pipeline({"getter": DataGetter(...), "data_saver": Saver(...)})
>>> my_pipe.execute()
>>> my_pipe.to_yaml("training_pipe.yaml")
>>>
>>> # The pipeline can be parsed back to Python with:
>>> from itwinai.parser import PipeParser
>>> my_pipe = PipeParser("training_pipe.yaml")
>>> my_pipe.execute()
>>>
>>> # Run the pipeline from configuration file with dynamic override
>>> itwinai exec-pipeline --config training_pipe.yaml \
>>> --override pipeline.init_args.steps.data_saver.some_param 42


Advanced workflows foresee more complicated connections between the
components and it is very difficult to define a structure beforehand
without risking of over-constraining the user. Therefore, advanced
workflows are defined by explicitly connecting component outputs to
to the inputs of other components, without a wrapper Pipeline object.
In this case, the configuration files enable the user to persist the
parameters passed to the argument parser, enabling reuse through
configuration files, with the possibility of dynamic overrides of parameters.

Example:

>>> from jsonargparse import ArgumentParser, ActionConfigFile
>>>
>>> parser = ArgumentParser(description='PyTorch MNIST Example')
>>> parser.add_argument('--batch-size', type=int, default=64,
>>>                     help='input batch size for training (default: 64)')
>>> parser.add_argument('--epochs', type=int, default=10,
>>>                     help='number of epochs to train (default: 10)')
>>> parser.add_argument('--lr', type=float, default=0.01,
>>>                     help='learning rate (default: 0.01)')
>>> parser.add_argument(
>>>     "-c", "--config", action=ActionConfigFile,
>>>     required=True,
>>>     help="Path to a configuration file in json or yaml format."
>>> )
>>> args = parser.parse_args()
>>>
>>> from itwinai.components import (
>>>     DataGetter, Saver, DataSplitter, Trainer
>>> )
>>> getter = DataGetter(...)
>>> splitter = DataSplitter(...)
>>> data_saver = Saver(...)
>>> model_saver = Saver(...)
>>> trainer = Trainer(
>>>     batch_size=args.batch_size, lr=args.lr, epochs=args.epochs
>>> )
>>>
>>> # Compose workflow
>>> my_dataset = getter.execute()
>>> train_set, valid_set, test_set = splitter.execute(my_dataset)
>>> data_saver.execute("train_dataset.pkl", test_set)
>>> _, _, _, trained_model = trainer(train_set, valid_set)
>>> model_saver.execute(trained_model)
>>>
>>> # Run the script using a previous configuration with dynamic override
>>> python my_train.py --config training_pipe.yaml --lr 0.002
"""


from __future__ import annotations
from typing import Any, Optional, Tuple, Union, Callable, Dict, List
from abc import ABC, abstractmethod
import time
<<<<<<< HEAD
import functools
# import logging
# from logging import Logger as PythonLogger

from .types import MLModel, MLDataset, MLArtifact
from .serialization import ModelLoader, Serializable
=======
from jsonargparse import ArgumentParser

# import logging
# from logging import Logger as PythonLogger

from .cluster import ClusterEnvironment
from .types import ModelML, DatasetML
from .serialization import ModelLoader
from .utils import load_yaml

>>>>>>> 087c7ec5


def monitor_exec(method: Callable) -> Callable:
    """Decorator for execute method of a component class.
    Computes execution time and gives some information about
    the execution of the component.

    Args:
        func (Callable): class method.
    """
    @functools.wraps(method)
    def monitored_method(self: BaseComponent, *args, **kwargs) -> Any:
        msg = f"Starting execution of '{self.name}'..."
        self._printout(msg)
        start_t = time.time()
        try:
            # print(f'ARGS: {args}')
            # print(f'KWARGS: {kwargs}')
            result = method(self, *args, **kwargs)
        finally:
            self.cleanup()
        self.exec_t = time.time() - start_t
        msg = f"'{self.name}' executed in {self.exec_t:.3f}s"
        self._printout(msg)
        return result

    return monitored_method


class BaseComponent(ABC, Serializable):
    """Base component class. Each component provides a simple interface
    to foster modularity in machine learning code. Each component class
    implements the `execute` method, which received some input ML artifacts
    (e.g., datasets), performs some operations and returns new artifacts.
    The components are meant to be assembled in complex ML workflows,
    represented as pipelines.

        Args:
            name (Optional[str], optional): unique identifier for a step.
                Defaults to None.
        """
    _name: str = None
    parameters: Dict[Any, Any] = None

    def __init__(
        self,
        name: Optional[str] = None,
        # logs_dir: Optional[str] = None,
        # debug: bool = False,
    ) -> None:
        self.save_parameters(name=name)
        self.name = name

    @property
    def name(self) -> str:
        return (
            self._name if self._name is not None else self.__class__.__name__
        )

    @name.setter
    def name(self, name: str) -> None:
        self._name = name

    @abstractmethod
    @monitor_exec
    def execute(self, *args, **kwargs) -> Any:
        """"Execute some operations."""

    # def setup_console(self):
    #     """Setup Python logging"""
    #     self.log_file = os.path.join(self.logs_dir, self.name + ".log")
    #     f_handler = logging.FileHandler(self.log_file, mode='w')
    #     stdout_h = logging.StreamHandler(sys.stdout)

    #     if self.debug:
    #         log_format = ("%(asctime)s %(levelname)s "
    #                       "[%(filename)s:%(lineno)s - %(funcName)s()]: "
    #                       "%(message)s")
    #     else:
    #         log_format = ("%(levelname)s : %(message)s")

    #     logging.basicConfig(
    #         level=logging.DEBUG if self.debug else logging.INFO,
    #         handlers=[f_handler, stdout_h],
    #         format=log_format,
    #         datefmt="%Y-%m-%d %H:%M:%S"
    #     )
    #     self.console = logging.getLogger(self.name)

    def cleanup(self):
        """Cleanup resources allocated by this component."""

    @staticmethod
    def _printout(msg: str):
        msg = f"# {msg} #"
        print("#"*len(msg))
        print(msg)
        print("#"*len(msg))


class Trainer(BaseComponent):
    """Trains a machine learning model."""

    @abstractmethod
    @monitor_exec
    def execute(
        self,
        train_dataset: MLDataset,
        validation_dataset: MLDataset
    ) -> Tuple[MLDataset, MLDataset, MLModel]:
        """Trains a machine learning model.

        Args:
            train_dataset (DatasetML): training dataset.
            validation_dataset (DatasetML): validation dataset.

        Returns:
            Tuple[DatasetML, DatasetML, ModelML]: training dataset,
            validation dataset, trained model.
        """

    @abstractmethod
    def save_state(self):
        pass

    @abstractmethod
    def load_state(self):
        pass


class Predictor(BaseComponent):
    """Applies a pre-trained machine learning model to unseen data."""

    model: MLModel

    def __init__(
        self,
        model: Union[MLModel, ModelLoader],
        name: Optional[str] = None,
    ) -> None:
        super().__init__(name=name)
        self.save_parameters(model=model, name=name)
        self.model = model() if isinstance(model, ModelLoader) else model

    @abstractmethod
    @monitor_exec
    def execute(
        self,
        predict_dataset: MLDataset,
        model: Optional[MLModel] = None
    ) -> MLDataset:
        """Applies a machine learning model on a dataset of samples.

        Args:
            predict_dataset (DatasetML): dataset for inference.
            model (Optional[ModelML], optional): overrides the internal model,
                if given. Defaults to None.

        Returns:
            DatasetML: predictions with the same cardinality of the
                input dataset.
        """


class DataGetter(BaseComponent):
    """Retrieves a dataset."""

    @abstractmethod
    @monitor_exec
    def execute(self) -> MLDataset:
        """Retrieves a dataset.

        Returns:
            MLDataset: retrieved dataset.
        """


class DataPreproc(BaseComponent):
    """Performs dataset pre-processing."""

    @abstractmethod
    @monitor_exec
    def execute(self, dataset: MLDataset) -> MLDataset:
        """Pre-processes a dataset.

        Args:
            dataset (MLDataset): dataset.

        Returns:
            MLDataset: pre-processed dataset.
        """

<<<<<<< HEAD

class Saver(BaseComponent):
    """Saves artifact to disk."""

    @abstractmethod
    @monitor_exec
    def execute(self, artifact: MLArtifact) -> MLArtifact:
        """Saves an ML artifact to disk.

        Args:
            artifact (MLArtifact): artifact to save.

        Returns:
            MLArtifact: the same input artifact, after saving it.
        """
=======
    steps: Union[Dict[str, Executable], Iterable[Executable]]
    constructor_args: Dict

    def __init__(
        self,
        steps: Union[Dict[str, Executable], Iterable[Executable]],
        name: Optional[str] = None,
        # logs_dir: Optional[str] = None,
        # debug: bool = False,
        **kwargs
    ):
        # super().__init__(name=name, logs_dir=logs_dir, debug=debug, **kwargs)
        super().__init__(name=name, **kwargs)
        self.steps = steps
        self.constructor_args = kwargs

    def __getitem__(self, subscript: Union[str, int, slice]) -> Executor:
        if isinstance(subscript, slice):
            # First, convert to list if is a dict
            if isinstance(self.steps, dict):
                steps = list(self.steps.items())
            else:
                steps = self.steps
            # Second, perform slicing
            s = steps[subscript.start:subscript.stop: subscript.step]
            # Third, reconstruct dict, if it is a dict
            if isinstance(self.steps, dict):
                s = dict(s)
            # Fourth, return sliced sub-pipeline, preserving its
            # initial structure
            sliced = self.__class__(
                steps=s,
                **self.constructor_args
            )
            return sliced
        else:
            return self.steps[subscript]
>>>>>>> 087c7ec5


class Adapter(BaseComponent):
    """Connects to components in a sequential pipeline, allowing to
    control with greater detail how intermediate results are propagated
    among the components.

    Args:
            policy (List[Any]): list of the same length of the output of this
            component, describing how to map the input args to the output.
            name (Optional[str], optional): name of the component.
            Defaults to None.

    The adapter allows to define a policy with which inputs are re-arranged
    before being propagated to the next component.
    Some examples: [policy]: (input) -> (output)
    - ["INPUT_ARG#2", "INPUT_ARG#1", "INPUT_ARG#0"]: (11,22,33) -> (33,22,11)
    - ["INPUT_ARG#0", "INPUT_ARG#2", None]: (11, 22, 33) -> (11, 33, None)
    - []: (11, 22, 33) -> ()
    - [42, "INPUT_ARG#2", "hello"] -> (11,22,33,44,55) -> (42, 33, "hello")
    - [None, 33, 3.14]: () -> (None, 33, 3.14)
    - [None, 33, 3.14]: ("double", 44, None, True) -> (None, 33, 3.14)
    """

    policy: List[Any]
    INPUT_PREFIX: str = "INPUT_ARG#"

    def __init__(self, policy: List[Any], name: Optional[str] = None) -> None:
        super().__init__(name=name)
        self.save_parameters(policy=policy, name=name)
        self.name = name
        self.policy = policy

    @monitor_exec
    def execute(self, *args) -> Tuple:
        """Produces an output tuple by arranging input arguments according
        to the policy specified in the constructor.

        Args:
            args (Tuple): input arguments.

        Returns:
            Tuple: input args arranged according to some policy.
        """
<<<<<<< HEAD
        result = []
        for itm in self.policy:
            if isinstance(itm, str) and itm.startswith(self.INPUT_PREFIX):
                arg_idx = int(itm[len(self.INPUT_PREFIX):])
                if arg_idx >= len(args):
                    max_idx = max(map(
                        lambda itm: int(itm[len(self.INPUT_PREFIX):]),
                        filter(
                            lambda el: (
                                isinstance(el, str)
                                and el.startswith(self.INPUT_PREFIX)
                            ),
                            self.policy
                        )))
                    raise IndexError(
                        f"The args received as input by '{self.name}' "
                        "are not consistent with the given adapter policy "
                        "because input args are too few! "
                        f"Input args are {len(args)} but the policy foresees "
                        f"at least {max_idx+1} items."
                    )
                result.append(args[arg_idx])
            else:
                result.append(itm)
        return tuple(result)


class DataSplitter(BaseComponent):
    """Splits a dataset into train, validation, and test splits."""
    _train_proportion: Union[int, float]
    _validation_proportion: Union[int, float]
    _test_proportion: Union[int, float]
=======
        super().setup(parent)
        if isinstance(self.steps, dict):
            steps = list(self.steps.values())
        else:
            steps = self.steps

        for step in steps:
            step.setup(self)
            step.is_setup = True

    # def setup(self, config: Dict = None):
    #     """Pass a key-value based configuration down the pipeline,
    #     to propagate information computed at real-time.

    #     Args:
    #         config (Dict, optional): key-value configuration.
    #           Defaults to None.
    #     """
    #     for step in self.steps:
    #         config = step.setup(config)
>>>>>>> 087c7ec5

    def __init__(
        self,
        train_proportion: Union[int, float],
        validation_proportion: Union[int, float],
        test_proportion: Union[int, float],
        name: Optional[str] = None
    ) -> None:
        super().__init__(name)
        self.save_parameters(
            train_proportion=train_proportion,
            validation_proportion=validation_proportion,
            test_proportion=test_proportion,
            name=name
        )
        self.train_proportion = train_proportion
        self.validation_proportion = validation_proportion
        self.test_proportion = test_proportion

    @property
    def train_proportion(self) -> Union[int, float]:
        """Training set proportion."""
        return self._train_proportion

    @train_proportion.setter
    def train_proportion(self, prop: Union[int, float]) -> None:
        if isinstance(prop, float) and not 0.0 <= prop <= 1.0:
            raise ValueError(
                "Train proportion should be in the interval [0.0, 1.0] "
                f"if given as float. Received {prop}"
            )
        self._train_proportion = prop

    @property
    def validation_proportion(self) -> Union[int, float]:
        """Validation set proportion."""
        return self._validation_proportion

    @validation_proportion.setter
    def validation_proportion(self, prop: Union[int, float]) -> None:
        if isinstance(prop, float) and not 0.0 <= prop <= 1.0:
            raise ValueError(
                "Validation proportion should be in the interval [0.0, 1.0] "
                f"if given as float. Received {prop}"
            )
        self._validation_proportion = prop

    @property
    def test_proportion(self) -> Union[int, float]:
        """Test set proportion."""
        return self._test_proportion

    @test_proportion.setter
    def test_proportion(self, prop: Union[int, float]) -> None:
        if isinstance(prop, float) and not 0.0 <= prop <= 1.0:
            raise ValueError(
                "Test proportion should be in the interval [0.0, 1.0] "
                f"if given as float. Received {prop}"
            )
        self._test_proportion = prop

    @abstractmethod
    @monitor_exec
    def execute(
        self,
        dataset: MLDataset
    ) -> Tuple[MLDataset, MLDataset, MLDataset]:
        """Splits a dataset into train, validation and test splits.

        Args:
            dataset (MLDataset): input dataset.

        Returns:
<<<<<<< HEAD
            Tuple[MLDataset, MLDataset, MLDataset]: tuple of
            train, validation and test splits.
        """
=======
            Tuple[Optional[Tuple], Optional[Dict]]: tuple structured as
                (results, config).
        """
        if isinstance(self.steps, dict):
            steps = list(self.steps.values())
        else:
            steps = self.steps

        for step in steps:
            if not step.is_setup:
                raise RuntimeError(
                    f"Step '{step.name}' was not setup!"
                )
            args = self._pack_args(args)
            args, config = step(*args, **kwargs, config=config)

        return args, config

    def _pack_args(self, args) -> Tuple:
        args = () if args is None else args
        if not isinstance(args, tuple):
            args = (args,)
        return args


def add_replace_field(
    config: Dict,
    key_chain: str,
    value: Any
) -> None:
    """Replace or add (if not present) a field in a dictionary, following a
    path of dot-separated keys. Inplace operation.

    Args:
        config (Dict): dictionary to be modified.
        key_chain (str): path of dot-separated keys to specify the location
        if the new value (e.g., 'foo.bar.line' adds/overwrites the value
        located at config['foo']['bar']['line']).
        value (Any): the value to insert.
    """
    sub_config = config
    for idx, k in enumerate(key_chain.split('.')):
        if idx >= len(key_chain.split('.')) - 1:
            # Last key reached
            break
        if not isinstance(sub_config.get(k), dict):
            sub_config[k] = dict()
        sub_config = sub_config[k]
    sub_config[k] = value


def load_pipeline_step(
    pipe: Union[str, Dict],
    step_id: Union[str, int],
    override_keys: Optional[Dict[str, Any]] = None,
    verbose: bool = False
) -> Executable:
    """Instantiates a specific step from a pipeline configuration file, given
    its ID (index if steps are a list, key if steps are a dictionary). It
    allows to override the step configuration with user defined values.

    Args:
        pipe (Union[str, Dict]): pipeline configuration. Either a path to a
        YAML file (if string), or a configuration in memory (if dict object).
        step_id (Union[str, int]): step identifier: list index if steps are
        represented as a list, string key if steps are represented as a
        dictionary.
        override_keys (Optional[Dict[str, Any]], optional): if given, maps key
        path to the value to add/override. A key path is a string of
        dot-separated keys (e.g., 'foo.bar.line' adds/overwrites the value
        located at pipe['foo']['bar']['line']). Defaults to None.
        verbose (bool, optional): if given, prints to console the new
        configuration, obtained after overriding. Defaults to False.

    Returns:
        Executable: an instance of the selected step in the pipeline.
    """
    if isinstance(pipe, str):
        # Load pipe from YAML file path
        pipe = load_yaml(pipe)
    step_dict_config = pipe['executor']['init_args']['steps'][step_id]

    # Override fields
    if override_keys is not None:
        for key_chain, value in override_keys.items():
            add_replace_field(step_dict_config, key_chain, value)
    if verbose:
        import json
        print(f"NEW STEP <ID:{step_id}> CONFIG:")
        print(json.dumps(step_dict_config, indent=4))

    # Wrap config under "step" field and parse it
    step_dict_config = dict(step=step_dict_config)
    step_parser = ArgumentParser()
    step_parser.add_subclass_arguments(Executable, "step")
    parsed_namespace = step_parser.parse_object(step_dict_config)
    return step_parser.instantiate_classes(parsed_namespace)["step"]
>>>>>>> 087c7ec5
<|MERGE_RESOLUTION|>--- conflicted
+++ resolved
@@ -87,25 +87,13 @@
 from typing import Any, Optional, Tuple, Union, Callable, Dict, List
 from abc import ABC, abstractmethod
 import time
-<<<<<<< HEAD
 import functools
 # import logging
 # from logging import Logger as PythonLogger
 
 from .types import MLModel, MLDataset, MLArtifact
 from .serialization import ModelLoader, Serializable
-=======
-from jsonargparse import ArgumentParser
-
-# import logging
-# from logging import Logger as PythonLogger
-
-from .cluster import ClusterEnvironment
-from .types import ModelML, DatasetML
-from .serialization import ModelLoader
-from .utils import load_yaml
-
->>>>>>> 087c7ec5
+
 
 
 def monitor_exec(method: Callable) -> Callable:
@@ -298,7 +286,7 @@
             MLDataset: pre-processed dataset.
         """
 
-<<<<<<< HEAD
+
 
 class Saver(BaseComponent):
     """Saves artifact to disk."""
@@ -314,45 +302,6 @@
         Returns:
             MLArtifact: the same input artifact, after saving it.
         """
-=======
-    steps: Union[Dict[str, Executable], Iterable[Executable]]
-    constructor_args: Dict
-
-    def __init__(
-        self,
-        steps: Union[Dict[str, Executable], Iterable[Executable]],
-        name: Optional[str] = None,
-        # logs_dir: Optional[str] = None,
-        # debug: bool = False,
-        **kwargs
-    ):
-        # super().__init__(name=name, logs_dir=logs_dir, debug=debug, **kwargs)
-        super().__init__(name=name, **kwargs)
-        self.steps = steps
-        self.constructor_args = kwargs
-
-    def __getitem__(self, subscript: Union[str, int, slice]) -> Executor:
-        if isinstance(subscript, slice):
-            # First, convert to list if is a dict
-            if isinstance(self.steps, dict):
-                steps = list(self.steps.items())
-            else:
-                steps = self.steps
-            # Second, perform slicing
-            s = steps[subscript.start:subscript.stop: subscript.step]
-            # Third, reconstruct dict, if it is a dict
-            if isinstance(self.steps, dict):
-                s = dict(s)
-            # Fourth, return sliced sub-pipeline, preserving its
-            # initial structure
-            sliced = self.__class__(
-                steps=s,
-                **self.constructor_args
-            )
-            return sliced
-        else:
-            return self.steps[subscript]
->>>>>>> 087c7ec5
 
 
 class Adapter(BaseComponent):
@@ -397,7 +346,6 @@
         Returns:
             Tuple: input args arranged according to some policy.
         """
-<<<<<<< HEAD
         result = []
         for itm in self.policy:
             if isinstance(itm, str) and itm.startswith(self.INPUT_PREFIX):
@@ -430,28 +378,7 @@
     _train_proportion: Union[int, float]
     _validation_proportion: Union[int, float]
     _test_proportion: Union[int, float]
-=======
-        super().setup(parent)
-        if isinstance(self.steps, dict):
-            steps = list(self.steps.values())
-        else:
-            steps = self.steps
-
-        for step in steps:
-            step.setup(self)
-            step.is_setup = True
-
-    # def setup(self, config: Dict = None):
-    #     """Pass a key-value based configuration down the pipeline,
-    #     to propagate information computed at real-time.
-
-    #     Args:
-    #         config (Dict, optional): key-value configuration.
-    #           Defaults to None.
-    #     """
-    #     for step in self.steps:
-    #         config = step.setup(config)
->>>>>>> 087c7ec5
+
 
     def __init__(
         self,
@@ -525,106 +452,6 @@
             dataset (MLDataset): input dataset.
 
         Returns:
-<<<<<<< HEAD
             Tuple[MLDataset, MLDataset, MLDataset]: tuple of
             train, validation and test splits.
-        """
-=======
-            Tuple[Optional[Tuple], Optional[Dict]]: tuple structured as
-                (results, config).
-        """
-        if isinstance(self.steps, dict):
-            steps = list(self.steps.values())
-        else:
-            steps = self.steps
-
-        for step in steps:
-            if not step.is_setup:
-                raise RuntimeError(
-                    f"Step '{step.name}' was not setup!"
-                )
-            args = self._pack_args(args)
-            args, config = step(*args, **kwargs, config=config)
-
-        return args, config
-
-    def _pack_args(self, args) -> Tuple:
-        args = () if args is None else args
-        if not isinstance(args, tuple):
-            args = (args,)
-        return args
-
-
-def add_replace_field(
-    config: Dict,
-    key_chain: str,
-    value: Any
-) -> None:
-    """Replace or add (if not present) a field in a dictionary, following a
-    path of dot-separated keys. Inplace operation.
-
-    Args:
-        config (Dict): dictionary to be modified.
-        key_chain (str): path of dot-separated keys to specify the location
-        if the new value (e.g., 'foo.bar.line' adds/overwrites the value
-        located at config['foo']['bar']['line']).
-        value (Any): the value to insert.
-    """
-    sub_config = config
-    for idx, k in enumerate(key_chain.split('.')):
-        if idx >= len(key_chain.split('.')) - 1:
-            # Last key reached
-            break
-        if not isinstance(sub_config.get(k), dict):
-            sub_config[k] = dict()
-        sub_config = sub_config[k]
-    sub_config[k] = value
-
-
-def load_pipeline_step(
-    pipe: Union[str, Dict],
-    step_id: Union[str, int],
-    override_keys: Optional[Dict[str, Any]] = None,
-    verbose: bool = False
-) -> Executable:
-    """Instantiates a specific step from a pipeline configuration file, given
-    its ID (index if steps are a list, key if steps are a dictionary). It
-    allows to override the step configuration with user defined values.
-
-    Args:
-        pipe (Union[str, Dict]): pipeline configuration. Either a path to a
-        YAML file (if string), or a configuration in memory (if dict object).
-        step_id (Union[str, int]): step identifier: list index if steps are
-        represented as a list, string key if steps are represented as a
-        dictionary.
-        override_keys (Optional[Dict[str, Any]], optional): if given, maps key
-        path to the value to add/override. A key path is a string of
-        dot-separated keys (e.g., 'foo.bar.line' adds/overwrites the value
-        located at pipe['foo']['bar']['line']). Defaults to None.
-        verbose (bool, optional): if given, prints to console the new
-        configuration, obtained after overriding. Defaults to False.
-
-    Returns:
-        Executable: an instance of the selected step in the pipeline.
-    """
-    if isinstance(pipe, str):
-        # Load pipe from YAML file path
-        pipe = load_yaml(pipe)
-    step_dict_config = pipe['executor']['init_args']['steps'][step_id]
-
-    # Override fields
-    if override_keys is not None:
-        for key_chain, value in override_keys.items():
-            add_replace_field(step_dict_config, key_chain, value)
-    if verbose:
-        import json
-        print(f"NEW STEP <ID:{step_id}> CONFIG:")
-        print(json.dumps(step_dict_config, indent=4))
-
-    # Wrap config under "step" field and parse it
-    step_dict_config = dict(step=step_dict_config)
-    step_parser = ArgumentParser()
-    step_parser.add_subclass_arguments(Executable, "step")
-    parsed_namespace = step_parser.parse_object(step_dict_config)
-    return step_parser.instantiate_classes(parsed_namespace)["step"]
->>>>>>> 087c7ec5
+        """