--- conflicted
+++ resolved
@@ -88,7 +88,6 @@
 import functools
 import time
 from abc import ABC, abstractmethod
-<<<<<<< HEAD
 
 # import logging
 # from logging import Logger as PythonLogger
@@ -103,12 +102,14 @@
     NonDistributedStrategy,
     TorchDDPStrategy,
 )
-=======
+
+import functools
+import time
+from abc import ABC, abstractmethod
 from typing import Any, Callable, Dict, List, Optional, Tuple, Union
 
 from .serialization import ModelLoader, Serializable
 from .type import MLArtifact, MLDataset, MLModel
->>>>>>> 41d01900
 
 from .distributed import detect_distributed_environment, distributed_patch_print
 from .serialization import ModelLoader, Serializable
