# --------------------------------------------------------------------------------------
# Part of the interTwin Project: https://www.intertwin.eu/
#
# Created by: Matteo Bunino
#
# Credit:
# - Matteo Bunino <matteo.bunino@cern.ch> - CERN
# - Linus Eickhoff <linus.maximilian.eickhoff@cern.ch> - CERN
# --------------------------------------------------------------------------------------

import abc
import builtins as __builtin__
import functools
import logging
import os
import subprocess
import sys
from typing import TYPE_CHECKING, Any, Callable

from pydantic import BaseModel

if TYPE_CHECKING:
    from ray.train import ScalingConfig


py_logger = logging.getLogger(__name__)


class DistributedStrategy(abc.ABC):
    """Abstract class to define the distributed backend methods."""


class ClusterEnvironment(BaseModel):
    """Stores information about distributed environment."""

    #: Global rank of current worker, in a distributed environment.
    #: ``global_rank==0`` identifies the main worker.
    #: Defaults to 0.
    global_rank: int = 0
    #: Local rank of current worker, in a distributed environment.
    #: Defaults to 0.
    local_rank: int = 0
    #: Total number of workers in a distributed environment.
    #: Defaults to 1.
    global_world_size: int = 1
    #: Number of workers on the same node in a distributed environment.
    #: Defaults to 1.
    local_world_size: int = 1


def ray_cluster_is_running() -> bool:
    try:
        # Run the `ray status` command. It should be less overhead than ray.init()
        result = subprocess.run(
            ["ray", "status"],
            capture_output=True,
            text=True,
            check=True,
        )
        # Check if the output indicates a running cluster
        return (
            "Node status" in result.stdout
            and "Resources" in result.stdout
            and "Usage" in result.stdout
        )
    except subprocess.CalledProcessError as exc:
        # If the command fails, the cluster is not running
        py_logger.debug(
            f"Subprocess failed with return code {exc.returncode} while checking if "
<<<<<<< HEAD
            "a Ray cluster exists.\n\n"
            f"Stdout: {exc.stdout}\n\n"
=======
            "a Ray cluster exists.\n"
            f"Stdout: {exc.stdout}\n"
>>>>>>> 3076fa36
            f"Stderr: {exc.stderr}"
        )
        return False
    except FileNotFoundError:
        # If `ray` command is not found, Ray is not installed
        py_logger.debug(
            "Error: 'ray' command not found while checking if a Ray cluster "
            "exists. Is Ray installed?"
        )
        return False


def detect_distributed_environment() -> ClusterEnvironment:
    """Detects distributed environment, extracting information like
    global ans local ranks, and world size.
    """
    if os.getenv("TORCHELASTIC_RUN_ID") is not None:
        # Torch elastic environment
        # https://pytorch.org/docs/stable/elastic/run.html#environment-variables
        return ClusterEnvironment(
            global_rank=os.getenv("RANK"),
            local_rank=os.getenv("LOCAL_RANK"),
            local_world_size=os.getenv("LOCAL_WORLD_SIZE"),
            global_world_size=os.getenv("WORLD_SIZE"),
        )
    # Fixes issue that OMPI_* env vars might be set despite using srun instead of mpirun
    elif int(os.getenv("OMPI_COMM_WORLD_SIZE", -1)) >= int(os.getenv("SLURM_NTASKS", 0)):
        # Open MPI environment
        # https://docs.open-mpi.org/en/v5.0.x/tuning-apps/environment-var.html
        return ClusterEnvironment(
            global_rank=os.getenv("OMPI_COMM_WORLD_RANK"),
            local_rank=os.getenv("OMPI_COMM_WORLD_LOCAL_RANK"),
            local_world_size=os.getenv("OMPI_COMM_WORLD_LOCAL_SIZE"),
            global_world_size=os.getenv("OMPI_COMM_WORLD_SIZE"),
        )
    # It is difficult to understand ranks from a Ray cluster... It could have been set up to
    # tune a model with non-distributed strategy.
    # elif ray_cluster_is_running():
    #     import ray

    #     ray_initialized_in_here = False

    #     if not ray.is_initialized():
    #         ray_initialized_in_here = True
    #         ray.init(address="auto")
    #     try:
    #         # Determine the local rank and local world size
    #         current_node = ray.util.get_node_ip_address()
    #         all_nodes = [node["NodeManagerAddress"] for node in ray.nodes()]

    #         # Filter tasks on the same node
    #         local_world_size = all_nodes.count(current_node)
    #         local_rank = (
    # all_nodes[: all_nodes.index(current_node) + 1].count(current_node) - 1
    # )
    #         cluster = ClusterEnvironment(
    #             global_rank=ray.get_runtime_context().get_node_id(),
    #             local_rank=local_rank,
    #             local_world_size=local_world_size,
    #             global_world_size=len(ray.nodes()),
    #         )
    #     finally:
    #         if ray_initialized_in_here:
    #             ray.shutdown()
    #     return cluster
    elif os.getenv("SLURM_JOB_ID") is not None:
        # https://hpcc.umd.edu/hpcc/help/slurmenv.html
        return ClusterEnvironment(
            global_rank=os.getenv("SLURM_PROCID"),
            local_rank=os.getenv("SLURM_LOCALID"),
            local_world_size=os.getenv("SLURM_NTASKS_PER_NODE", 1),
            global_world_size=os.getenv("SLURM_NTASKS"),
        )
    else:
        return ClusterEnvironment()


#: Save original builtin print before patching it in distributed environments
builtin_print = __builtin__.print


def distributed_patch_print(is_main: bool) -> Callable:
    """Disable ``print()`` when not in main worker.

    Args:
        is_main (bool): whether it is called from main worker.

    Returns:
        Callable: patched ``print()``.
    """

    def patched_print(*args, **kwself):
        """Print is disables on workers different from
        the main one, unless the print is called with
        ``force=True`` argument.
        """
        force = kwself.pop("force", False)
        if is_main or force:
            builtin_print(*args, **kwself)

    return patched_print


def suppress_workers_print(func: Callable) -> Callable:
    """Decorator to suppress ``print()`` calls in workers having global rank
    different from 0. To force printing on all workers you need to use
    ``print(..., force=True)``.
    """

    @functools.wraps(func)
    def wrapper(*args, **kwargs) -> Any:
        # Disable print in workers different from the main one,
        # when in distributed environments.
        dist_grank = detect_distributed_environment().global_rank
        patched_print = distributed_patch_print(is_main=dist_grank == 0)
        previous_print_backup = __builtin__.print
        __builtin__.print = patched_print
        try:
            result = func(*args, **kwargs)
        except Exception as exc:
            # Reset print to builtin before raising the exception.
            __builtin__.print = previous_print_backup
            raise exc
        # Reset print to builtin
        __builtin__.print = previous_print_backup
        return result

    return wrapper


def suppress_workers_output(func):
    """Decorator to suppress ``stadout`` and ``stderr`` in workers having global rank
    different from 0.
    """

    @functools.wraps(func)
    def wrapper(*args, **kwargs):
        # Save the original stdout and stderr
        original_stdout = sys.stdout
        original_stderr = sys.stderr

        # Get global rank
        dist_grank = detect_distributed_environment().global_rank
        try:
            if dist_grank == 0:
                # If on main worker
                return func(*args, **kwargs)

            # If not on main worker, redirect stdout and stderr to devnull
            with open(os.devnull, "w") as devnull:
                sys.stdout = devnull
                sys.stderr = devnull
                # Execute the wrapped function
                return func(*args, **kwargs)
        finally:
            # Restore original stdout and stderr
            sys.stdout = original_stdout
            sys.stderr = original_stderr

    return wrapper


def get_adaptive_ray_scaling_config() -> "ScalingConfig":
<<<<<<< HEAD
=======
    """Returns a Ray scaling config for distributed ML training depending on the resources
    available in the Ray cluster. The number of workers is equal to the number of GPUs
    available, and if there are not GPUs two CPU-only workers are used.
    """
>>>>>>> 3076fa36
    import ray
    from ray.train import ScalingConfig

    # Initialize Ray if not already initialized
    if not ray.is_initialized():
        ray.init()

    # Get cluster resources
    cluster_resources = ray.cluster_resources()
    num_gpus = int(cluster_resources.get("GPU", 0))

    # Configure ScalingConfig based on GPU availability
    if num_gpus <= 1:
        # If 0 or 1 GPU, don't use GPU for training
<<<<<<< HEAD
=======
        py_logger.debug("Returning a scaling config to run distributed ML on 2 CPUs")
>>>>>>> 3076fa36
        return ScalingConfig(
            num_workers=2,  # Default to 2 CPU workers
            use_gpu=False,
        )
    else:
        # If multiple GPUs, use all available GPUs
<<<<<<< HEAD
=======
        py_logger.debug(f"Returning a scaling config to run distributed ML on {num_gpus} GPUs")
>>>>>>> 3076fa36
        return ScalingConfig(num_workers=num_gpus, use_gpu=True)<|MERGE_RESOLUTION|>--- conflicted
+++ resolved
@@ -67,13 +67,8 @@
         # If the command fails, the cluster is not running
         py_logger.debug(
             f"Subprocess failed with return code {exc.returncode} while checking if "
-<<<<<<< HEAD
-            "a Ray cluster exists.\n\n"
-            f"Stdout: {exc.stdout}\n\n"
-=======
             "a Ray cluster exists.\n"
             f"Stdout: {exc.stdout}\n"
->>>>>>> 3076fa36
             f"Stderr: {exc.stderr}"
         )
         return False
@@ -237,13 +232,10 @@
 
 
 def get_adaptive_ray_scaling_config() -> "ScalingConfig":
-<<<<<<< HEAD
-=======
     """Returns a Ray scaling config for distributed ML training depending on the resources
     available in the Ray cluster. The number of workers is equal to the number of GPUs
     available, and if there are not GPUs two CPU-only workers are used.
     """
->>>>>>> 3076fa36
     import ray
     from ray.train import ScalingConfig
 
@@ -258,18 +250,12 @@
     # Configure ScalingConfig based on GPU availability
     if num_gpus <= 1:
         # If 0 or 1 GPU, don't use GPU for training
-<<<<<<< HEAD
-=======
         py_logger.debug("Returning a scaling config to run distributed ML on 2 CPUs")
->>>>>>> 3076fa36
         return ScalingConfig(
             num_workers=2,  # Default to 2 CPU workers
             use_gpu=False,
         )
     else:
         # If multiple GPUs, use all available GPUs
-<<<<<<< HEAD
-=======
         py_logger.debug(f"Returning a scaling config to run distributed ML on {num_gpus} GPUs")
->>>>>>> 3076fa36
         return ScalingConfig(num_workers=num_gpus, use_gpu=True)