--- conflicted
+++ resolved
@@ -548,14 +548,8 @@
             self.active_run: mlflow.ActiveRun = mlflow.start_run(
                 description=self.run_description, run_name=self.run_name
             )
-<<<<<<< HEAD
         self._run_id = self.active_run.info.run_id
         self._experiment_id = self.active_run.info.experiment_id
-=======
-
-        # TODO: for pytorch lightning:
-        # mlflow.pytorch.autolog()
->>>>>>> 5a710edb
 
         return self.active_run
 
