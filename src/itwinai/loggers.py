"""
``itwinai`` wrappers for well-known ML loggers.

A logger allows to save objects of different kinds:

.. list-table:: Logger kinds
   :widths: 25 25
   :header-rows: 1

   * - Object ``kind``
     - Description
   * - ``metric``
     - Number, usually representing a ML metric of interest (e.g., loss,
       accuracy).
   * - ``torch``
     - PyTorch object (e.g., tensor).
   * - ``artifact``
     - File on the local filesystem to be stored by the logger.
   * - ``figure``
     - Matplotlib of Plotly figure
   * - ``image``
     - PIL image or numpy array storing an image.
   * - ``param``
     - | Hyper-parameter (e.g., learning rate, batch size, number of layers)
       | as a primitive Python type.
   * - ``text``
     - Running text (string).
   * - ``dict``
     - Python dictionary.
   * - ``model``
     - ML model. At the moment only :class:`~torch.nn.Module` is supported.
   * - ``best_model``
     - Best ML model. At the moment only :class:`~torch.nn.Module` is
       supported.
   * - ``dataset``
     - Dataset object (e.g., objects of type :class:`~mlflow.data.Dataset`).
   * - ``watch``
     - | WandB ``watch``: Hook into the torch model to collect gradients and
       | the topology. `More info`_.
<<<<<<< HEAD
   * - ``flops_pb``
     - Flops per batch, used by :class:`~itwinai.loggers.Prov4MLLogger`.
   * - ``flops_pb``
     - Flops per batch, used by :class:`~itwinai.loggers.Prov4MLLogger`.
   * - ``flops_pe``
     - Flops per epoch, used by :class:`~itwinai.loggers.Prov4MLLogger`.
   * - ``system``
     - System metrics, used by :class:`~itwinai.loggers.Prov4MLLogger`.
   * - ``carbon``
     - Carbon footprint information, used
       by :class:`~itwinai.loggers.Prov4MLLogger`.
   * - ``execution_time``
     - Execution time, used by :class:`~itwinai.loggers.Prov4MLLogger`.
=======
>>>>>>> 19a91d88

.. _More info:
    https://docs.wandb.ai/ref/python/watch
"""

import os
import csv
from abc import ABCMeta, abstractmethod
from contextlib import contextmanager
from typing import Any, Dict, List, Optional, Union, Literal, Tuple
<<<<<<< HEAD
from typing_extensions import override
=======
>>>>>>> 19a91d88
import pickle
import pathlib

import wandb
import mlflow
import prov4ml
from prov4ml.provenance.context import Context
from prov4ml.datamodel.attribute_type import LoggingItemKind


BASE_EXP_NAME: str = 'default_experiment'


class LogMixin(metaclass=ABCMeta):
    @abstractmethod
    def log(
        self,
        item: Union[Any, List[Any]],
        identifier: Union[str, List[str]],
        kind: str = 'metric',
        step: Optional[int] = None,
        batch_idx: Optional[int] = None,
        **kwargs
    ) -> None:
        """Log ``item`` with ``identifier`` name of ``kind`` type at ``step``
        time step.

        Args:
            item (Union[Any, List[Any]]): element to be logged (e.g., metric).
            identifier (Union[str, List[str]]): unique identifier for the
                element to log(e.g., name of a metric).
            kind (str, optional): type of the item to be logged. Must be one
                among the list of self.supported_kinds. Defaults to 'metric'.
            step (Optional[int], optional): logging step. Defaults to None.
            batch_idx (Optional[int], optional): DataLoader batch counter
                (i.e., batch idx), if available. Defaults to None.
        """


class Logger(LogMixin, metaclass=ABCMeta):
    """Base class for logger

    Args:
        savedir (str, optional): filesystem location where logs are stored.
            Defaults to 'mllogs'.
        log_freq (Union[int, Literal['epoch', 'batch']], optional):
            how often should the logger fulfill calls to the `log()`
            method:

            - When set to 'epoch', the logger logs only if ``batch_idx``
              is not passed to the ``log`` method.

            - When an integer
              is given, the logger logs if ``batch_idx`` is a multiple of
              ``log_freq``.

            - When set to ``'batch'``, the logger logs always.

            Defaults to 'epoch'.
    """
    #: Location on filesystem where to store data.
    savedir: str = None
    #: Supported logging 'kind's.
    supported_kinds: Tuple[str]
    _log_freq: Union[int, Literal['epoch', 'batch']]

    def __init__(
        self,
        savedir: str = 'mllogs',
        log_freq: Union[int, Literal['epoch', 'batch']] = 'epoch'
    ) -> None:
        self.savedir = savedir
        self.log_freq = log_freq

    @property
    def log_freq(self) -> Union[int, Literal['epoch', 'batch']]:
        """Get ``log_feq``, namely how often should the logger
        fulfill or ignore calls to the `log()` method."""
        return self._log_freq

    @log_freq.setter
    def log_freq(self, val: Union[int, Literal['epoch', 'batch']]):
        """Sanitize log_freq value."""
        if val in ['epoch', 'batch'] or (isinstance(val, int) and val > 0):
            self._log_freq = val
        else:
            raise ValueError(
                "Wrong value for 'log_freq'. Supported values are: "
                f"['epoch', 'batch'] or int > 0. Received: {val}"
            )

    @contextmanager
    def start_logging(self):
        """Start logging context.

        Example:


        >>> with my_logger.start_logging():
        >>>     my_logger.log(123, 'value', kind='metric', step=0)


        """
        try:
            self.create_logger_context()
            yield
        finally:
            self.destroy_logger_context()

    @abstractmethod
    def create_logger_context(self):
        """Initialize logger."""

    @abstractmethod
    def destroy_logger_context(self):
        """Destroy logger."""

    @abstractmethod
    def save_hyperparameters(self, params: Dict[str, Any]) -> None:
        """Save hyperparameters.

        Args:
            params (Dict[str, Any]): hyperparameters dictionary.
        """

    def serialize(self, obj: Any, identifier: str) -> str:
        """Serializes object to disk and returns its path.

        Args:
            obj (Any): item to save.
            identifier (str): identifier of the item to log (expected to be a
                path under ``self.savedir``).

        Returns:
            str: local path of the serialized object to be logged.
        """
        itm_path = os.path.join(self.savedir, identifier)
        with open(itm_path, 'wb') as itm_file:
            pickle.dump(obj, itm_file)

    def should_log(
        self,
        batch_idx: Optional[int] = None
    ) -> bool:
        """Determines whether the logger should fulfill or ignore calls to the
        `log()` method, depending on the ``log_freq`` property:

        - When ``log_freq`` is set to 'epoch', the logger logs only if
          ``batch_idx`` is not passed to the ``log`` method.

        - When ``log_freq`` is an integer
          is given, the logger logs if ``batch_idx`` is a multiple of
          ``log_freq``.

        - When ``log_freq`` is set to ``'batch'``, the logger logs always.

        Args:
            batch_idx (Optional[int]): the dataloader batch idx, if available.
                Defaults to None.

        Returns:
            bool: True if the logger should log, False otherwise.
        """
        if batch_idx is not None:
            if isinstance(self.log_freq, int):
                if batch_idx % self.log_freq == 0:
                    return True
                return False
            if self.log_freq == 'batch':
                return True
            return False
        return True


class ConsoleLogger(Logger):
    """Simplified logger.

    Args:
        savedir (str, optional): where to store artifacts.
            Defaults to 'mllogs'.
        log_freq (Union[int, Literal['epoch', 'batch']], optional):
            determines whether the logger should fulfill or ignore
            calls to the `log()` method. See ``Logger.should_log`` method for
            more details. Defaults to 'epoch'.
    """

    #: Supported kinds in the ``log`` method
    supported_kinds: Tuple[str] = ('torch', 'artifact', 'metric')

    def __init__(
        self,
        savedir: str = 'mllogs',
        log_freq: Union[int, Literal['epoch', 'batch']] = 'epoch'
    ) -> None:
        savedir = os.path.join(savedir, 'simple-logger')
        super().__init__(savedir=savedir, log_freq=log_freq)

    def create_logger_context(self):
        """Initialize logger."""
        os.makedirs(self.savedir, exist_ok=True)
        run_dirs = sorted([int(dir) for dir in os.listdir(self.savedir)])
        if len(run_dirs) == 0:
            self.run_id = 0
        else:
            self.run_id = int(run_dirs[-1]) + 1
        self.run_path = os.path.join(self.savedir, str(self.run_id))
        os.makedirs(self.run_path)

    def destroy_logger_context(self):
        """Destroy logger. Do nothing."""

    def save_hyperparameters(self, params: Dict[str, Any]) -> None:
        """Save hyperparameters. Do nothing.

        Args:
            params (Dict[str, Any]): hyperparameters dictionary.
        """

    def log(
        self,
        item: Union[Any, List[Any]],
        identifier: Union[str, List[str]],
        kind: str = 'metric',
        step: Optional[int] = None,
        batch_idx: Optional[int] = None,
        **kwargs
    ) -> None:
        """Print metrics to stdout and save artifacts to the filesystem.

        Args:
            item (Union[Any, List[Any]]): element to be logged (e.g., metric).
            identifier (Union[str, List[str]]): unique identifier for the
                element to log(e.g., name of a metric).
            kind (str, optional): type of the item to be logged. Must be
                one among the list of ``self.supported_kinds``.
                Defaults to 'metric'.
            step (Optional[int], optional): logging step. Defaults to None.
            batch_idx (Optional[int], optional): DataLoader batch counter
                (i.e., batch idx), if available. Defaults to None.
            kwargs: keyword arguments to pass to the logger.
        """
        if not self.should_log(batch_idx=batch_idx):
            return

        if kind == 'artifact':
            if isinstance(item, str) and os.path.isfile(item):
                import shutil
                identifier = os.path.join(
                    self.run_path,
                    identifier
                )
                if len(os.path.dirname(identifier)) > 0:
                    os.makedirs(os.path.dirname(identifier), exist_ok=True)
                print(f"ConsoleLogger: Serializing to {identifier}...")
                shutil.copyfile(item, identifier)
            else:
                identifier = os.path.join(
                    os.path.basename(self.run_path),
                    identifier
                )
                print(f"ConsoleLogger: Serializing to {identifier}...")
                self.serialize(item, identifier)
        elif kind == 'torch':
            identifier = os.path.join(self.run_path, identifier)
            print(f"ConsoleLogger: Saving to {identifier}...")
            import torch
            torch.save(item, identifier)
        else:
            print(f"ConsoleLogger: {identifier} = {item}")


class MLFlowLogger(Logger):
    """Abstraction around MLFlow logger.

    Args:
        savedir (str, optional): path on local filesystem where logs are
            stored. Defaults to 'mllogs'.
        experiment_name (str, optional): experiment name. Defaults to
            ``itwinai.loggers.BASE_EXP_NAME``.
        tracking_uri (Optional[str], optional): MLFLow tracking URI.
            Overrides ``savedir`` if given. Defaults to None.
        run_description (Optional[str], optional): run description.
            Defaults to None.
        log_freq (Union[int, Literal['epoch', 'batch']], optional):
            determines whether the logger should fulfill or ignore
            calls to the `log()` method. See ``Logger.should_log`` method for
            more details. Defaults to 'epoch'.
    """

    #: Supported kinds in the ``log`` method
    supported_kinds: Tuple[str] = (
        'metric', 'figure', 'image', 'artifact', 'torch', 'dict', 'param',
        'text', 'model', 'dataset')

    #: Current MLFLow experiment's run.
    active_run: mlflow.ActiveRun

    def __init__(
        self,
        savedir: str = 'mllogs',
        experiment_name: str = BASE_EXP_NAME,
        tracking_uri: Optional[str] = None,
        run_description: Optional[str] = None,
        log_freq: Union[int, Literal['epoch', 'batch']] = 'epoch'
    ):
        savedir = os.path.join(savedir, 'mlflow')
        super().__init__(savedir=savedir, log_freq=log_freq)
        self.experiment_name = experiment_name
        self.tracking_uri = tracking_uri
        self.run_description = run_description

        if self.tracking_uri is None:
            # Default MLFLow tracking URI
            saved_abs_path = os.path.abspath(self.savedir)
            self.tracking_uri = pathlib.Path(saved_abs_path).as_uri()

        # TODO: for pytorch lightning:
        # mlflow.pytorch.autolog()

    def create_logger_context(self) -> mlflow.ActiveRun:
        """Initialize logger. Start MLFLow run."""
        active_run = mlflow.active_run()
        if active_run:
            print("Detected an active MLFlow run. Attaching to it...")
            self.active_run = active_run
        else:
            mlflow.set_tracking_uri(self.tracking_uri)
            mlflow.set_experiment(experiment_name=self.experiment_name)
            self.active_run: mlflow.ActiveRun = mlflow.start_run(
                description=self.run_description
            )
        return self.active_run

    def destroy_logger_context(self):
        """Destroy logger. End current MLFlow run."""
        mlflow.end_run()

    def save_hyperparameters(self, params: Dict[str, Any]) -> None:
        """Save hyperparameters as MLFlow parameters.

        Args:
            params (Dict[str, Any]): hyperparameters dictionary.
        """
        for param_name, val in params.items():
            self.log(item=val, identifier=param_name, step=0, kind='param')

    def log(
        self,
        item: Union[Any, List[Any]],
        identifier: Union[str, List[str]],
        kind: str = 'metric',
        step: Optional[int] = None,
        batch_idx: Optional[int] = None,
        **kwargs
    ) -> None:
        """Log with MLFlow.

        Args:
            item (Union[Any, List[Any]]): element to be logged (e.g., metric).
            identifier (Union[str, List[str]]): unique identifier for the
                element to log(e.g., name of a metric).
            kind (str, optional): type of the item to be logged. Must be
                one among the list of ``self.supported_kinds``.
                Defaults to 'metric'.
            step (Optional[int], optional): logging step. Defaults to None.
            batch_idx (Optional[int], optional): DataLoader batch counter
                (i.e., batch idx), if available. Defaults to None.
            kwargs: keyword arguments to pass to the logger.
        """
        if not self.should_log(batch_idx=batch_idx):
            return

        if kind == 'metric':
            # if isinstance(item, list) and isinstance(identifier, list):
            mlflow.log_metric(
                key=identifier,
                value=item,
                step=step
            )
        if kind == 'artifact':
            if not isinstance(item, str):
                # Save the object locally and then log it
                name = os.path.basename(identifier)
                save_path = os.path.join(self.savedir, '.trash', name)
                os.makedirs(os.path.dirname(save_path), exist_ok=True)
                item = self.serialize(item, save_path)
            mlflow.log_artifact(
                local_path=item,
                artifact_path=identifier
            )
        if kind == 'model':
            import torch
            if isinstance(item, torch.nn.Module):
                mlflow.pytorch.log_model(item, identifier)
            else:
                print("WARNING: unrecognized model type")
        if kind == 'dataset':
            # Log mlflow dataset
            # https://mlflow.org/docs/latest/python_api/mlflow.html#mlflow.log_input
            # It may be needed to convert item into a mlflow dataset, e.g.:
            # https://mlflow.org/docs/latest/python_api/mlflow.data.html#mlflow.data.from_pandas
            # ATM delegated to the user
            if isinstance(item, mlflow.data.Dataset):
                mlflow.log_input(item)
            else:
                print("WARNING: unrecognized dataset type. "
                      "Must be an MLFlow dataset")
        if kind == 'torch':
            import torch
            # Save the object locally and then log it
            name = os.path.basename(identifier)
            save_path = os.path.join(self.savedir, '.trash', name)
            os.makedirs(os.path.dirname(save_path), exist_ok=True)
            torch.save(item, save_path)
            # Log into mlflow
            mlflow.log_artifact(
                local_path=save_path,
                artifact_path=identifier
            )
        if kind == 'dict':
            mlflow.log_dict(
                dictionary=item,
                artifact_file=identifier
            )
        if kind == 'figure':
            mlflow.log_figure(
                artifact_file=identifier,
                figure=item,
                save_kwargs=kwargs.get('save_kwargs')
            )
        if kind == 'image':
            mlflow.log_image(
                artifact_file=identifier,
                image=item
            )
        if kind == 'param':
            mlflow.log_param(
                key=identifier,
                value=item
            )
        if kind == 'text':
            mlflow.log_text(
                artifact_file=identifier,
                text=item
            )


class WandBLogger(Logger):
    """Abstraction around WandB logger.

    Args:
        savedir (str, optional): location on local filesystem where logs
            are stored. Defaults to 'mllogs'.
        project_name (str, optional): experiment name. Defaults to
            ``itwinai.loggers.BASE_EXP_NAME``.
        log_freq (Union[int, Literal['epoch', 'batch']], optional):
            determines whether the logger should fulfill or ignore
            calls to the `log()` method. See ``Logger.should_log`` method for
            more details. Defaults to 'epoch'.
    """

    # TODO: add support for artifacts logging
    #: Supported kinds in the ``log`` method
    supported_kinds: Tuple[str] = (
        'watch', 'metric', 'figure', 'image', 'torch', 'dict',
        'param', 'text')

    def __init__(
        self,
        savedir: str = 'mllogs',
        project_name: str = BASE_EXP_NAME,
        log_freq: Union[int, Literal['epoch', 'batch']] = 'epoch'
    ) -> None:
        savedir = os.path.join(savedir, 'wandb')
        super().__init__(savedir=savedir, log_freq=log_freq)
        self.project_name = project_name

    def create_logger_context(self):
        """Initialize logger. Init WandB run."""
        os.makedirs(os.path.join(self.savedir, 'wandb'), exist_ok=True)
        self.active_run = wandb.init(
            dir=os.path.abspath(self.savedir),
            project=self.project_name
        )

    def destroy_logger_context(self):
        """Destroy logger."""

    def save_hyperparameters(self, params: Dict[str, Any]) -> None:
        """Save hyperparameters.

        Args:
            params (Dict[str, Any]): hyperparameters dictionary.
        """
        wandb.config.update(params)

    def log(
        self,
        item: Union[Any, List[Any]],
        identifier: Union[str, List[str]],
        kind: str = 'metric',
        step: Optional[int] = None,
        batch_idx: Optional[int] = None,
        **kwargs
    ) -> None:
        """Log with WandB. Wrapper of https://docs.wandb.ai/ref/python/log

        Args:
            item (Union[Any, List[Any]]): element to be logged (e.g., metric).
            identifier (Union[str, List[str]]): unique identifier for the
                element to log(e.g., name of a metric).
            kind (str, optional): type of the item to be logged. Must be
                one among the list of ``self.supported_kinds``.
                Defaults to 'metric'.
            step (Optional[int], optional): ignored by ``WandBLogger``.
            batch_idx (Optional[int], optional): DataLoader batch counter
                (i.e., batch idx), if available. Defaults to None.
            kwargs: keyword arguments to pass to the logger.
        """
        if not self.should_log(batch_idx=batch_idx):
            return

        if kind == 'watch':
            wandb.watch(item)
        elif kind in self.supported_kinds:
            # wandb.log({identifier: item}, step=step, commit=True)
            # Let WandB use its preferred step
            wandb.log({identifier: item}, commit=True)


class TensorBoardLogger(Logger):
    """Abstraction around TensorBoard logger, both for PyTorch and
    TensorFlow.

    Args:
        savedir (str, optional): location on local filesystem where logs
            are stored. Defaults to 'mllogs'.
        log_freq (Union[int, Literal['epoch', 'batch']], optional):
            determines whether the logger should fulfill or ignore
            calls to the `log()` method. See ``Logger.should_log`` method for
            more details. Defaults to 'epoch'.
        framework (Literal['tensorflow', 'pytorch'], optional):
            whether to log PyTorch or TensorFlow ML data.
            Defaults to 'pytorch'.

    Raises:
        ValueError: when ``framework`` is not recognized.
    """

    # TODO: decouple the logger into TorchTBLogger and TFTBLogger
    # and add the missing logging types supported by each.

    #: Supported kinds in the ``log`` method
    supported_kinds: Tuple[str] = (
        'metric', 'image', 'text', 'figure', 'torch')

    def __init__(
        self,
        savedir: str = 'mllogs',
        log_freq: Union[int, Literal['epoch', 'batch']] = 'epoch',
        framework: Literal['tensorflow', 'pytorch'] = 'pytorch'
    ) -> None:
        savedir = os.path.join(savedir, 'tensorboard')
        super().__init__(savedir=savedir, log_freq=log_freq)
        self.framework = framework
        if framework.lower() == 'tensorflow':
            import tensorflow as tf
            self.tf = tf
            self.writer = tf.summary.create_file_writer(savedir)
        elif framework.lower() == 'pytorch':
            from torch.utils.tensorboard import SummaryWriter
            self.writer = SummaryWriter(savedir)
        else:
            raise ValueError(
                "Framework must be either 'tensorflow' or 'pytorch'")

    def create_logger_context(self):
        """Initialize logger."""
        if self.framework == 'tensorflow':
            self.writer.set_as_default()

    def destroy_logger_context(self):
        """Destroy logger. Close SummaryWriter."""
        self.writer.close()

    def save_hyperparameters(self, params: Dict[str, Any]) -> None:
        """Save hyperparameters.

        Args:
            params (Dict[str, Any]): hyperparameters dictionary.
        """
        if self.framework == 'tensorflow':
            from tensorboard.plugins.hparams import api as hp
            hparams = {hp.HParam(k): v for k, v in params.items()}
            with self.writer.as_default():
                hp.hparams(hparams)
        elif self.framework == 'pytorch':
            self.writer.add_hparams(params, {})

    def log(
        self,
        item: Union[Any, List[Any]],
        identifier: Union[str, List[str]],
        kind: str = 'metric',
        step: Optional[int] = None,
        batch_idx: Optional[int] = None,
        **kwargs
    ) -> None:
        """Log with Tensorboard.

        Args:
            item (Union[Any, List[Any]]): element to be logged (e.g., metric).
            identifier (Union[str, List[str]]): unique identifier for the
                element to log(e.g., name of a metric).
            kind (str, optional): type of the item to be logged. Must be
                one among the list of ``self.supported_kinds``.
                Defaults to 'metric'.
            step (Optional[int], optional): logging step. Defaults to None.
            batch_idx (Optional[int], optional): DataLoader batch counter
                (i.e., batch idx), if available. Defaults to None.
            kwargs: keyword arguments to pass to the logger.
        """
        if not self.should_log(batch_idx=batch_idx):
            return

        if self.framework == 'tensorflow':
            with self.writer.as_default():
                if kind == 'metric':
                    self.tf.summary.scalar(identifier, item, step=step)
                elif kind == 'image':
                    self.tf.summary.image(identifier, item, step=step)
                elif kind == 'text':
                    self.tf.summary.text(identifier, item, step=step)
                elif kind == 'figure':
                    self.tf.summary.figure(identifier, item, step=step)
        elif self.framework == 'pytorch':
            if kind == 'metric':
                self.writer.add_scalar(identifier, item, global_step=step)
            elif kind == 'image':
                self.writer.add_image(identifier, item, global_step=step)
            elif kind == 'text':
                self.writer.add_text(identifier, item, global_step=step)
            elif kind == 'figure':
                self.writer.add_figure(identifier, item, global_step=step)
            elif kind == 'torch':
                self.writer.add_graph(item)


class LoggersCollection(Logger):
    """Wrapper of a set of loggers, allowing to use them simultaneously.

    Args:
        loggers (List[Logger]): list of itwinai loggers.
    """

    #: Supported kinds are delegated to the loggers in the collection.
    supported_kinds: Tuple[str]

    def __init__(
        self,
        loggers: List[Logger]
    ) -> None:
        super().__init__(savedir='/tmp/mllogs_LoggersCollection', log_freq=1)
        self.loggers = loggers

    def should_log(self, batch_idx: int = None) -> bool:
        """Transparent method which delegates the `Logger.should_log``
        to individual loggers. Always returns True.

        Args:
            batch_idx (int, optional): dataloader batch index.
            Defaults to None.

        Returns:
            bool: always True.
        """
        return True

    def log(
        self,
        item: Union[Any, List[Any]],
        identifier: Union[str, List[str]],
        kind: str = 'metric',
        step: Optional[int] = None,
        batch_idx: Optional[int] = None,
        **kwargs
    ) -> None:
        """Log on all loggers.

        Args:
            item (Union[Any, List[Any]]): element to be logged (e.g., metric).
            identifier (Union[str, List[str]]): unique identifier for the
                element to log(e.g., name of a metric).
            kind (str, optional): type of the item to be logged. Must be
                one among the list of ``self.supported_kinds``.
                Defaults to 'metric'.
            step (Optional[int], optional): logging step. Defaults to None.
            batch_idx (Optional[int], optional): DataLoader batch counter
                (i.e., batch idx), if available. Defaults to None.
            kwargs: keyword arguments to pass to the logger.
        """
        for logger in self.loggers:
            logger.log(
                item=item,
                identifier=identifier,
                kind=kind,
                step=step,
                batch_idx=batch_idx,
                **kwargs
            )

    def create_logger_context(self):
        """Initialize all loggers."""
        for logger in self.loggers:
            logger.create_logger_context()

    def destroy_logger_context(self):
        """Destroy all loggers."""
        for logger in self.loggers:
            logger.destroy_logger_context()

    def save_hyperparameters(self, params: Dict[str, Any]) -> None:
        """Save hyperparameters for all loggers.

        Args:
            params (Dict[str, Any]): hyperparameters dictionary.
        """
        for logger in self.loggers:
            logger.save_hyperparameters(params=params)


class Prov4MLLogger(Logger):
    """
    Abstraction around Prov4ML logger.

    Args:
        name (Optional[str]): The name of the experiment.
            Defaults to "lightning_logs".
        version (Optional[Union[int, str]]): The version of the experiment.
            Defaults to None.
        prefix (str): The prefix for the experiment.
            Defaults to an empty string.
        flush_logs_every_n_steps (int): The number of steps after which logs
            should be flushed. Defaults to 100.
    """

    #: Supported kinds in the ``log`` method
    supported_kinds: Tuple[str] = (
        'metric', 'flops_pb', 'flops_pe', 'system', 'carbon',
        'execution_time', 'model', 'best_model',
        'torch')

    def __init__(
        self,
        prov_user_namespace="www.example.org",
        experiment_name="experiment_name",
        provenance_save_dir="prov",
        collect_all_processes: Optional[bool] = False,
        save_after_n_logs: Optional[int] = 100,
        create_graph: Optional[bool] = True,
        create_svg: Optional[bool] = True,
    ) -> None:
        super().__init__()
        self.name = experiment_name
        self.version = None
        self.prov_user_namespace = prov_user_namespace
        self.provenance_save_dir = provenance_save_dir
        self.collect_all_processes = collect_all_processes
        self.save_after_n_logs = save_after_n_logs
        self.create_graph = create_graph
        self.create_svg = create_svg

    @override
    def create_logger_context(self):
        """
        Initializes the logger context.
        """
        prov4ml.start_run(
            prov_user_namespace=self.prov_user_namespace,
            experiment_name=self.name,
            provenance_save_dir=self.provenance_save_dir,
            save_after_n_logs=self.save_after_n_logs,
            collect_all_processes=self.collect_all_processes,
        )

    @override
    def destroy_logger_context(self):
        """
        Destroys the logger context.
        """
        prov4ml.end_run(
            create_graph=self.create_graph,
            create_svg=self.create_svg)

    @override
    def save_hyperparameters(self, params: Dict[str, Any]) -> None:
        # prov4ml.log_params(params)
        pass

    @override
    def log(
        self,
        item: Union[Any, List[Any]],
        identifier: Union[str, List[str]],
        kind: Union[str, LoggingItemKind] = 'metric',
        step: Optional[int] = None,
        context: Optional[Context] = 'training',
        **kwargs
    ) -> None:
        """Logs with Prov4ML.

        Args:
            item (Union[Any, List[Any]]): element to be logged (e.g., metric).
            identifier (Union[str, List[str]]): unique identifier for the
                element to log(e.g., name of a metric).
            kind (str, optional): type of the item to be logged. Must be
                one among the list of ``self.supported_kinds``.
                Defaults to 'metric'.
            step (Optional[int], optional): logging step. Defaults to None.
            batch_idx (Optional[int], optional): DataLoader batch counter
                (i.e., batch idx), if available. Defaults to None.
            kwargs: keyword arguments to pass to the logger.
        """

        if kind == LoggingItemKind.METRIC.value:
            prov4ml.log_metric(identifier, item, context, step=step)
        elif kind == LoggingItemKind.FLOPS_PER_BATCH.value:
            model, batch = item
            prov4ml.log_flops_per_batch(
                identifier, model=model,
                batch=batch, context=context, step=step)
        elif kind == LoggingItemKind.FLOPS_PER_EPOCH.value:
            model, dataset = item
            prov4ml.log_flops_per_epoch(
                identifier, model=model,
                dataset=dataset, context=context, step=step)
        elif kind == LoggingItemKind.SYSTEM_METRIC.value:
            prov4ml.log_system_metrics(context=context, step=step)
        elif kind == LoggingItemKind.CARBON_METRIC.value:
            prov4ml.log_carbon_metrics(context=context, step=step)
        elif kind == LoggingItemKind.EXECUTION_TIME.value:
            prov4ml.log_current_execution_time(identifier, context, step=step)
        elif kind == 'model':  # LoggingItemKind.MODEL_VERSION.value:
            prov4ml.save_model_version(item, identifier, context, step=step)
        elif kind == 'best_model':
            # LoggingItemKind.FINAL_MODEL_VERSION.value:
            prov4ml.log_model(item, identifier, log_model_info=True,
                              log_as_artifact=True)
        elif kind == 'torch':  # LoggingItemKind.PARAMETER.value:
            from torch.utils.data import DataLoader
            if isinstance(item, DataLoader):
                prov4ml.log_dataset(item, identifier)
            else:
                # log_param name is misleading and should be renamed...
                prov4ml.log_param(identifier, item)


class EpochTimeTracker:
    """Profiler for epoch execution time used to support scaling tests.
    It uses CSV files to store, for each epoch, the ``name`` of the
    experiment, the number of compute ``nodes`` used, the ``epoch_id``,
    and the execution ``time`` in seconds.

    Args:
        series_name (str): name of the experiment/job.
        csv_file (str): path to CSV file to store experiments times.
    """

    def __init__(self, series_name: str, csv_file: str) -> None:
        self.series_name = series_name
        self._data = []
        self.csv_file = csv_file
        with open(csv_file, 'w') as csvfile:
            csvwriter = csv.writer(csvfile)
            csvwriter.writerow(['name', 'nodes', 'epoch_id', 'time'])

    def add_epoch_time(self, epoch_idx: int, time: float) -> None:
        """Add row to the current experiment's CSV file in append mode.

        Args:
            epoch_idx (int): epoch order idx.
            time (float): epoch execution time (seconds).
        """
        n_nodes = os.environ.get('SLURM_NNODES', -1)
        fields = (self.series_name, n_nodes, epoch_idx, time)
        self._data.append(fields)
        with open(self.csv_file, 'a') as csvfile:
            csvwriter = csv.writer(csvfile)
            csvwriter.writerow(fields)

    def save(self, csv_file: Optional[str] = None) -> None:
        """Save data to a new CSV file.

        Args:
            csv_file (Optional[str], optional): path to the CSV file.
                If not given, uses the one given in the constructor.
                Defaults to None.
        """
        if not csv_file:
            csv_file = self.csv_file
        with open(csv_file, 'w') as csvfile:
            csvwriter = csv.writer(csvfile)
            csvwriter.writerow(['name', 'nodes', 'epoch_id', 'time'])
            csvwriter.writerows(self._data)<|MERGE_RESOLUTION|>--- conflicted
+++ resolved
@@ -37,7 +37,6 @@
    * - ``watch``
      - | WandB ``watch``: Hook into the torch model to collect gradients and
        | the topology. `More info`_.
-<<<<<<< HEAD
    * - ``flops_pb``
      - Flops per batch, used by :class:`~itwinai.loggers.Prov4MLLogger`.
    * - ``flops_pb``
@@ -51,8 +50,6 @@
        by :class:`~itwinai.loggers.Prov4MLLogger`.
    * - ``execution_time``
      - Execution time, used by :class:`~itwinai.loggers.Prov4MLLogger`.
-=======
->>>>>>> 19a91d88
 
 .. _More info:
     https://docs.wandb.ai/ref/python/watch
@@ -63,10 +60,7 @@
 from abc import ABCMeta, abstractmethod
 from contextlib import contextmanager
 from typing import Any, Dict, List, Optional, Union, Literal, Tuple
-<<<<<<< HEAD
 from typing_extensions import override
-=======
->>>>>>> 19a91d88
 import pickle
 import pathlib
 
