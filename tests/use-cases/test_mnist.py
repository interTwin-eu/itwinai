# --------------------------------------------------------------------------------------
# Part of the interTwin Project: https://www.intertwin.eu/
#
# Created by: Matteo Bunino
#
# Credit:
# - Matteo Bunino <matteo.bunino@cern.ch> - CERN
# - Jarl Sondre Sæther <jarl.sondre.saether@cern.ch> - CERN
# - Anna Lappe <anna.elisa.lappe@cern.ch> - CERN
# --------------------------------------------------------------------------------------

"""Tests for MNIST use case.

Intended to be integration tests, to make sure that updates in the code base
do not break use cases' workflows.
"""

import os
import subprocess
import tempfile
from pathlib import Path

import pytest

MNIST_FOLDER = Path("use-cases", "mnist").resolve()
TORCH_PATH = MNIST_FOLDER / "torch"
LIGHTNING_PATH = MNIST_FOLDER / "torch-lightning"
TF_PATH = MNIST_FOLDER / "tensorflow"

DEFAULT_MNIST_DATASET = ".tmp"


@pytest.mark.skip(reason="structure changed")
def test_structure_mnist_torch(check_folder_structure):
    """Test MNIST folder structure for torch native trainer."""
    check_folder_structure(TORCH_PATH)


@pytest.mark.skip(reason="structure changed")
def test_structure_mnist_lightning(check_folder_structure):
    """Test MNIST folder structure for torch lightning trainer."""
    check_folder_structure(LIGHTNING_PATH)


@pytest.mark.skip(reason="structure changed")
def test_structure_mnist_tf(check_folder_structure):
    """Test MNIST folder structure for tensorflow trainer."""
    check_folder_structure(TF_PATH)


@pytest.mark.functional
def test_mnist_train_torch(torch_env, install_requirements):
    """
    Test MNIST torch native trainer by running it end-to-end.

    If MNIST_DATASET env variable is defined, it is used to
    override the default dataset download location: useful
    when it contains a local copy of the dataset, preventing
    downloading it again.
    """
    install_requirements(TORCH_PATH, torch_env)

    dataset_path = os.environ.get("MNIST_DATASET", DEFAULT_MNIST_DATASET)

    cmd = (
        f"{torch_env}/bin/itwinai exec-pipeline "
        f"--config-path {TORCH_PATH} "
        f"dataset_root={dataset_path} "
    )
    with tempfile.TemporaryDirectory() as temp_dir:
        subprocess.run(cmd.split(), check=True, cwd=temp_dir)


@pytest.mark.functional
def test_mnist_inference_torch(torch_env, install_requirements):
    """
    Test MNIST torch native inference by running it end-to-end.
    """
    install_requirements(TORCH_PATH, torch_env)

    exec = TORCH_PATH / "create_inference_sample.py"

    run_inference_cmd = f"{torch_env}/bin/itwinai exec-pipeline --config-path {TORCH_PATH} \
        +pipe_key=inference_pipeline"
    with tempfile.TemporaryDirectory() as temp_dir:
        # Create fake inference dataset and checkpoint
<<<<<<< HEAD
        generate_model_cmd = (
                f"{torch_env}/bin/python {exec} "
                f"--root {temp_dir}"
        )
=======
        generate_model_cmd = f"{torch_env}/bin/python {exec} --root {temp_dir}"
>>>>>>> 2a1d1b45
        subprocess.run(generate_model_cmd.split(), check=True, cwd=temp_dir)

        # Running inference
        subprocess.run(run_inference_cmd.split(), check=True, cwd=temp_dir)


@pytest.mark.functional
def test_mnist_train_torch_lightning(torch_env, install_requirements):
    """
    Test MNIST torch lightning trainer by running it end-to-end.

    If MNIST_DATASET env variable is defined, it is used to
    override the default dataset download location: useful
    when it contains a local copy of the dataset, preventing
    downloading it again.
    """
    install_requirements(LIGHTNING_PATH, torch_env)

    dataset_path = os.environ.get("MNIST_DATASET", DEFAULT_MNIST_DATASET)
    cmd = (
        f"{torch_env}/bin/itwinai exec-pipeline "
        f"--config-path {LIGHTNING_PATH} "
        f"dataset_root={dataset_path} "
    )
    with tempfile.TemporaryDirectory() as temp_dir:
        subprocess.run(cmd.split(), check=True, cwd=temp_dir)


@pytest.mark.tensorflow
@pytest.mark.functional
def test_mnist_train_tf(tf_env, install_requirements):
    """
    Test MNIST tensorflow trainer by running it end-to-end.
    """
    install_requirements(TF_PATH, tf_env)
    conf_name = "pipeline"
    cmd = f"{tf_env}/bin/itwinai exec-pipeline --config-path {TF_PATH} \
        --config-name {conf_name} +pipe_key=pipeline"
    with tempfile.TemporaryDirectory() as temp_dir:
        subprocess.run(cmd.split(), check=True, cwd=temp_dir)<|MERGE_RESOLUTION|>--- conflicted
+++ resolved
@@ -84,14 +84,10 @@
         +pipe_key=inference_pipeline"
     with tempfile.TemporaryDirectory() as temp_dir:
         # Create fake inference dataset and checkpoint
-<<<<<<< HEAD
         generate_model_cmd = (
                 f"{torch_env}/bin/python {exec} "
                 f"--root {temp_dir}"
         )
-=======
-        generate_model_cmd = f"{torch_env}/bin/python {exec} --root {temp_dir}"
->>>>>>> 2a1d1b45
         subprocess.run(generate_model_cmd.split(), check=True, cwd=temp_dir)
 
         # Running inference
