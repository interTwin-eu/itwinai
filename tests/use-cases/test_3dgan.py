"""
Tests for CERN use case (3DGAN).
"""
import pytest
import subprocess
import os

CERN_PATH = "use-cases/3dgan"
CKPT_NAME = "3dgan-inference.pth"


@pytest.mark.skip("deprecated")
def test_structure_3dgan(check_folder_structure):
    """Test 3DGAN folder structure."""
    check_folder_structure(CERN_PATH)


@pytest.mark.functional
def test_3dgan_train(torch_env, tmp_test_dir, install_requirements):
    """
    Test 3DGAN torch lightning trainer by running it end-to-end.
    """
    install_requirements(CERN_PATH, torch_env)
<<<<<<< HEAD
    conf = os.path.join(os.path.abspath(CERN_PATH), 'pipeline.yaml')
    trainer_params = "pipeline.init_args.steps.training_step.init_args"
    cmd = (f"{torch_env}/bin/itwinai exec-pipeline "
           f"--config {conf} "
           f'-o {trainer_params}.config.trainer.accelerator=cpu '
           f'-o {trainer_params}.config.trainer.strategy=auto '
=======
    conf = os.path.join(os.path.abspath(CERN_PATH), 'config.yaml')
    cmd = (f"{torch_env}/bin/itwinai exec-pipeline "
           f"--config {conf} --pipe-key training_pipeline "
           '-o hw_accelerators=auto '
           '-o distributed_strategy=auto '
>>>>>>> e052d1cb
           )
    subprocess.run(cmd.split(), check=True, cwd=tmp_test_dir)


@pytest.mark.functional
def test_3dgan_inference(
    torch_env,
    tmp_test_dir,
    install_requirements,
    # fake_model_checkpoint
):
    """
    Test 3DGAN torch lightning trainer by running it end-to-end.
    """
    install_requirements(CERN_PATH, torch_env)

    # Create fake inference dataset and checkpoint
    exec = os.path.join(os.path.abspath(CERN_PATH),
                        'create_inference_sample.py')
    cmd = (f"{torch_env}/bin/python {exec} "
           f"--root {tmp_test_dir} "
           f"--ckpt-name {CKPT_NAME}")
    subprocess.run(cmd.split(), check=True, cwd=tmp_test_dir)

    # Test inference
<<<<<<< HEAD
    conf = os.path.join(os.path.abspath(CERN_PATH), 'inference-pipeline.yaml')
    getter_params = "pipeline.init_args.steps.dataloading_step.init_args"
    trainer_params = "pipeline.init_args.steps.inference_step.init_args"
    logger_params = trainer_params + ".config.trainer.logger.init_args"
    data_params = trainer_params + ".config.data.init_args"
    saver_params = "pipeline.init_args.steps.saver_step.init_args"
    cmd = (
        f'{torch_env}/bin/itwinai exec-pipeline '
        f'--config {conf} '
        f'-o {getter_params}.data_path=exp_data '
        f'-o {trainer_params}.model.init_args.model_uri={CKPT_NAME} '
        f'-o {trainer_params}.config.trainer.accelerator=auto '
        f'-o {trainer_params}.config.trainer.strategy=auto '
        f'-o {logger_params}.save_dir=ml_logs/mlflow_logs '
        f'-o {data_params}.datapath=exp_data/*/*.h5 '
        f'-o {saver_params}.save_dir=3dgan-generated-data '
=======
    conf = os.path.join(os.path.abspath(CERN_PATH), 'config.yaml')
    cmd = (
        f'{torch_env}/bin/itwinai exec-pipeline '
        f'--config {conf} --pipe-key inference_pipeline '
        '-o dataset_location=exp_data '
        f'-o inference_model_uri={CKPT_NAME} '
        '-o hw_accelerators=auto '
        '-o distributed_strategy=auto '
        '-o logs_dir=ml_logs/mlflow_logs '
        '-o inference_results_location=3dgan-generated-data '
>>>>>>> e052d1cb
    )
    subprocess.run(cmd.split(), check=True, cwd=CERN_PATH)<|MERGE_RESOLUTION|>--- conflicted
+++ resolved
@@ -21,20 +21,11 @@
     Test 3DGAN torch lightning trainer by running it end-to-end.
     """
     install_requirements(CERN_PATH, torch_env)
-<<<<<<< HEAD
-    conf = os.path.join(os.path.abspath(CERN_PATH), 'pipeline.yaml')
-    trainer_params = "pipeline.init_args.steps.training_step.init_args"
-    cmd = (f"{torch_env}/bin/itwinai exec-pipeline "
-           f"--config {conf} "
-           f'-o {trainer_params}.config.trainer.accelerator=cpu '
-           f'-o {trainer_params}.config.trainer.strategy=auto '
-=======
     conf = os.path.join(os.path.abspath(CERN_PATH), 'config.yaml')
     cmd = (f"{torch_env}/bin/itwinai exec-pipeline "
            f"--config {conf} --pipe-key training_pipeline "
            '-o hw_accelerators=auto '
            '-o distributed_strategy=auto '
->>>>>>> e052d1cb
            )
     subprocess.run(cmd.split(), check=True, cwd=tmp_test_dir)
 
@@ -60,24 +51,6 @@
     subprocess.run(cmd.split(), check=True, cwd=tmp_test_dir)
 
     # Test inference
-<<<<<<< HEAD
-    conf = os.path.join(os.path.abspath(CERN_PATH), 'inference-pipeline.yaml')
-    getter_params = "pipeline.init_args.steps.dataloading_step.init_args"
-    trainer_params = "pipeline.init_args.steps.inference_step.init_args"
-    logger_params = trainer_params + ".config.trainer.logger.init_args"
-    data_params = trainer_params + ".config.data.init_args"
-    saver_params = "pipeline.init_args.steps.saver_step.init_args"
-    cmd = (
-        f'{torch_env}/bin/itwinai exec-pipeline '
-        f'--config {conf} '
-        f'-o {getter_params}.data_path=exp_data '
-        f'-o {trainer_params}.model.init_args.model_uri={CKPT_NAME} '
-        f'-o {trainer_params}.config.trainer.accelerator=auto '
-        f'-o {trainer_params}.config.trainer.strategy=auto '
-        f'-o {logger_params}.save_dir=ml_logs/mlflow_logs '
-        f'-o {data_params}.datapath=exp_data/*/*.h5 '
-        f'-o {saver_params}.save_dir=3dgan-generated-data '
-=======
     conf = os.path.join(os.path.abspath(CERN_PATH), 'config.yaml')
     cmd = (
         f'{torch_env}/bin/itwinai exec-pipeline '
@@ -88,6 +61,5 @@
         '-o distributed_strategy=auto '
         '-o logs_dir=ml_logs/mlflow_logs '
         '-o inference_results_location=3dgan-generated-data '
->>>>>>> e052d1cb
     )
     subprocess.run(cmd.split(), check=True, cwd=CERN_PATH)