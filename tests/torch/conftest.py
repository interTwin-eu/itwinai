# --------------------------------------------------------------------------------------
# Part of the interTwin Project: https://www.intertwin.eu/
#
# Created by: Matteo Bunino
#
# Credit:
# - Matteo Bunino <matteo.bunino@cern.ch> - CERN
# --------------------------------------------------------------------------------------

import logging
import os
<<<<<<< HEAD
import tempfile
=======
import shutil
import tempfile
import time
>>>>>>> 3076fa36
from pathlib import Path
from typing import Generator

import pytest
import torch
import torch.nn.functional as F
from torch import nn
<<<<<<< HEAD
=======
from torch.utils.data import Subset
>>>>>>> 3076fa36

from itwinai.torch.distributed import (
    DeepSpeedStrategy,
    HorovodStrategy,
    TorchDDPStrategy,
    TorchDistributedStrategy,
)


class Net(nn.Module):
    def __init__(self):
        super(Net, self).__init__()
        self.conv1 = nn.Conv2d(1, 10, kernel_size=5)
        self.conv2 = nn.Conv2d(10, 20, kernel_size=5)
        self.conv2_drop = nn.Dropout2d()
        self.fc1 = nn.Linear(320, 50)
        self.fc2 = nn.Linear(50, 10)

    def forward(self, x):
        x = F.relu(F.max_pool2d(self.conv1(x), 2))
        x = F.relu(F.max_pool2d(self.conv2_drop(self.conv2(x)), 2))
        x = x.view(-1, 320)
        x = F.relu(self.fc1(x))
        x = F.dropout(x, training=self.training)
        x = self.fc2(x)
        return F.log_softmax(x, dim=0)


MNIST_PATH = "mnist_dataset"


@pytest.fixture(scope="package")
def ddp_strategy() -> Generator[TorchDistributedStrategy, None, None]:
    """Instantiate Torch's DistributedDataParallel strategy."""
    strategy = TorchDDPStrategy(backend="nccl" if torch.cuda.is_available() else "gloo")
    strategy.init()
    yield strategy
    strategy.clean_up()


@pytest.fixture(scope="package")
def deepspeed_strategy() -> Generator[DeepSpeedStrategy, None, None]:
    """Instantiate DeepSpeed strategy."""
    strategy = DeepSpeedStrategy(backend="nccl" if torch.cuda.is_available() else "gloo")
    strategy.init()
    yield strategy
    strategy.clean_up()


@pytest.fixture(scope="package")
def horovod_strategy() -> Generator[HorovodStrategy, None, None]:
    """Instantiate Horovod strategy."""
    strategy = HorovodStrategy()
    strategy.init()
    yield strategy
    strategy.clean_up()


@pytest.fixture(scope="function")
def shared_tmp_path():
    """Return the Path to a shared filesystem that all nodes can access.
<<<<<<< HEAD
=======
    This is good for Ray-based Trainer because it gets broadcasted to all workers by Ray.
>>>>>>> 3076fa36
    /tmp location is usually a local filesystem. Uses as a prefix SHARED_FS_PATH
    env variable, but if that's not set it falls back to /tmp.
    """
    if not os.environ.get("SHARED_FS_PATH"):
        logging.warning(
            "SHARED_FS_PATH env var not set! Falling back to /tmp, but this could cause "
            "problems as this fixture should return the path to a location reachable by all "
            "nodes (/tmp usually isn't)."
        )
    else:
        Path(os.environ.get("SHARED_FS_PATH")).mkdir(parents=True, exist_ok=True)
    with tempfile.TemporaryDirectory(dir=os.environ.get("SHARED_FS_PATH", "/tmp")) as tmp_path:
        yield Path(tmp_path)


<<<<<<< HEAD
=======
@pytest.fixture(scope="function")
def named_temp_dir(request):
    """Create a temporay directory for a test case with the name of the test.
    This is useful when you want a tempdir which has a stable path across multiple workers, but
    you are not relying on Ray Trainer to broadcast a single path to all workers.
    """
    user_id = os.getuid()  # Get Linux user ID to avoid collisions among users
    test_name = request.node.name  # Get the name of the calling test

    base_path = Path(os.environ.get("SHARED_FS_PATH", "/tmp"))

    temp_dir = base_path / str(user_id) / test_name
    temp_dir.mkdir(parents=True, exist_ok=True)
    yield temp_dir

    # Cleanup after the test, but wait a bit for all the workers to have accessed the files
    # before deleting them
    time.sleep(5)
    shutil.rmtree(temp_dir, ignore_errors=True)


>>>>>>> 3076fa36
@pytest.fixture(scope="module")
def mnist_datasets():
    """Parse MNIST datasets."""

    import logging
    import os

    from torchvision import datasets, transforms

    if not os.environ.get("MNIST_PATH"):
        logging.warning("MNIST dataset not found locally. I have to download it!")

    dataset_path = os.environ.get("MNIST_PATH", MNIST_PATH)
    train_set = datasets.MNIST(
        dataset_path,
        train=True,
        download=True,
        transform=transforms.Compose(
            [transforms.ToTensor(), transforms.Normalize((0.1307,), (0.3081,))]
        ),
    )
    val_set = datasets.MNIST(
        dataset_path,
        train=False,
        download=False,
        transform=transforms.Compose(
            [transforms.ToTensor(), transforms.Normalize((0.1307,), (0.3081,))]
        ),
    )
<<<<<<< HEAD
=======

    # Downsample datasets
    train_set = Subset(train_set, range(500))
    val_set = Subset(val_set, range(500))
>>>>>>> 3076fa36
    return train_set, val_set


@pytest.fixture(scope="function")
def mnist_net():
    return Net()<|MERGE_RESOLUTION|>--- conflicted
+++ resolved
@@ -9,13 +9,9 @@
 
 import logging
 import os
-<<<<<<< HEAD
-import tempfile
-=======
 import shutil
 import tempfile
 import time
->>>>>>> 3076fa36
 from pathlib import Path
 from typing import Generator
 
@@ -23,10 +19,7 @@
 import torch
 import torch.nn.functional as F
 from torch import nn
-<<<<<<< HEAD
-=======
 from torch.utils.data import Subset
->>>>>>> 3076fa36
 
 from itwinai.torch.distributed import (
     DeepSpeedStrategy,
@@ -88,10 +81,7 @@
 @pytest.fixture(scope="function")
 def shared_tmp_path():
     """Return the Path to a shared filesystem that all nodes can access.
-<<<<<<< HEAD
-=======
     This is good for Ray-based Trainer because it gets broadcasted to all workers by Ray.
->>>>>>> 3076fa36
     /tmp location is usually a local filesystem. Uses as a prefix SHARED_FS_PATH
     env variable, but if that's not set it falls back to /tmp.
     """
@@ -107,8 +97,6 @@
         yield Path(tmp_path)
 
 
-<<<<<<< HEAD
-=======
 @pytest.fixture(scope="function")
 def named_temp_dir(request):
     """Create a temporay directory for a test case with the name of the test.
@@ -130,7 +118,6 @@
     shutil.rmtree(temp_dir, ignore_errors=True)
 
 
->>>>>>> 3076fa36
 @pytest.fixture(scope="module")
 def mnist_datasets():
     """Parse MNIST datasets."""
@@ -160,13 +147,10 @@
             [transforms.ToTensor(), transforms.Normalize((0.1307,), (0.3081,))]
         ),
     )
-<<<<<<< HEAD
-=======
 
     # Downsample datasets
     train_set = Subset(train_set, range(500))
     val_set = Subset(val_set, range(500))
->>>>>>> 3076fa36
     return train_set, val_set
 
 
