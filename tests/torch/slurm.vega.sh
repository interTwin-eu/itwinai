#!/bin/bash

# --------------------------------------------------------------------------------------
# Part of the interTwin Project: https://www.intertwin.eu/
#
# Created by: Matteo Bunino
#
# Credit:
# - Matteo Bunino <matteo.bunino@cern.ch> - CERN
# --------------------------------------------------------------------------------------

# shellcheck disable=all

# SLURM jobscript for Vega systems

# Job configuration
#SBATCH --job-name=3dgan_training
#SBATCH --account=s24r05-03-users
#SBATCH --mail-user=
#SBATCH --mail-type=ALL
#SBATCH --output=job.out
#SBATCH --error=job.err
#SBATCH --time=00:20:00

# Resources allocation
#SBATCH --partition=gpu
#SBATCH --nodes=2
#SBATCH --gpus-per-node=4
#SBATCH --gres=gpu:4
#SBATCH --cpus-per-task=48
#SBATCH --ntasks-per-node=1
# SBATCH --mem-per-gpu=10G
# SBATCH --exclusive


echo "DEBUG: SLURM_SUBMIT_DIR: $SLURM_SUBMIT_DIR"
echo "DEBUG: SLURM_JOB_ID: $SLURM_JOB_ID"
echo "DEBUG: SLURM_JOB_NODELIST: $SLURM_JOB_NODELIST"
echo "DEBUG: SLURM_NNODES: $SLURM_NNODES"
echo "DEBUG: SLURM_NTASKS: $SLURM_NTASKS"
echo "DEBUG: SLURM_TASKS_PER_NODE: $SLURM_TASKS_PER_NODE"
echo "DEBUG: SLURM_SUBMIT_HOST: $SLURM_SUBMIT_HOST"
echo "DEBUG: SLURMD_NODENAME: $SLURMD_NODENAME"
echo "DEBUG: CUDA_VISIBLE_DEVICES: $CUDA_VISIBLE_DEVICES"

ml --force purge
ml Python/3.11.5-GCCcore-13.2.0 
ml CMake/3.24.3-GCCcore-11.3.0
ml mpi4py
ml OpenMPI
ml CUDA/12.3
ml GCCcore/11.3.0
ml NCCL
ml cuDNN/8.9.7.29-CUDA-12.3.0
ml UCX-CUDA/1.15.0-GCCcore-13.2.0-CUDA-12.3.0 # this is needed by horovod!
module unload OpenSSL

# source ~/.bashrc
# source ../../.venv-pytorch/bin/activate

# Setup env for distributed ML
export CUDA_VISIBLE_DEVICES=$(seq -s, 0 $((SLURM_GPUS_PER_NODE - 1)))
export OMP_NUM_THREADS=1
if [ $SLURM_CPUS_PER_GPU -gt 0 ] ; then
  export OMP_NUM_THREADS=$SLURM_CPUS_PER_GPU
fi

export ITWINAI_LOG_LEVEL=DEBUG
# Disable ANSI colors in log files
export NO_COLOR=1

export NCCL_SOCKET_IFNAME=ib0   # Use infiniband interface ib0
export NCCL_DEBUG=INFO          # Enables detailed logging
export NCCL_P2P_DISABLE=0       # Ensure P2P communication is enabled
export NCCL_IB_DISABLE=0        # Ensure InfiniBand is used if available
export GLOO_SOCKET_IFNAME=ib0   # Ensure GLOO (fallback) also uses the correct interface

# Launch distributed job in container with torchrun
torchrun_launcher ()
{
  # Avoid propagating PYTHONPATH to the singularity container, as it breaks the import of packages inside the container
  # https://docs.sylabs.io/guides/4.1/user-guide/environment_and_metadata.html#environment-from-the-host
  unset PYTHONPATH

  # Stop Ray processes, if any
  singularity exec $CONTAINER_PATH /bin/bash -c 'ray stop'

  # --no-python is needed when running commands which are not python scripts (e.g., pytest, itwinai)
  # --redirects=\$(((SLURM_NODEID)) && echo "3" || echo "1:3,2:3,3:3"): redirect stdout and stderr to 
  # torchrun logs dir for workers having rank !=0 
  srun --cpu-bind=none --ntasks-per-node=1 \
    singularity exec --nv $CONTAINER_PATH /bin/bash -c "torchrun \
    --log_dir='logs_torchrun' \
    --nnodes=$SLURM_NNODES \
    --nproc_per_node=$SLURM_GPUS_PER_NODE \
    --node-rank=$SLURM_NODEID \
    --rdzv_id=$SLURM_JOB_ID \
    --rdzv_conf=is_host=\$(((SLURM_NODEID)) && echo 0 || echo 1) \
    --rdzv_backend=c10d \
    --rdzv_endpoint=$(scontrol show hostnames "$SLURM_JOB_NODELIST" | head -n 1):29500 \
    --no-python \
    --redirects=\$(((SLURM_NODEID)) && echo "3" || echo "1:3,2:3,3:3") \
    ${1}"
}

# Launch distribtued job in container with mpirun
mpirun_launcher ()
{

  # Stop Ray processes, if any
  singularity exec $CONTAINER_PATH /bin/bash -c 'ray stop'

  # https://doc.vega.izum.si/mpi/#multi-node-jobs
  export UCX_TLS=self,sm,rc,ud
  export OMPI_MCA_PML="ucx"
  export OMPI_MCA_osc="ucx"

  # Get the node list from Slurm
  NODELIST=$(scontrol show hostnames "$SLURM_NODELIST")
  SLOTS_PER_NODE=${SLURM_GPUS_PER_NODE:-1}

  # Create the string for horovodrun format, e.g., "node1:4,node2:4,..."
  HOSTFILE=""
  for NODE in $NODELIST; do
      if [ -z "$HOSTFILE" ]; then
          # First node, no comma
          HOSTFILE="$NODE:$SLOTS_PER_NODE"
      else
          # Subsequent nodes, prepend comma
          HOSTFILE="$HOSTFILE,$NODE:$SLOTS_PER_NODE"
      fi
  done

  # Display the generated hostfile (optional)
  echo "Generated host string: $HOSTFILE"

  # Calculate the total number of processes (GPUs in this case)
  TOTAL_PROCESSES=$(($SLURM_GPUS_PER_NODE * $SLURM_NNODES))

  # Calculate the total number of processes (GPUs in this case)
  echo "SLURM_GPUS_PER_NODE: $SLURM_GPUS_PER_NODE"
  echo "SLURM_NNODES: $SLURM_NNODES"
  echo "TOTAL_MPI_PROCESSES: $TOTAL_PROCESSES"
  echo "SLURM_CPUS_PER_GPU: $SLURM_CPUS_PER_GPU"
  echo

  # # Get OpenMPI installation prefixes (locally and in container)
  # OMPI_CONTAINER="$(singularity exec ${CONTAINER_PATH} /bin/bash -c 'ompi_info' | grep Prefix | awk '{ print $2 }')"
  # OMPI_HOST="$(ompi_info | grep Prefix | awk '{ print $2 }')"
  # # If you want to explicitly mount host OpenMPI in container use --bind "${OMPI_HOST}":"${OMPI_CONTAINER}"  

  # Avoid propagating PYTHONPATH to the singularity container, as it breaks the import of packages inside the container
  # https://docs.sylabs.io/guides/4.1/user-guide/environment_and_metadata.html#environment-from-the-host
  unset PYTHONPATH

  # Create mpirun logs folder
  mkdir -p "logs_mpirun/$SLURM_JOB_ID"

  # https://doc.vega.izum.si/mpi/#multi-node-jobs
  # "if [ $OMPI_COMM_WORLD_RANK  -ne 0 ]; then exec > "logs_mpirun/$SLURM_JOB_ID/rank.$OMPI_COMM_WORLD_RANK" 2>&1; fi; exec" redirects stdout and stderr of ranks != 0
  # Logs of the main woker (rank == 0) will be incorportated into the standard SLURM out and err files
  mpirun -H "${HOSTFILE}" -np $TOTAL_PROCESSES --oversubscribe -mca pml ucx -mca btl ^uct,tcp,openib,vader --bind-to core \
    singularity exec --nv  \
    "${CONTAINER_PATH}" /bin/bash -c \
    'echo "Rank: $OMPI_COMM_WORLD_RANK, lrank: $OMPI_COMM_WORLD_LOCAL_RANK, Size: $OMPI_COMM_WORLD_SIZE, LD_LIBRARY_PATH=$LD_LIBRARY_PATH" &&  \
    if [ $OMPI_COMM_WORLD_RANK  -ne 0 ]; then exec > "logs_mpirun/$SLURM_JOB_ID/rank.$OMPI_COMM_WORLD_RANK" 2>&1; fi; exec '"${1}"
}

# Launch distribtued job in container with srun
srun_launcher ()
{
  # Avoid propagating PYTHONPATH to the singularity container, as it breaks the import of packages inside the container
  # https://docs.sylabs.io/guides/4.1/user-guide/environment_and_metadata.html#environment-from-the-host
  unset PYTHONPATH

  # Stop Ray processes, if any
  singularity exec $CONTAINER_PATH /bin/bash -c 'ray stop'

  # https://doc.vega.izum.si/mpi/#multi-node-jobs
  export UCX_TLS=self,sm,rc,ud
  export OMPI_MCA_PML="ucx"
  export OMPI_MCA_osc="ucx"

  # This tells UCX to enable fork safety when using RDMA (InfiniBand)
  export RDMAV_FORK_SAFE=1

  # Create mpirun logs folder
  mkdir -p "logs_srun/$SLURM_JOB_ID"

  # # Get OpenMPI installation prefixes (locally and in container)
  # OMPI_CONTAINER="$(singularity exec ${CONTAINER_PATH} /bin/bash -c 'ompi_info' | grep Prefix | awk '{ print $2 }')"
  # OMPI_HOST="$(ompi_info | grep Prefix | awk '{ print $2 }')"
  # # If you want to explicitly mount host OpenMPI in container use --bind "${OMPI_HOST}":"${OMPI_CONTAINER}"  
  
  # "if [ $SLURM_PROCID  -ne 0 ]; then exec > "logs_srun/$SLURM_JOB_ID/rank.$SLURM_PROCID" 2>&1; fi; exec" redirects stdout and stderr of ranks != 0
  # Logs of the main woker (rank == 0) will be incorportated into the standard SLURM out and err files
  srun --mpi=pmix_v3 --cpu-bind=none --ntasks-per-node=$SLURM_GPUS_PER_NODE \
    --cpus-per-task=$(($SLURM_CPUS_PER_TASK / $SLURM_GPUS_PER_NODE)) \
    --ntasks=$(($SLURM_GPUS_PER_NODE * $SLURM_NNODES)) \
    singularity exec --nv \
    "${CONTAINER_PATH}" /bin/bash -c \
    'echo "Rank: $SLURM_PROCID, LD_LIBRARY_PATH=$LD_LIBRARY_PATH" && \
    if [ $SLURM_PROCID  -ne 0 ]; then exec > "logs_srun/$SLURM_JOB_ID/rank.$SLURM_PROCID" 2>&1; fi; exec '"${1}"
}

# Launch distribtued job in container with Ray
ray_launcher ()
{

  # Path to shared filesystem that all the Ray workers can access. /tmp is a local filesystem path to each worker
  # This is only needed by tests
  export SHARED_FS_PATH="/ceph/hpc/data/st2301-itwin-users/tmp-mbunino"

  # This tells Tune to not change the working directory to the trial directory
  # which makes relative paths accessible from inside a trial
  export RAY_CHDIR_TO_TRIAL_DIR=0
  export RAY_DEDUP_LOGS=0
  export RAY_USAGE_STATS_DISABLE=1

  # Disable colors in output
  export RAY_COLOR_PREFIX=0

  #########   Set up Ray cluster   ########

  # Get the node names
  nodes=$(scontrol show hostnames "$SLURM_JOB_NODELIST")
  mapfile -t nodes_array <<< "$nodes"

  # The head node will act as the central manager (head) of the Ray cluster.
  head_node=${nodes_array[0]}
  port=7639       # This port will be used by Ray to communicate with worker nodes.

  echo "Starting HEAD at $head_node"
  # Start Ray on the head node.
  # The `--head` option specifies that this node will be the head of the Ray cluster.
  # `srun` submits a job that runs on the head node to start the Ray head with the specified 
  # number of CPUs and GPUs.
  srun --nodes=1 --ntasks=1 -w "$head_node" \
    singularity exec --nv $CONTAINER_PATH /bin/bash -c " \
      ray start --head --node-ip-address="$head_node" --port=$port \
      --num-cpus "$SLURM_CPUS_PER_TASK" --num-gpus "$SLURM_GPUS_PER_NODE" --block &"

  # Wait for a few seconds to ensure that the head node has fully initialized.
  sleep 5

  echo HEAD node started.

  # Start Ray worker nodes
  # These nodes will connect to the head node and become part of the Ray cluster.
  worker_num=$((SLURM_JOB_NUM_NODES - 1))    # Total number of worker nodes (excl the head node)
  for ((i = 1; i <= worker_num; i++)); do
      node_i=${nodes_array[$i]}   # Get the current worker node hostname.
      echo "Starting WORKER $i at $node_i"

      # Use srun to start Ray on the worker node and connect it to the head node.
      # The `--address` option tells the worker node where to find the head node.
      srun --nodes=1 --ntasks=1 -w "$node_i" \
        singularity exec --nv $CONTAINER_PATH /bin/bash -c "\
          ray start --address "$head_node":"$port" --redis-password='5241580000000000' \
          --num-cpus "$SLURM_CPUS_PER_TASK" --num-gpus "$SLURM_GPUS_PER_NODE" --block &"
      
      sleep 5 # Wait before starting the next worker to prevent race conditions.
  done
  echo All Ray workers started.

  # Run command without srun
  singularity exec --nv $CONTAINER_PATH /bin/bash -c "$1"

}

# Dual echo on both stdout and stderr
decho ()
{
  echo "$@"
  >&2 echo "$@"
}


######################   Initial checks   ######################

# Env vairables check
if [ -z "$DIST_MODE" ]; then 
  >&2 echo "ERROR: env variable DIST_MODE is not set. Allowed values are 'horovod', 'ddp' or 'deepspeed'"
  exit 1
fi
if [ -z "$RUN_NAME" ]; then 
  >&2 echo "WARNING: env variable RUN_NAME is not set. It's a way to identify some specific run of an experiment."
  RUN_NAME=$DIST_MODE
fi
if [ -z "$COMMAND" ]; then 
  >&2 echo "ERROR: env variable COMMAND is not set. It's the python command to execute."
  exit 1
fi
if [ -z "$CONTAINER_PATH" ]; then 
  >&2 echo "WARNING: env variable CONTAINER_PATH is not set. It's the path to a singularity container."
  exit 1
fi

# OpenMPI version
HOST_OMPI_V="$(ompi_info --parsable | grep ompi:version:full: |  cut -d':' -f4 | cut -d'.' -f1,2)"
CONTAINER_OMPI_V="$(singularity exec $CONTAINER_PATH ompi_info --parsable | grep ompi:version:full: |  cut -d':' -f4 | cut -d'.' -f1,2)"

if [ "$HOST_OMPI_V" != "$CONTAINER_OMPI_V" ]; then
  >&2 echo "ERROR: Host OpenMPI minor version ($HOST_OMPI_V) does not match with container's OpenMPI minor version ($CONTAINER_OMPI_V). This may cause problems." 
  # exit 1
fi
echo -e "\nHost and container's OpenMPI minor versions match: ($HOST_OMPI_V) - ($CONTAINER_OMPI_V)\n" 

# Get GPUs info per node
srun --cpu-bind=none --ntasks-per-node=1 bash -c 'echo -e "NODE hostname: $(hostname)\n$(nvidia-smi)\n\n"'

# Print env variables
echo "RUN_NAME: $RUN_NAME"
echo "DIST_MODE: $DIST_MODE"
echo "CONTAINER_PATH: $CONTAINER_PATH"
echo "COMMAND: $COMMAND"

######################   Execute command   ######################

if [ "${DIST_MODE}" == "ddp" ] ; then

  decho -e "\nLaunching DDP strategy with torchrun"
  torchrun_launcher "${COMMAND}"

  decho -e "\nLaunching DDP strategy with Ray"
  ray_launcher "${COMMAND}"

elif [ "${DIST_MODE}" == "deepspeed" ] ; then

  decho -e "\nLaunching DeepSpeed strategy with torchrun"
  torchrun_launcher "${COMMAND}"

  decho -e "\nLaunching DeepSpeed strategy with mpirun"
  mpirun_launcher "python -m ${COMMAND}"

  decho -e "\nLaunching DeepSpeed strategy with srun"
  srun_launcher "python -m ${COMMAND}"

  decho -e "\nLaunching DeepSpeed strategy with Ray"
  ray_launcher "${COMMAND}"

elif [ "${DIST_MODE}" == "horovod" ] ; then

  decho -e "\nLaunching Horovod strategy with mpirun"
  mpirun_launcher "python -m ${COMMAND}"

  decho -e "\nLaunching Horovod strategy with srun"
  srun_launcher "python -m ${COMMAND}"

  decho -e "\nLaunching Horovod strategy with Ray"
  ray_launcher "${COMMAND}"

<<<<<<< HEAD
=======
elif [ "${DIST_MODE}" == "ray" ] ; then

  decho -e "\nLaunching Ray tests"
  ray_launcher "${COMMAND}"

>>>>>>> 154d705c
else
  >&2 echo "ERROR: unrecognized \$DIST_MODE env variable"
  exit 1
fi<|MERGE_RESOLUTION|>--- conflicted
+++ resolved
@@ -350,14 +350,11 @@
   decho -e "\nLaunching Horovod strategy with Ray"
   ray_launcher "${COMMAND}"
 
-<<<<<<< HEAD
-=======
 elif [ "${DIST_MODE}" == "ray" ] ; then
 
   decho -e "\nLaunching Ray tests"
   ray_launcher "${COMMAND}"
 
->>>>>>> 154d705c
 else
   >&2 echo "ERROR: unrecognized \$DIST_MODE env variable"
   exit 1
