# --------------------------------------------------------------------------------------
# Part of the interTwin Project: https://www.intertwin.eu/
#
# Created by: Matteo Bunino
#
# Credit:
# - Matteo Bunino <matteo.bunino@cern.ch> - CERN
# --------------------------------------------------------------------------------------

"""Test distributed training strategies."""

from pathlib import Path
from typing import Any, Literal
from unittest.mock import patch

import pytest
import torch
import torch.nn as nn
from ray.train import RunConfig
from torch.nn import Linear
from torch.optim import SGD, Optimizer
from torch.utils.data import DataLoader, Dataset, DistributedSampler

from itwinai.distributed import get_adaptive_ray_scaling_config, ray_cluster_is_running
from itwinai.torch.distributed import (
    DeepSpeedStrategy,
    HorovodStrategy,
    RayDDPStrategy,
    RayDeepSpeedStrategy,
    RayHorovodStrategy,
    RayTorchDistributedStrategy,
    TorchDDPStrategy,
    TorchDistributedStrategy,
)
from itwinai.torch.type import DistributedStrategyError, UninitializedStrategyError


class DummyDataset(Dataset):
    def __init__(self, size=100):
        self.size = size
        self.data = torch.randn(size, 10)
        self.targets = torch.randint(0, 2, (size,))

    def __len__(self):
        return self.size

    def __getitem__(self, idx):
        return self.data[idx], self.targets[idx]


class BaseTestDistributedStrategy:
    @pytest.fixture(scope="module")
    def strategy(self):
        """To be overridden by subclasses with the specific strategy."""
        raise NotImplementedError

    @pytest.fixture
    def simple_model(self):
        return Linear(10, 2)

    @pytest.fixture
    def optimizer(self, simple_model: nn.Module):
        return SGD(simple_model.parameters(), lr=0.01)

    @pytest.fixture
    def dataset(self):
        return DummyDataset()

    def test_cluster_properties(self, strategy: TorchDistributedStrategy):
        """Test that ranks and other simple properties are computed correctly."""
        assert strategy.is_initialized
        assert isinstance(strategy.device(), str)
        assert isinstance(strategy.is_main_worker, bool)
        assert strategy.global_world_size() >= 1
        assert strategy.local_world_size() >= 1
        assert strategy.global_rank() >= 0
        assert strategy.local_rank() >= 0

    def test_init_exceptions(
        self, strategy: TorchDistributedStrategy, simple_model: nn.Module, optimizer: Any
    ):
        """Check that the init method cannot be called twice and that the other methods raise
        and exception if called when the strategy is not initialized."""
        # Test re-initialization
        with pytest.raises(DistributedStrategyError) as init_exc:
            strategy.init()
            assert "already initialized" in init_exc.value

        # Test initialized flag
        strategy.is_initialized = False

        with pytest.raises(UninitializedStrategyError):
            strategy.distributed(simple_model, optimizer)
        with pytest.raises(UninitializedStrategyError):
            strategy.global_rank()
        with pytest.raises(UninitializedStrategyError):
            strategy.local_rank()
        with pytest.raises(UninitializedStrategyError):
            strategy.local_world_size()
        with pytest.raises(UninitializedStrategyError):
            strategy.global_world_size()
        with pytest.raises(UninitializedStrategyError):
            strategy.device()
        with pytest.raises(UninitializedStrategyError):
            strategy.is_main_worker
        x = torch.ones(2)
        with pytest.raises(UninitializedStrategyError):
            strategy.gather(x)
        with pytest.raises(UninitializedStrategyError):
            strategy.allgather_obj(x)
        with pytest.raises(UninitializedStrategyError):
            strategy.gather_obj(x)
        with pytest.raises(UninitializedStrategyError):
            strategy.clean_up()

        strategy.is_initialized = True

    def test_dataloader(self, strategy: TorchDistributedStrategy, dataset: Dataset):
        """Check that the dataloader is distributed correctly."""
        dataloader = strategy.create_dataloader(dataset, batch_size=16, shuffle=True)
        assert isinstance(dataloader, DataLoader)
        assert isinstance(dataloader.sampler, DistributedSampler)
        assert dataloader.sampler.rank == strategy.global_rank()
        assert dataloader.sampler.num_replicas == strategy.global_world_size()

    def test_gather_operations(self, strategy: TorchDistributedStrategy):
        """Test collective operations."""
        # Test tensor gather
        local_tensor = torch.tensor([strategy.global_rank()], device=strategy.device())
        gathered = strategy.gather(local_tensor)
        if strategy.is_main_worker:
            assert len(gathered) == strategy.global_world_size()
        else:
            assert gathered is None

        # Test tensor gather from CPU
        my_tensor = torch.ones(10) * strategy.global_rank()
        tensors = strategy.gather(my_tensor, dst_rank=0)
        if strategy.is_main_worker:
            assert torch.stack(tensors).sum() == sum(range(strategy.global_world_size())) * 10
        else:
            assert tensors is None

        # Test object gather
        local_obj = {"rank": strategy.global_rank()}
        gathered_obj = strategy.gather_obj(local_obj)
        if strategy.is_main_worker:
            assert len(gathered_obj) == strategy.global_world_size()
        else:
            assert gathered_obj is None

        # Test allgather
        all_gathered = strategy.allgather_obj(local_obj)
        assert len(all_gathered) == strategy.global_world_size()

    def test_ranks(self, strategy):
        """Check that the values of the ranks are as expected."""
        nnodes = strategy.global_world_size() // strategy.local_world_size()

        # Test local ranks
        lranks = strategy.gather_obj(strategy.local_rank(), dst_rank=0)
        if strategy.is_main_worker:
            assert len(lranks) == strategy.global_world_size()
            assert sum(lranks) == sum(range(strategy.local_world_size())) * nnodes
        else:
            assert lranks is None

        # Test global ranks
        granks = strategy.gather_obj(strategy.global_rank(), dst_rank=0)
        if strategy.is_main_worker:
            assert len(granks) == strategy.global_world_size()
            assert sum(granks) == sum(range(strategy.global_world_size()))
        else:
            assert granks is None


@pytest.mark.hpc
@pytest.mark.torch_dist
class TestTorchDDPStrategy(BaseTestDistributedStrategy):
    @pytest.fixture(scope="module")
    def strategy(self, ddp_strategy: TorchDistributedStrategy) -> TorchDDPStrategy:
        return ddp_strategy

    def test_init(self, strategy: TorchDDPStrategy):
        """Test specific initialization of TorchDDPStrategy."""
        assert strategy.backend in ["nccl", "gloo"]

        # Test initialization
        init_path = "torch.distributed.init_process_group"
        with patch(init_path, autospec=True) as mock_init_torch:
            strategy = TorchDDPStrategy(
                backend="nccl" if torch.cuda.is_available() else "gloo"
            )
            strategy.init()
            mock_init_torch.assert_called_once()

    def test_distributed_model(
        self, strategy: TorchDDPStrategy, simple_model: nn.Module, optimizer: Optimizer
    ):
        """Test NN model distribution."""
        from torch.nn.parallel import DistributedDataParallel

        dist_model, dist_optimizer, _ = strategy.distributed(simple_model, optimizer)
        assert isinstance(dist_model, DistributedDataParallel)
        assert hasattr(dist_model, "module") or isinstance(dist_model, nn.Module)
        assert isinstance(dist_optimizer, Optimizer)


@pytest.mark.hpc
@pytest.mark.deepspeed_dist
class TestDeepSpeedStrategy(BaseTestDistributedStrategy):
    @pytest.fixture(scope="module")
    def strategy(self, deepspeed_strategy: DeepSpeedStrategy) -> DeepSpeedStrategy:
        return deepspeed_strategy

    def test_init(self, strategy: DeepSpeedStrategy):
        """Test specific initialization of DeepSpeedStrategy."""
        assert strategy.backend in ["nccl", "gloo", "mpi"]
        assert hasattr(strategy, "deepspeed"), (
            "Lazy import of deepspeed not found in DeepSpeedStrategy class."
        )

        # Test initialization
        init_path = "deepspeed.init_distributed"
        with patch(init_path, autospec=True) as mock_init_ds:
            strategy = DeepSpeedStrategy(
                backend="nccl" if torch.cuda.is_available() else "gloo"
            )
            strategy.init()
            mock_init_ds.assert_called_once()

    def test_distributed_model(
        self, strategy: DeepSpeedStrategy, simple_model: nn.Module, optimizer: Optimizer
    ):
        """Test NN model distribution."""
        from deepspeed.runtime.engine import DeepSpeedEngine

        ds_config = {
            "train_batch_size": 16,
            "fp16": {"enabled": False},
            "optimizer": {"type": "SGD", "params": {"lr": 0.001}},
        }

        dist_model, dist_optimizer, _ = strategy.distributed(
            simple_model, optimizer=optimizer, config=ds_config
        )
        assert hasattr(dist_model, "module")
        assert isinstance(dist_model, DeepSpeedEngine)
        assert dist_optimizer is not None
        assert isinstance(dist_optimizer, Optimizer)


@pytest.mark.hpc
@pytest.mark.horovod_dist
class TestHorovodStrategy(BaseTestDistributedStrategy):
    @pytest.fixture(scope="module")
    def strategy(self, horovod_strategy: HorovodStrategy) -> HorovodStrategy:
        return horovod_strategy

    def test_init(self, strategy: HorovodStrategy):
        assert strategy.is_initialized
        assert hasattr(strategy, "hvd"), (
            "Lazy import of horovod not found in HorovodStrategy class."
        )

        # Test initialization
        init_path = "horovod.torch.init"
        with patch(init_path, autospec=True) as mock_init_ds:
            strategy = HorovodStrategy()
            strategy.init()
            mock_init_ds.assert_called_once()

    def test_distributed_model(self, strategy: HorovodStrategy, simple_model, optimizer):
        dist_model, dist_optimizer, _ = strategy.distributed(
            simple_model, optimizer=optimizer, op=strategy.hvd.Average
        )
        assert isinstance(dist_model, nn.Module)
        assert isinstance(dist_optimizer, Optimizer)
        assert hasattr(dist_optimizer, "synchronize"), (
            "synchronize() method not found for Horovod optimizer"
        )


@pytest.mark.hpc
@pytest.mark.ray_dist
@pytest.mark.parametrize(
    "strategy_name",
    [
        pytest.param("ddp"),
        pytest.param("deepspeed"),
        pytest.param("horovod"),
    ],
)
def test_ray_distributed_strategy(
    strategy_name: Literal["ddp"] | Literal["deepspeed"] | Literal["horovod"],
    shared_tmp_path: Path,
):
    import ray  # needed here

<<<<<<< HEAD
    assert ray_cluster_is_running()
=======
    assert ray_cluster_is_running(), "Ray cluster not detected. Aborting tests"
>>>>>>> 3076fa36

    # The worker function must be declared inline, ohterwise the Ray workers will not find it
    def ray_tests(config, strategy: RayTorchDistributedStrategy):
        """The tests below are a flattened version of BaseTestDistributedStrategy"""
        strategy.init()

        simple_model = Linear(10, 2)
        simple_optimizer = SGD(simple_model.parameters(), lr=0.01)

        # Strategy-specific tests
        if isinstance(strategy, RayDDPStrategy):
            # Test init
            assert hasattr(strategy, "ray_train"), (
                "Lazy import of ray.train not found in RayDDPStrategy class."
            )
            # Test distribute model
            from torch.nn.parallel import DistributedDataParallel

            dist_model, dist_optimizer, _ = strategy.distributed(
                simple_model, simple_optimizer
            )
            assert isinstance(dist_model, DistributedDataParallel)
            assert hasattr(dist_model, "module") or isinstance(dist_model, nn.Module)
            assert isinstance(dist_optimizer, Optimizer)

        elif isinstance(strategy, RayDeepSpeedStrategy):
            assert strategy.backend in ["nccl", "gloo", "mpi"]
            assert hasattr(strategy, "deepspeed"), (
                "Lazy import of deepspeed not found in RayDeepSpeedStrategy class."
            )

            # Test initialization
            init_path = "deepspeed.init_distributed"
            with patch(init_path, autospec=True) as mock_init_ds:
                strategy = RayDeepSpeedStrategy(
                    backend="nccl" if torch.cuda.is_available() else "gloo"
                )
                strategy.init()
                mock_init_ds.assert_called_once()

            # Test distribute model
            from deepspeed.runtime.engine import DeepSpeedEngine

            ds_config = {
                "train_batch_size": 16,
                "fp16": {"enabled": False},
                "optimizer": {"type": "SGD", "params": {"lr": 0.001}},
            }

            dist_model, dist_optimizer, _ = strategy.distributed(
                simple_model, optimizer=simple_optimizer, config=ds_config
            )
            assert hasattr(dist_model, "module")
            assert isinstance(dist_model, DeepSpeedEngine)
            assert dist_optimizer is not None
            assert isinstance(dist_optimizer, Optimizer)

        elif isinstance(strategy, RayHorovodStrategy):
            assert strategy.is_initialized
            assert hasattr(strategy, "hvd"), (
                "Lazy import of horovod not found in RayHorovodStrategy class."
            )

            # Test initialization
            init_path = "horovod.torch.init"
            with patch(init_path, autospec=True) as mock_init_ds:
                strategy = RayHorovodStrategy()
                strategy.init()
                mock_init_ds.assert_called_once()

            # Test distributed model
            dist_model, dist_optimizer, _ = strategy.distributed(
                simple_model, optimizer=simple_optimizer, op=strategy.hvd.Average
            )
            assert isinstance(dist_model, nn.Module)
            assert isinstance(dist_optimizer, Optimizer)
            assert hasattr(dist_optimizer, "synchronize"), (
                "synchronize() method not found for Horovod optimizer"
            )

        else:
            raise ValueError("Unrecognized strategy type")

        # Test cluster properties
        assert strategy.is_initialized
        assert isinstance(strategy.device(), str)
        assert isinstance(strategy.is_main_worker, bool)
        assert strategy.global_world_size() >= 1
        assert strategy.local_world_size() >= 1
        assert strategy.global_rank() >= 0
        assert strategy.local_rank() >= 0

        # Test re-initialization
        with pytest.raises(DistributedStrategyError) as init_exc:
            strategy.init()
            assert "already initialized" in init_exc.value

        # Test initialized flag
        strategy.is_initialized = False

        with pytest.raises(UninitializedStrategyError):
            strategy.distributed(simple_model, simple_optimizer)
        with pytest.raises(UninitializedStrategyError):
            strategy.global_rank()
        with pytest.raises(UninitializedStrategyError):
            strategy.local_rank()
        with pytest.raises(UninitializedStrategyError):
            strategy.local_world_size()
        with pytest.raises(UninitializedStrategyError):
            strategy.global_world_size()
        with pytest.raises(UninitializedStrategyError):
            strategy.device()
        with pytest.raises(UninitializedStrategyError):
            strategy.is_main_worker
        x = torch.ones(2)
        with pytest.raises(UninitializedStrategyError):
            strategy.gather(x)
        with pytest.raises(UninitializedStrategyError):
            strategy.allgather_obj(x)
        with pytest.raises(UninitializedStrategyError):
            strategy.gather_obj(x)
        with pytest.raises(UninitializedStrategyError):
            strategy.clean_up()

        strategy.is_initialized = True

        # Test tensor gather
        local_tensor = torch.tensor([strategy.global_rank()], device=strategy.device())
        gathered = strategy.gather(local_tensor)
        if strategy.is_main_worker:
            assert len(gathered) == strategy.global_world_size()
        else:
            assert gathered is None

        # Test tensor gather from CPU
        my_tensor = torch.ones(10) * strategy.global_rank()
        tensors = strategy.gather(my_tensor, dst_rank=0)
        if strategy.is_main_worker:
            assert torch.stack(tensors).sum() == sum(range(strategy.global_world_size())) * 10
        else:
            assert tensors is None

        # Test object gather
        local_obj = {"rank": strategy.global_rank()}
        gathered_obj = strategy.gather_obj(local_obj)
        if strategy.is_main_worker:
            assert len(gathered_obj) == strategy.global_world_size()
        else:
            assert gathered_obj is None

        # Test allgather
        all_gathered = strategy.allgather_obj(local_obj)
        assert len(all_gathered) == strategy.global_world_size()

        # Check that the values of the ranks are as expected
        nnodes = strategy.global_world_size() // strategy.local_world_size()

        # Test local ranks
        lranks = strategy.gather_obj(strategy.local_rank(), dst_rank=0)
        if strategy.is_main_worker:
            assert len(lranks) == strategy.global_world_size()
            assert sum(lranks) == sum(range(strategy.local_world_size())) * nnodes
        else:
            assert lranks is None

        # Test global ranks
        granks = strategy.gather_obj(strategy.global_rank(), dst_rank=0)
        if strategy.is_main_worker:
            assert len(granks) == strategy.global_world_size()
            assert sum(granks) == sum(range(strategy.global_world_size()))
        else:
            assert granks is None

    # scaling_config = ScalingConfig(num_workers=2, use_gpu=False)
    scaling_config = get_adaptive_ray_scaling_config()
    run_config = RunConfig(storage_path=shared_tmp_path / "ray_checkpoints")

    match strategy_name:
        case "ddp":
            # This calls ray.init under the hood
            strategy = RayDDPStrategy()

            # Trainable
            test_function = ray.tune.with_parameters(ray_tests, strategy=strategy)

            # Create a trainer
            trainer = ray.train.torch.TorchTrainer(
                test_function,
                scaling_config=scaling_config,
                run_config=run_config,
            )
            trainer.fit()
        case "deepspeed":
            # This calls ray.init under the hood
            strategy = RayDeepSpeedStrategy(
                backend="nccl" if torch.cuda.is_available() else "gloo"
            )

            # Trainable
            test_function = ray.tune.with_parameters(ray_tests, strategy=strategy)

            # Create a trainer
            trainer = ray.train.torch.TorchTrainer(
                test_function,
                scaling_config=scaling_config,
                run_config=run_config,
            )
            trainer.fit()
        case "horovod":
            import ray.train.horovod

            # This calls ray.init under the hood
            strategy = RayHorovodStrategy()

            # Trainable
            test_function = ray.tune.with_parameters(ray_tests, strategy=strategy)

            # Create a trainer
            trainer = ray.train.horovod.HorovodTrainer(
                test_function,
                scaling_config=scaling_config,
                run_config=run_config,
            )
            trainer.fit()
        case _:
            raise ValueError("unrecognized strategy name")<|MERGE_RESOLUTION|>--- conflicted
+++ resolved
@@ -297,11 +297,7 @@
 ):
     import ray  # needed here
 
-<<<<<<< HEAD
-    assert ray_cluster_is_running()
-=======
     assert ray_cluster_is_running(), "Ray cluster not detected. Aborting tests"
->>>>>>> 3076fa36
 
     # The worker function must be declared inline, ohterwise the Ray workers will not find it
     def ray_tests(config, strategy: RayTorchDistributedStrategy):
