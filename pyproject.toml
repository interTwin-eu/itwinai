--- conflicted
+++ resolved
@@ -41,11 +41,8 @@
     "typer>=0.9.0",
     "wheel",
     "pydantic",
-<<<<<<< HEAD
     "prov4ml@git+https://github.com/HPCI-Lab/ProvML@mlflow_detach", # Prov4ML
-=======
     "pandas",
->>>>>>> 19a91d88
 ]
 
 # dynamic = ["version", "description"]
