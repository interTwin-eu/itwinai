--- conflicted
+++ resolved
@@ -77,17 +77,6 @@
     "IPython",
     "tensorflow==2.16.*",
     "sphinx-tabs",
-<<<<<<< HEAD
-]
-hpo = [
-    "bayesian-optimization==2.0.*",
-    "hyperopt==0.2.*",
-    "ConfigSpace==1.2.*",
-    "hpbandster==0.7.*",
-    "scipy==1.14.*",
-    "GPy==1.13.*"
-=======
->>>>>>> affbf513
 ]
 hpo = [
     "bayesian-optimization==2.0.*",
