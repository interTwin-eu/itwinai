--- conflicted
+++ resolved
@@ -8,35 +8,14 @@
 
 [project]
 name = "itwinai"
-<<<<<<< HEAD
-version = "0.0.1"
-description = "AI and ML workflows module for scientific digital twins."
-readme = "README.md"
-requires-python = ">=3.9"
-=======
 version = "0.2.2"
 description = "AI and ML workflows module for scientific digital twins."
 readme = "README.md"
 requires-python = ">=3.10"
->>>>>>> 3b8add81
 license = { file = "LICENSE" }
 keywords = ["ml", "ai", "hpc"]
 authors = [
     { name = "Matteo Bunino", email = "matteo.bunino@cern.ch" },
-<<<<<<< HEAD
-    { name = "Alexander Zoechbauer", email = "alexander.zoechbauer@cern.ch" },
-    { name = "Rakesh Sarma", email = "r.sarma@fz-juelich.de" },
-    { name = "Mario Ruettgers", email = "m.ruettgers@fz-juelich.de" },
-    { name = "Eric Wulff", email = "eric.wulff@cern.ch" },
-]
-maintainers = [
-    { name = "Matteo Bunino", email = "matteo.bunino@cern.ch" },
-    { name = "Alexander Zoechbauer", email = "alexander.zoechbauer@cern.ch" },
-    { name = "Rakesh Sarma", email = "r.sarma@fz-juelich.de" },
-    { name = "Mario Ruettgers", email = "m.ruettgers@fz-juelich.de" },
-]
-classifiers = ["Development Status :: Beta", "Programming Language :: Python"]
-=======
     { name = "Rakesh Sarma", email = "r.sarma@fz-juelich.de" },
     { name = "Mario Ruettgers", email = "m.ruettgers@fz-juelich.de" },
     { name = "Kalliopi Tsolaki", email = "kalliopi.tsolaki@cern.ch" },
@@ -51,7 +30,6 @@
     "Development Status :: 4 - Beta",
     "Programming Language :: Python",
 ]
->>>>>>> 3b8add81
 
 dependencies = [
     "wandb",
@@ -62,12 +40,9 @@
     "rich>=13.5.3",
     "typer>=0.9.0",
     "wheel",
-<<<<<<< HEAD
-=======
     "pydantic",
     "prov4ml@git+https://github.com/HPCI-Lab/ProvML@main", # Prov4ML
     "pandas",
->>>>>>> 3b8add81
 ]
 
 # dynamic = ["version", "description"]
@@ -88,10 +63,7 @@
     "pytest-cov>=4.1.0",
     "ipykernel",
     "ipython",
-<<<<<<< HEAD
-=======
     "tensorflow==2.16.*",  # needed by tests on tensorboard
->>>>>>> 3b8add81
 ]
 
 [project.urls]
