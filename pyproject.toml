--- conflicted
+++ resolved
@@ -41,14 +41,8 @@
     "matplotlib>=3.9.2",
     "pip>=24.3.1",
     "prov4ml@git+https://github.com/matbun/ProvML@new-main",
-<<<<<<< HEAD
-    "pandas",
-    "seaborn",
     "ray[default,train,tune]",
-=======
-    "ray",
     "prov",
->>>>>>> af68d902
 ]
 
 [project.optional-dependencies]
