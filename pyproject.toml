--- conflicted
+++ resolved
@@ -27,7 +27,6 @@
 dependencies = [
     "rich>=13.5.3",
     "typer>=0.9.0",
-<<<<<<< HEAD
     "numpy<2.0.0",
     "wandb>=0.18.7",
     "mlflow>=2.17.2",
@@ -41,13 +40,7 @@
     "jsonargparse[signatures]>=4.34.0",
     "matplotlib>=3.9.2",
     "pip>=24.3.1",
-=======
-    "wheel",
-    "pydantic",
     "prov4ml@git+https://github.com/matbun/ProvML@new-main",
-    "pandas",
-    "seaborn",
->>>>>>> a8ebf7e5
 ]
 
 [project.optional-dependencies]
@@ -73,15 +66,6 @@
 linux = [
     "prov4ml[linux]@git+https://github.com/matbun/ProvML"
 ]
-<<<<<<< HEAD
-docs = [ 
-  "sphinx-rtd-theme==2.0.0",
-  "nbsphinx==0.9.4", 
-  "myst-parser==2.0.0",
-  "IPython",
-  "tensorflow==2.16.*",
-]
-=======
 docs = [
     "sphinx-rtd-theme==2.0.0",
     "nbsphinx==0.9.4",
@@ -92,7 +76,6 @@
 macos = ["prov4ml[apple]@git+https://github.com/matbun/ProvML@new-main"]
 nvidia = ["prov4ml[nvidia]@git+https://github.com/matbun/ProvML@new-main"]
 amd = ["prov4ml[amd]@git+https://github.com/matbun/ProvML@new-main"]
->>>>>>> a8ebf7e5
 
 [project.urls]
 Homepage = "https://www.intertwin.eu/"
