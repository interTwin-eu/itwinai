--- conflicted
+++ resolved
@@ -34,15 +34,11 @@
     "submitit>=1.4.6",
     "typing-extensions==4.5.0",
     "typing_extensions==4.5.0",
-<<<<<<< HEAD
-    "urllib3>=2.0.5",
     "rich>=13.5.3",
     "typer>=0.9.0",
-=======
     "urllib3>=1.26.18",
     "lightning>=2.0.0",
     "torchmetrics>=1.2.0",
->>>>>>> 087c7ec5
 ]
 
 # dynamic = ["version", "description"]
