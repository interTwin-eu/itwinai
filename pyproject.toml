# Refs:
# https://packaging.python.org/en/latest/specifications/declaring-project-metadata/#example
# https://setuptools.pypa.io/en/latest/userguide/dependency_management.html#dependencies-management-in-setuptools

[build-system]
requires = ["setuptools", "setuptools-scm", "wheel"]
build-backend = "setuptools.build_meta"

[project]
name = "itwinai"
<<<<<<< HEAD
version = "0.2.0"
=======
version = "0.2.1"
>>>>>>> 7470092f
description = "AI and ML workflows module for scientific digital twins."
readme = "README.md"
requires-python = ">=3.10"
license = { file = "LICENSE" }
keywords = ["ml", "ai", "hpc"]
authors = [
    { name = "Matteo Bunino", email = "matteo.bunino@cern.ch" },
    { name = "Rakesh Sarma", email = "r.sarma@fz-juelich.de" },
    { name = "Mario Ruettgers", email = "m.ruettgers@fz-juelich.de" },
    { name = "Kalliopi Tsolaki", email = "kalliopi.tsolaki@cern.ch" },
]
maintainers = [
    { name = "Matteo Bunino", email = "matteo.bunino@cern.ch" },
    { name = "Rakesh Sarma", email = "r.sarma@fz-juelich.de" },
    { name = "Mario Ruettgers", email = "m.ruettgers@fz-juelich.de" },
    { name = "Kalliopi Tsolaki", email = "kalliopi.tsolaki@cern.ch" },
]
classifiers = [
    "Development Status :: 4 - Beta",
    "Programming Language :: Python",
]

dependencies = [
    "wandb",
    "mlflow",
    "jsonargparse[signatures]",
    "pyyaml",
    "omegaconf",
    "rich>=13.5.3",
    "typer>=0.9.0",
    "wheel",
    "pydantic",
]

# dynamic = ["version", "description"]

[project.optional-dependencies]
torch = ["lightning", "torchmetrics"]
# torch-cpu = [
#     "torch==2.1.*",
#     "torchvision",
#     "torchaudio",
#     "lightning",
#     "torchmetrics",
#     "deepspeed",
# ]
dev = [
    "pytest>=7.4.2",
    "pytest-mock>=3.11.1",
    "pytest-cov>=4.1.0",
    "ipykernel",
    "ipython",
<<<<<<< HEAD
    "tensorflow==2.16.*",    # needed by tests on tensorboard
=======
    "tensorflow==2.16.*",  # needed by tests on tensorboard
>>>>>>> 7470092f
]

[project.urls]
Homepage = "https://www.intertwin.eu/"
Documentation = "https://itwinai.readthedocs.io/"
Repository = "https://github.com/interTwin-eu/itwinai"
# Changelog = "https://github.com/me/spam/blob/master/CHANGELOG.md"

[project.scripts]
itwinai = "itwinai.cli:app"

# [project.gui-scripts]
# spam-gui = "spam:main_gui"

# [project.entry-points."spam.magical"]
# tomatoes = "spam:main_tomatoes"

[tool.pytest.ini_options]
markers = [
    "integration: integration tests (deselect with '-m \"not integration\"')",
    "slurm: needs SLURM and HPC resources (multiple GPUs/nodes). (deselect with '-m \"not slurm\"')",
    "functional: functional tests. (deselect with '-m \"not functional\"')",
    "memory_heavy: high memory footprint. (deselect with '-m \"not heavy_memory\"')",
]<|MERGE_RESOLUTION|>--- conflicted
+++ resolved
@@ -8,11 +8,7 @@
 
 [project]
 name = "itwinai"
-<<<<<<< HEAD
-version = "0.2.0"
-=======
 version = "0.2.1"
->>>>>>> 7470092f
 description = "AI and ML workflows module for scientific digital twins."
 readme = "README.md"
 requires-python = ">=3.10"
@@ -65,11 +61,7 @@
     "pytest-cov>=4.1.0",
     "ipykernel",
     "ipython",
-<<<<<<< HEAD
-    "tensorflow==2.16.*",    # needed by tests on tensorboard
-=======
     "tensorflow==2.16.*",  # needed by tests on tensorboard
->>>>>>> 7470092f
 ]
 
 [project.urls]
