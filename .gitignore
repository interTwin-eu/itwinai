*.pdf
*_logs
logs_*
TODO
data/
nohup*
tmp*
.tmp*
checkpoints/
mamba*
pl-training.yml
*-predictions/
*-data/
*.tar.gz
*.pth
*.csv
*tar.gz
0
*.tar
*.sif
<<<<<<< HEAD
.DS_Store
=======
*slurm_scripts/
>>>>>>> 2ea87cf3

# Use cases files
MNIST
3dgan-generated-data/
mnist-sample-data/
exp_data/


# Kubernetes
secret*.yaml

# Custom envs
.venv*
envAI*

# Logs
logs/
ml_logs/
mllogs/
*.out
*.err
.logs/
lightning_logs/
mlruns/
ray_checkpoints/

# Byte-compiled / optimized / DLL files
__pycache__/
*.py[cod]
*$py.class

# C extensions
*.so

# Distribution / packaging
.Python
build/
develop-eggs/
dist/
downloads/
eggs/
.eggs/
lib/
lib64/
parts/
sdist/
var/
wheels/
share/python-wheels/
*.egg-info/
.installed.cfg
*.egg
MANIFEST

# PyInstaller
#  Usually these files are written by a python script from a template
#  before PyInstaller builds the exe, so as to inject date/other infos into it.
*.manifest
*.spec

# Installer logs
pip-log.txt
pip-delete-this-directory.txt

# Unit test / coverage reports
htmlcov/
.tox/
.nox/
.coverage
.coverage.*
.cache
nosetests.xml
coverage.xml
*.cover
*.py,cover
.hypothesis/
.pytest_cache/
cover/

# Translations
*.mo
*.pot

# Django stuff:
*.log
local_settings.py
db.sqlite3
db.sqlite3-journal

# Flask stuff:
instance/
.webassets-cache

# Scrapy stuff:
.scrapy

# Sphinx documentation
docs/_build/

# PyBuilder
.pybuilder/
target/

# Jupyter Notebook
.ipynb_checkpoints

# IPython
profile_default/
ipython_config.py

# pyenv
#   For a library or package, you might want to ignore these files since the code is
#   intended to run in multiple environments; otherwise, check them in:
# .python-version

# pipenv
#   According to pypa/pipenv#598, it is recommended to include Pipfile.lock in version control.
#   However, in case of collaboration, if having platform-specific dependencies or dependencies
#   having no cross-platform support, pipenv may install dependencies that don't work, or not
#   install all needed dependencies.
#Pipfile.lock

# poetry
#   Similar to Pipfile.lock, it is generally recommended to include poetry.lock in version control.
#   This is especially recommended for binary packages to ensure reproducibility, and is more
#   commonly ignored for libraries.
#   https://python-poetry.org/docs/basic-usage/#commit-your-poetrylock-file-to-version-control
#poetry.lock

# pdm
#   Similar to Pipfile.lock, it is generally recommended to include pdm.lock in version control.
#pdm.lock
#   pdm stores project-wide configurations in .pdm.toml, but it is recommended to not include it
#   in version control.
#   https://pdm.fming.dev/#use-with-ide
.pdm.toml

# PEP 582; used by e.g. github.com/David-OConnor/pyflow and github.com/pdm-project/pdm
__pypackages__/

# Celery stuff
celerybeat-schedule
celerybeat.pid

# SageMath parsed files
*.sage.py

# Environments
.env
.venv
env/
venv/
ENV/
env.bak/
venv.bak/

# Spyder project settings
.spyderproject
.spyproject

# Rope project settings
.ropeproject

# mkdocs documentation
/site

# mypy
.mypy_cache/
.dmypy.json
dmypy.json

# Pyre type checker
.pyre/

# pytype static type analyzer
.pytype/

# Cython debug symbols
cython_debug/

# PyCharm
#  JetBrains specific template is maintained in a separate JetBrains.gitignore that can
#  be found at https://github.com/github/gitignore/blob/main/Global/JetBrains.gitignore
#  and can be added to the global gitignore or merged into this file.  For a more nuclear
#  option (not recommended) you can uncomment the following to ignore the entire idea folder.
#.idea/

# MacOS
.DS_Store<|MERGE_RESOLUTION|>--- conflicted
+++ resolved
@@ -18,11 +18,8 @@
 0
 *.tar
 *.sif
-<<<<<<< HEAD
 .DS_Store
-=======
 *slurm_scripts/
->>>>>>> 2ea87cf3
 
 # Use cases files
 MNIST
