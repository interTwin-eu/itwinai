--- conflicted
+++ resolved
@@ -2,12 +2,6 @@
 sphinx-rtd-theme==2.0.0
 nbsphinx==0.9.4
 myst-parser==2.0.0
-<<<<<<< HEAD
-
-# local path to itwinai module, assuming that pip install -r docs/requirements.txt is run form the repository root
-# If needed, you can add optional dependencies, like: ".[dev]"
-.
-=======
 wheel
 tensorflow==2.15
 torch==2.1.*
@@ -18,5 +12,4 @@
 
 # local path to itwinai module, assuming that pip install -r docs/requirements.txt is run form the repository root
 # If needed, you can add optional dependencies, like: ".[dev]"
-.[torch]
->>>>>>> c6fdff64
+.[torch]