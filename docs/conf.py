--- conflicted
+++ resolved
@@ -27,19 +27,11 @@
 sys.path.insert(0, os.path.abspath("../src"))
 sys.path.insert(0, os.path.abspath("../images"))
 
-<<<<<<< HEAD
 project = 'itwinai'
-copyright = ('2024, interTwin collaboration')
+copyright = '2024, interTwin collaboration'
 author = 'Matteo Bunino'
 version = '0.2'  # short version
 release = '0.2.2'  # full version
-=======
-project = "itwinai"
-copyright = "2024, Matteo Bunino on behalf of CERN"
-author = "Matteo Bunino"
-version = "0.2"  # short version
-release = "0.2.2"  # full version
->>>>>>> a964e479
 
 # -- General configuration ---------------------------------------------------
 # https://www.sphinx-doc.org/en/master/usage/configuration.html#general-configuration
