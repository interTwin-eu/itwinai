#!/bin/bash
if [ -z "$ENV_NAME" ]; then
  ENV_NAME=".venv-pytorch"
fi

work_dir=$PWD

# Create the python venv if it doesn't already exist
if [ -d "${work_dir}/$ENV_NAME" ];then
  echo "env $ENV_NAME already exists"
else
  python3 -m venv $ENV_NAME
  echo "$ENV_NAME environment is created in ${work_dir}"
fi

<<<<<<< HEAD
# Install itwinai: MUST be last line of the script for the user installation script to work!
pip install --no-cache-dir -e .[torch,dev,ray] || exit 1
=======
# Activate the venv and then install itwinai as editable
source $ENV_NAME/bin/activate
pip install -e ".[torch,tf,dev,nvidia]" \
    --no-cache-dir \
    --extra-index-url https://download.pytorch.org/whl/cu121
>>>>>>> 6b79ab49
<|MERGE_RESOLUTION|>--- conflicted
+++ resolved
@@ -13,13 +13,8 @@
   echo "$ENV_NAME environment is created in ${work_dir}"
 fi
 
-<<<<<<< HEAD
-# Install itwinai: MUST be last line of the script for the user installation script to work!
-pip install --no-cache-dir -e .[torch,dev,ray] || exit 1
-=======
 # Activate the venv and then install itwinai as editable
 source $ENV_NAME/bin/activate
 pip install -e ".[torch,tf,dev,nvidia]" \
     --no-cache-dir \
-    --extra-index-url https://download.pytorch.org/whl/cu121
->>>>>>> 6b79ab49
+    --extra-index-url https://download.pytorch.org/whl/cu121