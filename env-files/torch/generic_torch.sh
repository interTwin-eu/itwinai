--- conflicted
+++ resolved
@@ -10,114 +10,7 @@
   echo "env $ENV_NAME already exists"
 else
   python3 -m venv $ENV_NAME
-<<<<<<< HEAD
-
-  # activate env
-  source $ENV_NAME/bin/activate
-
-  echo "$ENV_NAME environment is created in ${cDir}"
-fi
-
-pip install --no-cache-dir --upgrade pip 
-pip install --no-cache-dir packaging wheel 
-
-# Adding this constraint as numpy >= 2 seems to clash with DeepSpeed
-pip install --no-cache-dir 'numpy<2.0.0' || exit 1
-
-# install Torch
-if [ -f "${cDir}/$ENV_NAME/bin/torchrun" ]; then
-  echo 'Torch already installed'
-else
-  if [ -z "$NO_CUDA" ] ; then
-    pip install --no-cache-dir \
-    'torch==2.4.*' torchvision torchaudio --index-url "$PIP_INDEX_TORCH_CUDA" || exit 1
-  else
-    # CPU only installation for MacOS
-    if [[ "$OSTYPE" =~ ^darwin ]] ; then
-      pip install --no-cache-dir \
-        'torch==2.4.*' torchvision torchaudio || exit 1
-    else
-    # CPU only installation for other OSs
-      pip install --no-cache-dir \
-         'torch==2.4.*' torchvision torchaudio --index-url https://download.pytorch.org/whl/cpu || exit 1
-    fi
-  fi
-fi
-
-# HPO - RayTune
-if [ -f "${cDir}/$ENV_NAME/bin/ray" ]; then
-  echo 'Ray already installed'
-else
-  if [[ "$OSTYPE" =~ ^darwin ]] ; then
-    echo 'Installation issues: Skipping Ray installation for MacOS'
-  else
-    pip install --no-cache-dir ray[tune] || exit 1
-  fi
-fi
-
-# install deepspeed
-if [ -f "${cDir}/$ENV_NAME/bin/deepspeed" ]; then
-  echo 'DeepSpeed already installed'
-else
-	if [ -z "$NO_CUDA" ]; then
-  	export DS_BUILD_CCL_COMM=1
-		export DS_BUILD_UTILS=1
-		export DS_BUILD_AIO=1
-		export DS_BUILD_FUSED_ADAM=1
-		export DS_BUILD_FUSED_LAMB=1
-		export DS_BUILD_TRANSFORMER=1
-		export DS_BUILD_STOCHASTIC_TRANSFORMER=1
-		export DS_BUILD_TRANSFORMER_INFERENCE=1
-	fi
-	pip install --no-cache-dir py-cpuinfo || exit 1
-	pip install --no-cache-dir deepspeed==0.15.* || exit 1
-
-	# fix .triton/autotune/Fp16Matmul_2d_kernel.pickle bug
-	line=$(cat -n $ENV_NAME/lib/python${pver}/site-packages/deepspeed/ops/transformer/inference/triton/matmul_ext.py | grep os.rename | awk '{print $1}' | head -n 1)
-
-	# 'sed' is implemented differently on MacOS than on Linux (https://stackoverflow.com/questions/4247068/sed-command-with-i-option-failing-on-mac-but-works-on-linux)
-	if [[ "$OSTYPE" =~ ^darwin ]] ; then
-		sed -i '' "${line}s|^|#|" $ENV_NAME/lib/python${pver}/site-packages/deepspeed/ops/transformer/inference/triton/matmul_ext.py || exit 1
-	else
-	  sed -i "${line}s|^|#|" $ENV_NAME/lib/python${pver}/site-packages/deepspeed/ops/transformer/inference/triton/matmul_ext.py || exit 1
-	fi
-fi
-
-# install horovod
-if [ -f "${cDir}/$ENV_NAME/bin/horovodrun" ]; then
-  echo 'Horovod already installed'
-else
-
-  if [ -z "$NO_CUDA" ]; then
-    # compiler vars
-    export LDSHARED="$CC -shared" &&
-    export CMAKE_CXX_STANDARD=17 
-
-    # CPU vars
-    export HOROVOD_MPI_THREADS_DISABLE=1
-    export HOROVOD_CPU_OPERATIONS=MPI
-
-    # GPU vars
-    export HOROVOD_GPU_ALLREDUCE=NCCL
-    export HOROVOD_NCCL_LINK=SHARED
-    export HOROVOD_NCCL_HOME=$EBROOTNCCL
-  fi
-  # Host language vars
-  export HOROVOD_WITH_PYTORCH=1
-  export HOROVOD_WITHOUT_TENSORFLOW=1
-  export HOROVOD_WITHOUT_MXNET=1
-    
-  pip install --no-cache-dir git+https://github.com/horovod/horovod.git || exit 1
-fi
-
-# Install Pov4ML
-if [[ "$OSTYPE" =~ ^darwin ]] ; then
-  pip install --no-cache-dir "prov4ml[apple,nvidia]@git+https://github.com/matbun/ProvML@new-main" || exit 1
-else
-  pip install --no-cache-dir "prov4ml[nvidia]@git+https://github.com/matbun/ProvML@new-main" || exit 1
-=======
   echo "$ENV_NAME environment is created in ${work_dir}"
->>>>>>> a964e479
 fi
 
 # Activate the venv and then install itwinai as editable
