--- conflicted
+++ resolved
@@ -74,26 +74,7 @@
   pip3 install --no-cache-dir http://apps.fz-juelich.de/jsc/jube/jube2/download.php?version=latest
 fi
 
-<<<<<<< HEAD
 # # get rest of the libraries$
 # if [ "$cont1" = true ] ; then
 #   pip3 install -r reqs_TF.txt #--ignore-installed
 # fi
-=======
-# get rest of the libraries$
-if [ "$cont1" = true ] ; then
-  pip3 install -r reqs_TF.txt --ignore-installed
-fi
-
-# Install itwinai
-pip install --upgrade pip
-pip install -e .[dev]
-
-# install legacy version of keras (2.16)
-# Since TF 2.16, keras updated to 3.3,
-# which leads to an error when more than 1 node is used
-# https://keras.io/getting_started/
-pip3 install tf_keras
-
-# eof
->>>>>>> 71f79cb5
