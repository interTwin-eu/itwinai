#!/bin/bash

# ENV VARIABLES:
#   - ENV_NAME: set custom name for virtual env. Default: ".venv-tf"
#   - NO_CUDA: if set, install without cuda support

# Detect custom env name from env
if [ -z "$ENV_NAME" ]; then
  ENV_NAME=".venv-tf"
fi

if [ -z "$NO_CUDA" ]; then
  echo "Installing itwinai and its dependencies in '$ENV_NAME' virtual env (CUDA enabled)"
else
  echo "Installing itwinai and its dependencies in '$ENV_NAME' virtual env (CUDA disabled)"
fi

# get python version
pver="$(python --version 2>&1 | awk '{print $2}' | cut -f1-2 -d.)"

# use pyenv if exist
if [ -d "$HOME/.pyenv" ];then
  export PYENV_ROOT="$HOME/.pyenv"
  export PATH="$PYENV_ROOT/bin:$PATH"
fi

# set dir
cDir=$PWD

# create environment
if [ -d "${cDir}/$ENV_NAME" ];then
  echo "env $ENV_NAME already exists"

  source $ENV_NAME/bin/activate
else
  python3 -m venv $ENV_NAME

  # activate env
  source $ENV_NAME/bin/activate

  echo "$ENV_NAME environment is created in ${cDir}"
fi

pip3 install --no-cache-dir  --upgrade pip

# get wheel -- setuptools extension
pip3 install --no-cache-dir wheel

# install TF 
if [ -f "${cDir}/$ENV_NAME/bin/tensorboard" ]; then
  echo 'TF already installed'
  echo
else
  if [ -z "$NO_CUDA" ]; then
    pip3 install tensorflow[and-cuda]==2.16.* --no-cache-dir
  else
    # CPU only installation
    pip3 install tensorflow==2.16.* --no-cache-dir
  fi
fi

# CURRENTLY, horovod is not used with TF. Skipped.
# # install horovod
# if [ -f "${cDir}/$ENV_NAME/bin/horovodrun" ]; then
#   echo 'Horovod already installed'
#   echo
# else
#   if [ -z "$NO_CUDA" ]; then
#     export HOROVOD_GPU=CUDA
#     export HOROVOD_GPU_OPERATIONS=NCCL
#     export HOROVOD_WITH_TENSORFLOW=1
#     # export TMPDIR=${cDir}
#   else
#     # CPU only installation
#     export HOROVOD_WITH_TENSORFLOW=1
#     # export TMPDIR=${cDir}
#   fi

#   pip3 install --no-cache-dir horovod[tensorflow,keras] # --ignore-installed
# fi

# WHEN USING TF >= 2.16:
# install legacy version of keras (2.16)
# Since TF 2.16, keras updated to 3.3,
# which leads to an error when more than 1 node is used
# https://keras.io/getting_started/
pip3 install --no-cache-dir  tf_keras==2.16.*

# Install Pov4ML
if [[ "$OSTYPE" =~ ^darwin ]] ; then
<<<<<<< HEAD
  pip install "prov4ml[apple]@git+https://github.com/matbun/ProvML@main"
else
  pip install "prov4ml[linux]@git+https://github.com/matbun/ProvML@main"
=======
  pip install "prov4ml[apple]@git+https://github.com/matbun/ProvML@main" || exit 1
else
  pip install "prov4ml[linux]@git+https://github.com/matbun/ProvML@main" || exit 1
>>>>>>> 50053491
fi

# itwinai
pip3 install --no-cache-dir  -e .[dev]<|MERGE_RESOLUTION|>--- conflicted
+++ resolved
@@ -88,15 +88,9 @@
 
 # Install Pov4ML
 if [[ "$OSTYPE" =~ ^darwin ]] ; then
-<<<<<<< HEAD
-  pip install "prov4ml[apple]@git+https://github.com/matbun/ProvML@main"
-else
-  pip install "prov4ml[linux]@git+https://github.com/matbun/ProvML@main"
-=======
   pip install "prov4ml[apple]@git+https://github.com/matbun/ProvML@main" || exit 1
 else
   pip install "prov4ml[linux]@git+https://github.com/matbun/ProvML@main" || exit 1
->>>>>>> 50053491
 fi
 
 # itwinai
