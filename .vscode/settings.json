{
    "editor.formatOnSave": true,
    "editor.defaultFormatter": null,
    "cSpell.ignoreWords": [
        "itwinpreproc",
        "typer"
    ],
    "cSpell.words": [
        "argmax",
        "autolog",
        "Convolutional",
        "cuda",
        "dataloaders",
        "dataloading",
        "fromlist",
        "hyperparameters",
        "hyperparams",
        "imagenet",
        "ipython",
        "itwinai",
        "Lockfiles",
        "logfiles",
        "logits",
        "Mambaforge",
        "Micromamba",
        "mlflow",
        "mnist",
        "multiclass",
        "mypackage",
        "NCCL",
        "omegaconf",
        "optim",
        "plmodels",
        "preds",
        "preproc",
        "pytest",
        "pyyaml",
        "relu",
        "Roadmap",
        "savedir",
        "SLURM",
        "softmax",
        "tensorboard",
        "torchmetrics",
        "torchvision",
        "venv",
        "wandb"
    ],
    "markdownlint.run": "onType",
    "markdownlint.config": {
        "MD013": {
            "line_length": 120
        }
    },
    "[python]": {
        "editor.defaultFormatter": "ms-python.autopep8"
    },
    "python.testing.pytestArgs": [
        "tests"
    ],
    "python.testing.unittestEnabled": false,
<<<<<<< HEAD
    "python.testing.pytestEnabled": true
=======
    "python.testing.pytestEnabled": true,
    "python.analysis.extraPaths": [
        "./src/itwinai"
    ]
>>>>>>> 3b8add81
}<|MERGE_RESOLUTION|>--- conflicted
+++ resolved
@@ -59,12 +59,8 @@
         "tests"
     ],
     "python.testing.unittestEnabled": false,
-<<<<<<< HEAD
-    "python.testing.pytestEnabled": true
-=======
     "python.testing.pytestEnabled": true,
     "python.analysis.extraPaths": [
         "./src/itwinai"
     ]
->>>>>>> 3b8add81
 }