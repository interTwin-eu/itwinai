--- conflicted
+++ resolved
@@ -126,7 +126,6 @@
 export KUBERNETES="--kubernetes tcp://localhost:6443" # Set this to empty string to avoid using k8s endpoint
 dagger call \
         --singularity-registry registry.egi.eu/dev.intertwin.eu \
-<<<<<<< HEAD
     build-container --context=.. --dockerfile=../env-files/torch/Dockerfile \
         --build-args="COMMIT_HASH=$COMMIT_HASH,BASE_IMG_NAME=$BASE_IMG_NAME,BASE_IMG_DIGEST=$BASE_IMG_DIGEST" \
     release-pipeline --values=file:tmp.yaml --framework=TORCH  \
@@ -141,22 +140,6 @@
 dagger call \
     build-container --context=.. --dockerfile=../env-files/torch/Dockerfile \
         --build-args="COMMIT_HASH=$COMMIT_HASH,BASE_IMG_NAME=$BASE_IMG_NAME,BASE_IMG_DIGEST=$BASE_IMG_DIGEST" \
-=======
-    build-container --context=.. --dockerfile=../env-files/torch/Dockerfile \
-        --build-args="COMMIT_HASH=$COMMIT_HASH,BASE_IMG_NAME=$BASE_IMG_NAME,BASE_IMG_DIGEST=$BASE_IMG_DIGEST" \
-    release-pipeline --values=file:tmp.yaml --framework=TORCH  \
-        --tag-template='${itwinai_version}-torch${framework_version}-${os_version}' \
-        --password env:SING_PWD --username env:SING_USER
-
-
-# Development pipeline
-export COMMIT_HASH=$(git rev-parse --verify HEAD)
-export BASE_IMG_NAME="nvcr.io/nvidia/pytorch:24.05-py3"
-export BASE_IMG_DIGEST="$(echo "$BASE_IMG_NAME" | cut -d ':' -f 1)@$(docker buildx imagetools inspect $BASE_IMG_NAME | grep "Digest:" | head -n 1 | awk '{print $2}')"
-dagger call \
-    build-container --context=.. --dockerfile=../env-files/torch/Dockerfile \
-        --build-args="COMMIT_HASH=$COMMIT_HASH,BASE_IMG_NAME=$BASE_IMG_NAME,BASE_IMG_DIGEST=$BASE_IMG_DIGEST" \
->>>>>>> 48918d70
     dev-pipeline
 
 # Release pipeline
@@ -175,12 +158,6 @@
     release-pipeline --values=file:tmp.yaml --framework=TORCH  \
         --tag-template='${itwinai_version}-torch${framework_version}-${os_version}' \
         --password env:SING_PWD --username env:SING_USER $KUBERNETES
-<<<<<<< HEAD
-
-
-
-=======
->>>>>>> 48918d70
 
 # Open teminal in newly created container
 dagger call \
@@ -197,14 +174,10 @@
     logs
 
 
-<<<<<<< HEAD
+# Release pipeline
+export COMMIT_HASH=$(git rev-parse --verify HEAD)
 export BASE_IMG_NAME="python:3.10-slim"
-=======
-# Release pipeline
-export COMMIT_HASH=$(git rev-parse --verify HEAD)
-export BASE_IMG_NAME="python:3.10-slim"
-export BASE_IMG_DIGEST="$(echo "$BASE_IMG_NAME" | cut -d ':' -f 1)@$(docker buildx imagetools inspect $BASE_IMG_NAME | grep "Digest:" | head -n 1 | awk '{print $2}')"
->>>>>>> 48918d70
+export BASE_IMG_DIGEST="$(echo "$BASE_IMG_NAME" | cut -d ':' -f 1)@$(docker buildx imagetools inspect $BASE_IMG_NAME | grep "Digest:" | head -n 1 | awk '{print $2}')"
 dagger call \
     --nickname torch-slim \
     --image itwinai-dev \
@@ -222,23 +195,6 @@
     --username env:SING_USER \
     --kubernetes tcp://localhost:6443
 
-<<<<<<< HEAD
-
-dagger call \
-    --nickname torch-skinny \
-    --image itwinai-dev \
-    --docker-registry ghcr.io/intertwin-eu \
-    --singularity-registry registry.egi.eu/dev.intertwin.eu \
-    --container ubuntu \
-    release-pipeline \
-    --values file:tmp.yaml \
-    --framework TORCH \
-    --tag-template '${itwinai_version}-slim-torch${framework_version}-${os_version}' \
-    --password env:SING_PWD \
-    --username env:SING_USER \
-    --skip-singularity
-
-=======
 # Dev pipeline
 export COMMIT_HASH=$(git rev-parse --verify HEAD)
 export BASE_IMG_NAME="python:3.10-slim"
@@ -257,7 +213,6 @@
     --tag-template '${itwinai_version}-slim-torch${framework_version}-${os_version}' \
     --password env:SING_PWD \
     --username env:SING_USER
->>>>>>> 48918d70
 
 # Test on HPC and publish
 export COMMIT_HASH=$(git rev-parse --verify HEAD)
