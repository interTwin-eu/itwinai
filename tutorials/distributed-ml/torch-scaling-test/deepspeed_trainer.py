--- conflicted
+++ resolved
@@ -31,11 +31,7 @@
 
 
 def parse_params():
-<<<<<<< HEAD
-    parser = ItwinaiArgParser(description='PyTorch Imagenet scaling test')
-=======
-    parser = ItAIArgumentParser(description="PyTorch Imagenet scaling test")
->>>>>>> a964e479
+    parser = ItwinaiArgParser(description="PyTorch Imagenet scaling test")
 
     # Data and logging
     parser.add_argument(
@@ -44,10 +40,15 @@
         help=("location of the training dataset in the " "local filesystem"),
     )
     parser.add_argument(
-        "--log-int", type=int, default=10, help="log interval per training. Disabled if < 0."
-    )
-    parser.add_argument(
-        "--verbose", action=argparse.BooleanOptionalAction, help="Print parsed arguments"
+        "--log-int",
+        type=int,
+        default=10,
+        help="log interval per training. Disabled if < 0.",
+    )
+    parser.add_argument(
+        "--verbose",
+        action=argparse.BooleanOptionalAction,
+        help="Print parsed arguments",
     )
     parser.add_argument(
         "--nworker",
@@ -56,7 +57,10 @@
         help=("number of workers in DataLoader " "(default: 0 - only main)"),
     )
     parser.add_argument(
-        "--prefetch", type=int, default=2, help="prefetch data in DataLoader (default: 2)"
+        "--prefetch",
+        type=int,
+        default=2,
+        help="prefetch data in DataLoader (default: 2)",
     )
 
     # Model
@@ -75,13 +79,23 @@
         help="number of epochs to train (default: 10)",
     )
     parser.add_argument(
-        "--lr", type=float, default=0.01, metavar="LR", help="learning rate (default: 0.01)"
-    )
-    parser.add_argument(
-        "--momentum", type=float, default=0.5, help="momentum in SGD optimizer (default: 0.5)"
-    )
-    parser.add_argument(
-        "--shuff", action="store_true", default=False, help="shuffle dataset (default: False)"
+        "--lr",
+        type=float,
+        default=0.01,
+        metavar="LR",
+        help="learning rate (default: 0.01)",
+    )
+    parser.add_argument(
+        "--momentum",
+        type=float,
+        default=0.5,
+        help="momentum in SGD optimizer (default: 0.5)",
+    )
+    parser.add_argument(
+        "--shuff",
+        action="store_true",
+        default=False,
+        help="shuffle dataset (default: False)",
     )
 
     # Reproducibility
@@ -249,7 +263,10 @@
     # 3) Distributed data loader
     deepspeed_config = {
         "train_micro_batch_size_per_gpu": args.batch_size,  # redundant
-        "optimizer": {"type": "SGD", "params": {"lr": args.lr, "momentum": args.momentum}},
+        "optimizer": {
+            "type": "SGD",
+            "params": {"lr": args.lr, "momentum": args.momentum},
+        },
         "fp16": {"enabled": False},
         "zero_optimization": False,
     }
