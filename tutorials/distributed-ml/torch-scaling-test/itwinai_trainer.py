# --------------------------------------------------------------------------------------
# Part of the interTwin Project: https://www.intertwin.eu/
#
# Created by: Matteo Bunino
#
# Credit:
# - Matteo Bunino <matteo.bunino@cern.ch> - CERN
# --------------------------------------------------------------------------------------

"""Show how to use DDP, Horovod and DeepSpeed strategies interchangeably
with a large neural network trained on Imagenet dataset, showing how
to use checkpoints.
"""

import argparse
import os
import sys
import time
from timeit import default_timer as timer
from typing import Optional

import deepspeed
import horovod.torch as hvd
import torch
import torch.nn.functional as F
import torchvision
from torch.utils.data import DataLoader
from torch.utils.data.distributed import DistributedSampler
from utils import imagenet_dataset

from itwinai.loggers import EpochTimeTracker
from itwinai.parser import ArgumentParser as ItwinaiArgParser
from itwinai.torch.distributed import (
    DeepSpeedStrategy,
    HorovodStrategy,
    TorchDDPStrategy,
    TorchDistributedStrategy,
)
from itwinai.torch.reproducibility import seed_worker, set_seed


def parse_params() -> argparse.Namespace:
    """
    Parse CLI args, which can also be loaded from a configuration file
    using the --config flag:

    >>> train.py --strategy ddp --config base-config.yaml --config foo.yaml
    """
<<<<<<< HEAD
    parser = ItwinaiArgParser(description='PyTorch Imagenet Example')
=======
    parser = ItAIArgumentParser(description="PyTorch Imagenet Example")
>>>>>>> a964e479

    # Distributed ML strategy
    parser.add_argument(
        "--strategy", "-s", type=str, choices=["ddp", "horovod", "deepspeed"], default="ddp"
    )

    # Data and logging
    parser.add_argument(
        "--data-dir",
        default="./",
        help=("location of the training dataset in the local " "filesystem"),
    )
    parser.add_argument("--log-int", type=int, default=10, help="log interval per training")
    parser.add_argument(
        "--verbose", action=argparse.BooleanOptionalAction, help="Print parsed arguments"
    )
    parser.add_argument(
        "--nworker",
        type=int,
        default=0,
        help=("number of workers in DataLoader (default: 0 -" " only main)"),
    )
    parser.add_argument(
        "--prefetch", type=int, default=2, help="prefetch data in DataLoader (default: 2)"
    )

    # Model
    parser.add_argument(
        "--batch-size",
        type=int,
        default=64,
        help="input batch size for training (default: 64)",
    )
    parser.add_argument(
        "--epochs", type=int, default=10, help="number of epochs to train (default: 10)"
    )
    parser.add_argument("--lr", type=float, default=0.01, help="learning rate (default: 0.01)")
    parser.add_argument(
        "--momentum", type=float, default=0.5, help="momentum in SGD optimizer (default: 0.5)"
    )
    parser.add_argument(
        "--shuff", action="store_true", default=False, help="shuffle dataset (default: False)"
    )

    # Reproducibility
    parser.add_argument(
        "--rnd-seed",
        type=Optional[int],
        default=None,
        help="seed integer for reproducibility (default: 0)",
    )

    # Distributed ML
    parser.add_argument(
        "--backend",
        type=str,
        default="nccl",
        help="backend for parrallelisation (default: nccl)",
    )
    parser.add_argument(
        "--no-cuda", action="store_true", default=False, help="disables GPGPUs"
    )
    parser.add_argument(
        "--local_rank",
        type=int,
        default=-1,
        help="local rank passed from distributed launcher",
    )

    # Horovod
    parser.add_argument(
        "--fp16-allreduce",
        action="store_true",
        default=False,
        help="use fp16 compression during allreduce",
    )
    parser.add_argument(
        "--use-adasum",
        action="store_true",
        default=False,
        help="use adasum algorithm to do reduction",
    )
    parser.add_argument(
        "--gradient-predivide-factor",
        type=float,
        default=1.0,
        help=("apply gradient pre-divide factor in optimizer " "(default: 1.0)"),
    )

    # DeepSpeed
    parser = deepspeed.add_config_arguments(parser)
    args = parser.parse_args()

    if args.verbose:
        args_list = [f"{key}: {val}" for key, val in args.items()]
        print("PARSED ARGS:\n", "\n".join(args_list))

    return args


def train(
    model, device, train_loader, optimizer, epoch, strategy: TorchDistributedStrategy, args
):
    """
    Training function, representing an epoch.
    """
    model.train()
    t_list = []
    loss_acc = 0
    gwsize = strategy.global_world_size()
    if strategy.is_main_worker:
        print("\n")
    for batch_idx, (data, target) in enumerate(train_loader):
        t = timer()
        data, target = data.to(device), target.to(device)
        optimizer.zero_grad()
        output = model(data)
        loss = F.nll_loss(output, target)
        loss.backward()
        optimizer.step()
        if strategy.is_main_worker and args.log_int > 0 and batch_idx % args.log_int == 0:
            print(
                f"Train epoch: {epoch} "
                f"[{batch_idx * len(data)}/{len(train_loader.dataset)/gwsize} "
                f"({100.0 * batch_idx / len(train_loader):.0f}%)]\t\t"
                f"Loss: {loss.item():.6f}"
            )
        t_list.append(timer() - t)
        loss_acc += loss.item()
    if strategy.is_main_worker:
        print("TIMER: train time", sum(t_list) / len(t_list), "s")
    return loss_acc


def main():
    # Parse CLI args
    args = parse_params()

    # Instantiate Strategy
    if args.strategy == "ddp":
        if not torch.cuda.is_available() or not torch.cuda.device_count() > 1:
            raise RuntimeError("Resources unavailable")

        strategy = TorchDDPStrategy(backend=args.backend)
        distribute_kwargs = {}
    elif args.strategy == "horovod":
        strategy = HorovodStrategy()
        distribute_kwargs = dict(
            compression=(
                hvd.Compression.fp16 if args.fp16_allreduce else hvd.Compression.none
            ),
            op=hvd.Adasum if args.use_adasum else hvd.Average,
            gradient_predivide_factor=args.gradient_predivide_factor,
        )
    elif args.strategy == "deepspeed":
        strategy = DeepSpeedStrategy(backend=args.backend)
        distribute_kwargs = dict(
            config_params=dict(train_micro_batch_size_per_gpu=args.batch_size)
        )
    else:
        raise NotImplementedError(f"Strategy {args.strategy} is not recognized/implemented.")
    strategy.init()

    # Check resources availability
    use_cuda = not args.no_cuda and torch.cuda.is_available()
    is_distributed = False
    if use_cuda and torch.cuda.device_count() > 0:
        is_distributed = True

    # Limit # of CPU threads to be used per worker
    # torch.set_num_threads(1)

    # Start the timer for profiling
    st = timer()

    # Set random seed for reproducibility
    torch_prng = set_seed(args.rnd_seed, deterministic_cudnn=False)

    # Get job rank info - rank==0 master gpu
    if is_distributed:
        # local world size - per node
        lwsize = strategy.local_world_size()  # local world size - per run
        gwsize = strategy.global_world_size()  # global world size - per run
        grank = strategy.global_rank()  # global rank - assign per run
        lrank = strategy.local_rank()  # local rank - assign per node
    else:
        # Use a single worker (either on GPU or CPU)
        lwsize = 1
        gwsize = 1
        grank = 0
        lrank = 0

    if strategy.is_main_worker:
        print("TIMER: initialise:", timer() - st, "s")
        print("DEBUG: local ranks:", lwsize, "/ global ranks:", gwsize)
        print("DEBUG: sys.version:", sys.version)
        print("DEBUG: args.data_dir:", args.data_dir)
        print("DEBUG: args.log_int:", args.log_int)
        print("DEBUG: args.nworker:", args.nworker)
        print("DEBUG: args.prefetch:", args.prefetch)
        print("DEBUG: args.batch_size:", args.batch_size)
        print("DEBUG: args.epochs:", args.epochs)
        print("DEBUG: args.lr:", args.lr)
        print("DEBUG: args.momentum:", args.momentum)
        print("DEBUG: args.shuff:", args.shuff)
        print("DEBUG: args.rnd_seed:", args.rnd_seed)
        print("DEBUG: args.backend:", args.backend)
        print("DEBUG: args.no_cuda:", args.no_cuda, "\n")

    # Encapsulate the model on the GPU assigned to the current process
    device = torch.device(strategy.device() if use_cuda else "cpu")
    if use_cuda:
        torch.cuda.set_device(lrank)

    # Dataset
    train_dataset = imagenet_dataset(args.data_dir)

    if is_distributed:
        # Distributed sampler restricts data loading to a subset of the dataset
        # exclusive to the current process.
        train_sampler = DistributedSampler(
            train_dataset,
            num_replicas=gwsize,
            rank=grank,
            shuffle=(args.shuff and args.rnd_seed is None),
        )

        train_loader = DataLoader(
            train_dataset,
            batch_size=args.batch_size,
            sampler=train_sampler,
            num_workers=args.nworker,
            pin_memory=True,
            persistent_workers=(args.nworker > 1),
            prefetch_factor=args.prefetch,
            generator=torch_prng,
            worker_init_fn=seed_worker,
        )
    else:
        train_loader = DataLoader(
            train_dataset,
            batch_size=args.batch_size,
            generator=torch_prng,
            worker_init_fn=seed_worker,
        )

    # Create CNN model: resnet 50, resnet101, resnet152
    model = torchvision.models.resnet152()

    # Optimizer
    optimizer = torch.optim.SGD(model.parameters(), lr=args.lr, momentum=args.momentum)

    if is_distributed:
        distrib_model, optimizer, _ = strategy.distributed(
            model, optimizer, lr_scheduler=None, **distribute_kwargs
        )

    # Start training loop
    if strategy.is_main_worker:
        print("TIMER: broadcast:", timer() - st, "s")
        print("\nDEBUG: start training")
        print("--------------------------------------------------------")
        nnod = os.environ.get("SLURM_NNODES", "unk")
        s_name = f"{args.strategy}-it"
        epoch_time_tracker = EpochTimeTracker(
            strategy_name=s_name, save_path=f"epochtime_{s_name}_{nnod}N.csv"
        )

    et = timer()
    start_epoch = 1
    for epoch in range(start_epoch, args.epochs + 1):
        lt = timer()
        if is_distributed:
            # Inform the sampler that a new epoch started: shuffle
            # may be needed
            train_sampler.set_epoch(epoch)

        # Training
        train(
            model=distrib_model,
            device=device,
            train_loader=train_loader,
            optimizer=optimizer,
            epoch=epoch,
            strategy=strategy,
            args=args,
        )

        # Save first epoch timer
        if epoch == start_epoch:
            first_ep_t = timer() - lt

        # Final epoch
        if epoch + 1 == args.epochs:
            train_loader.last_epoch = True

        if strategy.is_main_worker:
            print("TIMER: epoch time:", timer() - lt, "s")
            epoch_time_tracker.add_epoch_time(epoch - 1, timer() - lt)

    if strategy.is_main_worker:
        print("\n--------------------------------------------------------")
        print("DEBUG: training results:\n")
        print("TIMER: first epoch time:", first_ep_t, " s")
        print("TIMER: last epoch time:", timer() - lt, " s")
        print("TIMER: average epoch time:", (timer() - et) / args.epochs, " s")
        print("TIMER: total epoch time:", timer() - et, " s")
        if epoch > 1:
            print("TIMER: total epoch-1 time:", timer() - et - first_ep_t, " s")
            print(
                "TIMER: average epoch-1 time:",
                (timer() - et - first_ep_t) / (args.epochs - 1),
                " s",
            )
        if use_cuda:
            print(
                "DEBUG: memory req:",
                int(torch.cuda.memory_reserved(lrank) / 1024 / 1024),
                "MB",
            )
            print("DEBUG: memory summary:\n\n", torch.cuda.memory_summary(0))

        print(f"TIMER: final time: {timer()-st} s\n")

    time.sleep(1)
    print(f"<Global rank: {strategy.global_rank()}> - TRAINING FINISHED")

    # Clean-up
    if is_distributed:
        strategy.clean_up()


if __name__ == "__main__":
    main()
    sys.exit()<|MERGE_RESOLUTION|>--- conflicted
+++ resolved
@@ -46,11 +46,7 @@
 
     >>> train.py --strategy ddp --config base-config.yaml --config foo.yaml
     """
-<<<<<<< HEAD
     parser = ItwinaiArgParser(description='PyTorch Imagenet Example')
-=======
-    parser = ItAIArgumentParser(description="PyTorch Imagenet Example")
->>>>>>> a964e479
 
     # Distributed ML strategy
     parser.add_argument(
