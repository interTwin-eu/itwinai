# --------------------------------------------------------------------------------------
# Part of the interTwin Project: https://www.intertwin.eu/
#
# Created by: Matteo Bunino
#
# Credit:
# - Matteo Bunino <matteo.bunino@cern.ch> - CERN
<<<<<<< HEAD
# - Jarl Sondre Sæther <jarl.sondre.saether@cern.ch> - CERN
# --------------------------------------------------------------------------------------

=======
# --------------------------------------------------------------------------------------

"""Scaling test of torch Distributed Data Parallel on Imagenet using Resnet."""

import argparse
>>>>>>> a964e479
import os
import sys
from timeit import default_timer as timer

import torch
import torch.distributed as dist
import torch.nn as nn
import torchvision
from torch.utils.data import DataLoader
from torch.utils.data.distributed import DistributedSampler
from utils import imagenet_dataset, train_epoch, parse_params

from itwinai.loggers import EpochTimeTracker
from itwinai.torch.reproducibility import seed_worker, set_seed


<<<<<<< HEAD
=======
def parse_params():
    parser = ItAIArgumentParser(description="PyTorch Imagenet scaling test")

    # Data and logging
    parser.add_argument(
        "--data-dir",
        default="./",
        help=("location of the training dataset in the " "local filesystem"),
    )
    parser.add_argument(
        "--log-int", type=int, default=10, help="log interval per training. Disabled if < 0."
    )
    parser.add_argument(
        "--verbose", action=argparse.BooleanOptionalAction, help="Print parsed arguments"
    )
    parser.add_argument(
        "--nworker",
        type=int,
        default=0,
        help=("number of workers in DataLoader " "(default: 0 - only main)"),
    )
    parser.add_argument(
        "--prefetch", type=int, default=2, help="prefetch data in DataLoader (default: 2)"
    )

    # Model
    parser.add_argument(
        "--batch-size",
        type=int,
        default=64,
        help="input batch size for training (default: 64)",
    )
    parser.add_argument(
        "--epochs", type=int, default=10, help="number of epochs to train (default: 10)"
    )
    parser.add_argument("--lr", type=float, default=0.01, help="learning rate (default: 0.01)")
    parser.add_argument(
        "--momentum", type=float, default=0.5, help="momentum in SGD optimizer (default: 0.5)"
    )
    parser.add_argument(
        "--shuff", action="store_true", default=False, help="shuffle dataset (default: False)"
    )

    # Reproducibility
    parser.add_argument(
        "--rnd-seed",
        type=Optional[int],
        default=None,
        help="seed integer for reproducibility (default: 0)",
    )

    # Distributed ML
    parser.add_argument(
        "--backend",
        type=str,
        default="nccl",
        help="backend for parrallelisation (default: nccl)",
    )
    parser.add_argument(
        "--no-cuda", action="store_true", default=False, help="disables GPGPUs"
    )

    args = parser.parse_args()

    if args.verbose:
        args_list = [f"{key}: {val}" for key, val in args.items()]
        print("PARSED ARGS:\n", "\n".join(args_list))
    return args


def train(model, device, train_loader, optimizer, epoch, grank, gwsize, args):
    model.train()
    t_list = []
    loss_acc = 0
    if grank == 0:
        print("\n")
    for batch_idx, (data, target) in enumerate(train_loader):
        # if grank == 0:
        #     print(f"BS == DATA: {data.shape}, TARGET: {target.shape}")
        t = timer()
        data, target = data.to(device), target.to(device)
        optimizer.zero_grad()
        output = model(data)
        loss = F.nll_loss(output, target)
        loss.backward()
        optimizer.step()
        if grank == 0 and args.log_int > 0 and batch_idx % args.log_int == 0:
            print(
                f"Train epoch: {epoch} [{batch_idx * len(data)}/"
                f"{len(train_loader.dataset) / gwsize} "
                f"({100.0 * batch_idx / len(train_loader):.0f}%)]\t\tLoss: "
                f"{loss.item():.6f}"
            )
        t_list.append(timer() - t)
        loss_acc += loss.item()
    if grank == 0:
        print("TIMER: train time", sum(t_list) / len(t_list), "s")
    return loss_acc


>>>>>>> a964e479
def main():
    args = parse_params()
    use_cuda = not args.no_cuda and torch.cuda.is_available()
    is_distributed = False

    if use_cuda and torch.cuda.device_count() > 0:
        is_distributed = True

    if is_distributed:
        # Initializing the distribution backend
        dist.init_process_group(backend=args.backend)

<<<<<<< HEAD
        local_world_size = torch.cuda.device_count()
        global_rank = dist.get_rank()
        local_rank = dist.get_rank() % local_world_size
    else:
        local_world_size = 1
        global_rank = 0
        local_rank = 0

    # Set random seed for reproducibility
    torch_seed = set_seed(args.rnd_seed, deterministic_cudnn=False)
    device = torch.device("cuda" if use_cuda else "cpu", local_rank)
=======
    # Set random seed for reproducibility
    torch_prng = set_seed(args.rnd_seed, deterministic_cudnn=False)

    if is_distributed:
        # get job rank info - rank==0 master gpu
        lwsize = torch.cuda.device_count()  # local world size - per run
        gwsize = dist.get_world_size()  # global world size - per run
        grank = dist.get_rank()  # global rank - assign per run
        lrank = dist.get_rank() % lwsize  # local rank - assign per node
    else:
        # Use a single worker (either on GPU or CPU)
        lwsize = 1
        gwsize = 1
        grank = 0
        lrank = 0

    if grank == 0:
        print("TIMER: initialise:", timer() - st, "s")
        print("DEBUG: local ranks:", lwsize, "/ global ranks:", gwsize)
        print("DEBUG: sys.version:", sys.version)
        print("DEBUG: args.data_dir:", args.data_dir)
        print("DEBUG: args.log_int:", args.log_int)
        print("DEBUG: args.nworker:", args.nworker)
        print("DEBUG: args.prefetch:", args.prefetch)
        print("DEBUG: args.batch_size:", args.batch_size)
        print("DEBUG: args.epochs:", args.epochs)
        print("DEBUG: args.lr:", args.lr)
        print("DEBUG: args.momentum:", args.momentum)
        print("DEBUG: args.shuff:", args.shuff)
        print("DEBUG: args.rnd_seed:", args.rnd_seed)
        print("DEBUG: args.backend:", args.backend)
        print("DEBUG: args.no_cuda:", args.no_cuda, "\n")

    # Encapsulate the model on the GPU assigned to the current process
    device = torch.device("cuda" if use_cuda else "cpu", lrank)
>>>>>>> a964e479
    if use_cuda:
        torch.cuda.set_device(local_rank)

    # Dataset
    train_dataset = imagenet_dataset(args.data_dir)

    if is_distributed:
<<<<<<< HEAD
        # Distributed training requires a distributed sampler to split the data
        # between the workers
        shuffle: bool = args.shuff and args.rnd_seed is None
        pin_memory = True
        persistent_workers = args.nworker > 1
=======
        # Distributed sampler restricts data loading to a subset of the dataset
        # exclusive to the current process.
        # `mun_replicas` and `rank` are automatically retrieved from
        # the current distributed group.
        train_sampler = DistributedSampler(
            train_dataset,  # num_replicas=gwsize, rank=grank,
            shuffle=(args.shuff and args.rnd_seed is None),
        )
>>>>>>> a964e479

        train_sampler = DistributedSampler(train_dataset, shuffle=shuffle)
        train_loader = DataLoader(
            train_dataset,
            batch_size=args.batch_size,
            sampler=train_sampler,
            num_workers=args.nworker,
<<<<<<< HEAD
            pin_memory=pin_memory,
            persistent_workers=persistent_workers,
            prefetch_factor=args.prefetch,
            generator=torch_seed,
=======
            pin_memory=True,
            persistent_workers=(args.nworker > 1),
            prefetch_factor=args.prefetch,
            generator=torch_prng,
>>>>>>> a964e479
            worker_init_fn=seed_worker,
        )
    else:
        train_loader = DataLoader(
            train_dataset,
            batch_size=args.batch_size,
<<<<<<< HEAD
            generator=torch_seed,
=======
            generator=torch_prng,
>>>>>>> a964e479
            worker_init_fn=seed_worker,
        )

    model = torchvision.models.resnet152().to(device)

    # Distributing the model to the workers
    if is_distributed:
        model = nn.parallel.DistributedDataParallel(
            model, device_ids=[device], output_device=device
        )

<<<<<<< HEAD
    optimizer = torch.optim.SGD(model.parameters(), lr=args.lr, momentum=args.momentum)

    if global_rank == 0:
        num_nodes = os.environ.get("SLURM_NNODES", "1")
        epoch_time_tracker = EpochTimeTracker(
            strategy_name="ddp-bl",
            save_path=f"epochtime_ddp-bl_{num_nodes}N.csv",
            num_nodes=int(num_nodes),
        )

    start_time = timer()
    for epoch_idx in range(args.epochs):
        epoch_start_time = timer()

        if is_distributed:
            train_sampler.set_epoch(epoch_idx)
=======
    # Optimizer
    optimizer = torch.optim.SGD(model.parameters(), lr=args.lr, momentum=args.momentum)

    # Start training loop
    if grank == 0:
        print("TIMER: broadcast:", timer() - st, "s")
        print("\nDEBUG: start training")
        print("--------------------------------------------------------")
        nnod = os.environ.get("SLURM_NNODES", "unk")
        epoch_time_tracker = EpochTimeTracker(
            strategy_name="ddp-bl",
            save_path=f"epochtime_ddp-bl_{nnod}N.csv",
            num_nodes=int(nnod),
        )

    et = timer()
    start_epoch = 1
    for epoch in range(start_epoch, args.epochs + 1):
        lt = timer()
        if is_distributed:
            # Inform the sampler that a new epoch started: shuffle
            # may be needed
            train_sampler.set_epoch(epoch)

        # Training
        train(model, device, train_loader, optimizer, epoch, grank, gwsize, args)
        # Save first epoch timer
        if epoch == start_epoch:
            first_ep_t = timer() - lt

        # Final epoch
        if epoch + 1 == args.epochs:
            train_loader.last_epoch = True

        if grank == 0:
            print("TIMER: epoch time:", timer() - lt, "s")
            epoch_time_tracker.add_epoch_time(epoch - 1, timer() - lt)
>>>>>>> a964e479

        train_epoch(
            model=model,
            device=device,
            train_loader=train_loader,
            optimizer=optimizer,
        )

<<<<<<< HEAD
        if global_rank == 0:
            epoch_elapsed_time = timer() - epoch_start_time
            epoch_time_tracker.add_epoch_time(epoch_idx, epoch_elapsed_time)
            print(f"[{epoch_idx+1}/{args.epochs+1}] - time: {epoch_elapsed_time:.2f}s")
=======
    if grank == 0:
        print("\n--------------------------------------------------------")
        print("DEBUG: training results:\n")
        print("TIMER: first epoch time:", first_ep_t, " s")
        print("TIMER: last epoch time:", timer() - lt, " s")
        print("TIMER: average epoch time:", (timer() - et) / args.epochs, " s")
        print("TIMER: total epoch time:", timer() - et, " s")
        if epoch > 1:
            print("TIMER: total epoch-1 time:", timer() - et - first_ep_t, " s")
            print(
                "TIMER: average epoch-1 time:",
                (timer() - et - first_ep_t) / (args.epochs - 1),
                " s",
            )
        if use_cuda:
            print(
                "DEBUG: memory req:",
                int(torch.cuda.memory_reserved(lrank) / 1024 / 1024),
                "MB",
            )
            print("DEBUG: memory summary:\n\n", torch.cuda.memory_summary(0))
        print(f"TIMER: final time: {timer() - st} s\n")
>>>>>>> a964e479

    if global_rank == 0:
        total_time = timer() - start_time
        print(f"Training finished - took {total_time:.2f}s")

    # Clean-up
    if is_distributed:
        dist.barrier()
        dist.destroy_process_group()


if __name__ == "__main__":
    main()
    sys.exit()<|MERGE_RESOLUTION|>--- conflicted
+++ resolved
@@ -5,17 +5,13 @@
 #
 # Credit:
 # - Matteo Bunino <matteo.bunino@cern.ch> - CERN
-<<<<<<< HEAD
 # - Jarl Sondre Sæther <jarl.sondre.saether@cern.ch> - CERN
 # --------------------------------------------------------------------------------------
 
-=======
-# --------------------------------------------------------------------------------------
 
 """Scaling test of torch Distributed Data Parallel on Imagenet using Resnet."""
 
 import argparse
->>>>>>> a964e479
 import os
 import sys
 from timeit import default_timer as timer
@@ -32,109 +28,6 @@
 from itwinai.torch.reproducibility import seed_worker, set_seed
 
 
-<<<<<<< HEAD
-=======
-def parse_params():
-    parser = ItAIArgumentParser(description="PyTorch Imagenet scaling test")
-
-    # Data and logging
-    parser.add_argument(
-        "--data-dir",
-        default="./",
-        help=("location of the training dataset in the " "local filesystem"),
-    )
-    parser.add_argument(
-        "--log-int", type=int, default=10, help="log interval per training. Disabled if < 0."
-    )
-    parser.add_argument(
-        "--verbose", action=argparse.BooleanOptionalAction, help="Print parsed arguments"
-    )
-    parser.add_argument(
-        "--nworker",
-        type=int,
-        default=0,
-        help=("number of workers in DataLoader " "(default: 0 - only main)"),
-    )
-    parser.add_argument(
-        "--prefetch", type=int, default=2, help="prefetch data in DataLoader (default: 2)"
-    )
-
-    # Model
-    parser.add_argument(
-        "--batch-size",
-        type=int,
-        default=64,
-        help="input batch size for training (default: 64)",
-    )
-    parser.add_argument(
-        "--epochs", type=int, default=10, help="number of epochs to train (default: 10)"
-    )
-    parser.add_argument("--lr", type=float, default=0.01, help="learning rate (default: 0.01)")
-    parser.add_argument(
-        "--momentum", type=float, default=0.5, help="momentum in SGD optimizer (default: 0.5)"
-    )
-    parser.add_argument(
-        "--shuff", action="store_true", default=False, help="shuffle dataset (default: False)"
-    )
-
-    # Reproducibility
-    parser.add_argument(
-        "--rnd-seed",
-        type=Optional[int],
-        default=None,
-        help="seed integer for reproducibility (default: 0)",
-    )
-
-    # Distributed ML
-    parser.add_argument(
-        "--backend",
-        type=str,
-        default="nccl",
-        help="backend for parrallelisation (default: nccl)",
-    )
-    parser.add_argument(
-        "--no-cuda", action="store_true", default=False, help="disables GPGPUs"
-    )
-
-    args = parser.parse_args()
-
-    if args.verbose:
-        args_list = [f"{key}: {val}" for key, val in args.items()]
-        print("PARSED ARGS:\n", "\n".join(args_list))
-    return args
-
-
-def train(model, device, train_loader, optimizer, epoch, grank, gwsize, args):
-    model.train()
-    t_list = []
-    loss_acc = 0
-    if grank == 0:
-        print("\n")
-    for batch_idx, (data, target) in enumerate(train_loader):
-        # if grank == 0:
-        #     print(f"BS == DATA: {data.shape}, TARGET: {target.shape}")
-        t = timer()
-        data, target = data.to(device), target.to(device)
-        optimizer.zero_grad()
-        output = model(data)
-        loss = F.nll_loss(output, target)
-        loss.backward()
-        optimizer.step()
-        if grank == 0 and args.log_int > 0 and batch_idx % args.log_int == 0:
-            print(
-                f"Train epoch: {epoch} [{batch_idx * len(data)}/"
-                f"{len(train_loader.dataset) / gwsize} "
-                f"({100.0 * batch_idx / len(train_loader):.0f}%)]\t\tLoss: "
-                f"{loss.item():.6f}"
-            )
-        t_list.append(timer() - t)
-        loss_acc += loss.item()
-    if grank == 0:
-        print("TIMER: train time", sum(t_list) / len(t_list), "s")
-    return loss_acc
-
-
->>>>>>> a964e479
 def main():
     args = parse_params()
     use_cuda = not args.no_cuda and torch.cuda.is_available()
@@ -147,7 +40,6 @@
         # Initializing the distribution backend
         dist.init_process_group(backend=args.backend)
 
-<<<<<<< HEAD
         local_world_size = torch.cuda.device_count()
         global_rank = dist.get_rank()
         local_rank = dist.get_rank() % local_world_size
@@ -159,43 +51,6 @@
     # Set random seed for reproducibility
     torch_seed = set_seed(args.rnd_seed, deterministic_cudnn=False)
     device = torch.device("cuda" if use_cuda else "cpu", local_rank)
-=======
-    # Set random seed for reproducibility
-    torch_prng = set_seed(args.rnd_seed, deterministic_cudnn=False)
-
-    if is_distributed:
-        # get job rank info - rank==0 master gpu
-        lwsize = torch.cuda.device_count()  # local world size - per run
-        gwsize = dist.get_world_size()  # global world size - per run
-        grank = dist.get_rank()  # global rank - assign per run
-        lrank = dist.get_rank() % lwsize  # local rank - assign per node
-    else:
-        # Use a single worker (either on GPU or CPU)
-        lwsize = 1
-        gwsize = 1
-        grank = 0
-        lrank = 0
-
-    if grank == 0:
-        print("TIMER: initialise:", timer() - st, "s")
-        print("DEBUG: local ranks:", lwsize, "/ global ranks:", gwsize)
-        print("DEBUG: sys.version:", sys.version)
-        print("DEBUG: args.data_dir:", args.data_dir)
-        print("DEBUG: args.log_int:", args.log_int)
-        print("DEBUG: args.nworker:", args.nworker)
-        print("DEBUG: args.prefetch:", args.prefetch)
-        print("DEBUG: args.batch_size:", args.batch_size)
-        print("DEBUG: args.epochs:", args.epochs)
-        print("DEBUG: args.lr:", args.lr)
-        print("DEBUG: args.momentum:", args.momentum)
-        print("DEBUG: args.shuff:", args.shuff)
-        print("DEBUG: args.rnd_seed:", args.rnd_seed)
-        print("DEBUG: args.backend:", args.backend)
-        print("DEBUG: args.no_cuda:", args.no_cuda, "\n")
-
-    # Encapsulate the model on the GPU assigned to the current process
-    device = torch.device("cuda" if use_cuda else "cpu", lrank)
->>>>>>> a964e479
     if use_cuda:
         torch.cuda.set_device(local_rank)
 
@@ -203,22 +58,11 @@
     train_dataset = imagenet_dataset(args.data_dir)
 
     if is_distributed:
-<<<<<<< HEAD
         # Distributed training requires a distributed sampler to split the data
         # between the workers
         shuffle: bool = args.shuff and args.rnd_seed is None
         pin_memory = True
         persistent_workers = args.nworker > 1
-=======
-        # Distributed sampler restricts data loading to a subset of the dataset
-        # exclusive to the current process.
-        # `mun_replicas` and `rank` are automatically retrieved from
-        # the current distributed group.
-        train_sampler = DistributedSampler(
-            train_dataset,  # num_replicas=gwsize, rank=grank,
-            shuffle=(args.shuff and args.rnd_seed is None),
-        )
->>>>>>> a964e479
 
         train_sampler = DistributedSampler(train_dataset, shuffle=shuffle)
         train_loader = DataLoader(
@@ -226,28 +70,17 @@
             batch_size=args.batch_size,
             sampler=train_sampler,
             num_workers=args.nworker,
-<<<<<<< HEAD
             pin_memory=pin_memory,
             persistent_workers=persistent_workers,
             prefetch_factor=args.prefetch,
             generator=torch_seed,
-=======
-            pin_memory=True,
-            persistent_workers=(args.nworker > 1),
-            prefetch_factor=args.prefetch,
-            generator=torch_prng,
->>>>>>> a964e479
             worker_init_fn=seed_worker,
         )
     else:
         train_loader = DataLoader(
             train_dataset,
             batch_size=args.batch_size,
-<<<<<<< HEAD
             generator=torch_seed,
-=======
-            generator=torch_prng,
->>>>>>> a964e479
             worker_init_fn=seed_worker,
         )
 
@@ -259,7 +92,6 @@
             model, device_ids=[device], output_device=device
         )
 
-<<<<<<< HEAD
     optimizer = torch.optim.SGD(model.parameters(), lr=args.lr, momentum=args.momentum)
 
     if global_rank == 0:
@@ -276,45 +108,6 @@
 
         if is_distributed:
             train_sampler.set_epoch(epoch_idx)
-=======
-    # Optimizer
-    optimizer = torch.optim.SGD(model.parameters(), lr=args.lr, momentum=args.momentum)
-
-    # Start training loop
-    if grank == 0:
-        print("TIMER: broadcast:", timer() - st, "s")
-        print("\nDEBUG: start training")
-        print("--------------------------------------------------------")
-        nnod = os.environ.get("SLURM_NNODES", "unk")
-        epoch_time_tracker = EpochTimeTracker(
-            strategy_name="ddp-bl",
-            save_path=f"epochtime_ddp-bl_{nnod}N.csv",
-            num_nodes=int(nnod),
-        )
-
-    et = timer()
-    start_epoch = 1
-    for epoch in range(start_epoch, args.epochs + 1):
-        lt = timer()
-        if is_distributed:
-            # Inform the sampler that a new epoch started: shuffle
-            # may be needed
-            train_sampler.set_epoch(epoch)
-
-        # Training
-        train(model, device, train_loader, optimizer, epoch, grank, gwsize, args)
-        # Save first epoch timer
-        if epoch == start_epoch:
-            first_ep_t = timer() - lt
-
-        # Final epoch
-        if epoch + 1 == args.epochs:
-            train_loader.last_epoch = True
-
-        if grank == 0:
-            print("TIMER: epoch time:", timer() - lt, "s")
-            epoch_time_tracker.add_epoch_time(epoch - 1, timer() - lt)
->>>>>>> a964e479
 
         train_epoch(
             model=model,
@@ -323,35 +116,10 @@
             optimizer=optimizer,
         )
 
-<<<<<<< HEAD
         if global_rank == 0:
             epoch_elapsed_time = timer() - epoch_start_time
             epoch_time_tracker.add_epoch_time(epoch_idx, epoch_elapsed_time)
             print(f"[{epoch_idx+1}/{args.epochs+1}] - time: {epoch_elapsed_time:.2f}s")
-=======
-    if grank == 0:
-        print("\n--------------------------------------------------------")
-        print("DEBUG: training results:\n")
-        print("TIMER: first epoch time:", first_ep_t, " s")
-        print("TIMER: last epoch time:", timer() - lt, " s")
-        print("TIMER: average epoch time:", (timer() - et) / args.epochs, " s")
-        print("TIMER: total epoch time:", timer() - et, " s")
-        if epoch > 1:
-            print("TIMER: total epoch-1 time:", timer() - et - first_ep_t, " s")
-            print(
-                "TIMER: average epoch-1 time:",
-                (timer() - et - first_ep_t) / (args.epochs - 1),
-                " s",
-            )
-        if use_cuda:
-            print(
-                "DEBUG: memory req:",
-                int(torch.cuda.memory_reserved(lrank) / 1024 / 1024),
-                "MB",
-            )
-            print("DEBUG: memory summary:\n\n", torch.cuda.memory_summary(0))
-        print(f"TIMER: final time: {timer() - st} s\n")
->>>>>>> a964e479
 
     if global_rank == 0:
         total_time = timer() - start_time
