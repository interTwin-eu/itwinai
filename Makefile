# Install PyTorch env (GPU support)
torch-gpu: env-files/torch/pytorch-env-gpu.yml
	micromamba env create -p ./.venv-pytorch --file env-files/torch/pytorch-env-gpu.yml -y
<<<<<<< HEAD
	micromamba run -p ./.venv-pytorch python -m pip install -e .[dev]
=======
	micromamba run -p ./.venv-pytorch python -m pip install -e .[distributed,dev]

# Install PyTorch env (GPU support) on Juelich Super Computer (tested on HDFML system)
torch-gpu-jsc: env-files/torch/createEnvJSC.sh
	sh env-files/torch/createEnvJSC.sh

# Install Tensorflow env (GPU support) on Juelich Super Computer (tested on HDFML system)
tf-gpu-jsc: env-files/tensorflow/createEnvJSCTF.sh
	sh env-files/tensorflow/createEnvJSCTF.sh
>>>>>>> 2479d0db

# Install PyTorch env (CPU only)
torch-cpu: env-files/torch/pytorch-env-cpu.yml
	micromamba env create -p ./.venv-pytorch --file env-files/torch/pytorch-env-cpu.yml -y
	micromamba run -p ./.venv-pytorch python -m pip install -e .[dev]
<<<<<<< HEAD

=======
>>>>>>> 2479d0db

# Install TensorFlow 2.13. Creates ./.venv-tf folder.
# Ref: https://www.tensorflow.org/install/pip#step-by-step_instructions
tf-2.13: env-files/tensorflow/tensorflow-2.13.yml
	echo "Installing TensorFlow 2.13 env"
	micromamba env create -p ./.venv-tf --file env-files/tensorflow/tensorflow-2.13.yml -y
	micromamba run -p ./.venv-tf pip install nvidia-cudnn-cu11==8.6.0.163
	
	mkdir -p ./.venv-tf/etc/conda/activate.d
	echo 'CUDNN_PATH=$$(dirname $$(python -c "import nvidia.cudnn;print(nvidia.cudnn.__file__)"))' >> ./.venv-tf/etc/conda/activate.d/env_vars.sh
	echo 'export LD_LIBRARY_PATH=$$CUDNN_PATH/lib:$$CONDA_PREFIX/lib/:$$LD_LIBRARY_PATH' >> ./.venv-tf/etc/conda/activate.d/env_vars.sh
	printf 'export XLA_FLAGS=--xla_gpu_cuda_data_dir=$$CONDA_PREFIX/lib/\n' >> ./.venv-tf/etc/conda/activate.d/env_vars.sh
	
	micromamba run -p ./.venv-tf pip install --upgrade pip
	micromamba run -p ./.venv-tf pip install tensorflow==2.13.*
	micromamba run -p ./.venv-tf pip install -e .

	mkdir -p ./.venv-tf/lib/nvvm/libdevice
	cp ./.venv-tf/lib/libdevice.10.bc ./.venv-tf/lib/nvvm/libdevice/

# Install TensorFlow 2.11. Creates ./.venv-tf folder.
# Ref: https://skeptric.com/tensorflow-conda/
tf-2.11: env-files/tensorflow/tensorflow-2.11.yml
	micromamba env create -p ./.venv-tf --file env-files/tensorflow/tensorflow-2.11.yml -y
	@# Env variables
	mkdir -p ./.venv-tf/etc/conda/activate.d
	micromamba run -p ./.venv-tf echo 'export LD_LIBRARY_PATH=$$LD_LIBRARY_PATH:$$CONDA_PREFIX/lib/' >> ./.venv-tf/etc/conda/activate.d/env_vars.sh
	micromamba run -p ./.venv-tf echo 'export XLA_FLAGS=--xla_gpu_cuda_data_dir=$$CONDA_PREFIX/lib/' >> ./.venv-tf/etc/conda/activate.d/env_vars.sh
	@# Add library
	mkdir -p ./.venv-tf/lib/nvvm/libdevice/
	cp ./.venv-tf/lib/libdevice.10.bc ./.venv-tf/lib/nvvm/libdevice/
	micromamba run -p ./.venv-tf pip install --upgrade pip
	micromamba run -p ./.venv-tf pip install tensorflow==2.11.0
	micromamba run -p ./.venv-tf pip install -e .

# Install TensorFlow 2.10. Creates ./.venv-tf folder.
# Ref: https://phoenixnap.com/kb/how-to-install-tensorflow-ubuntu
tf-2.10: env-files/tensorflow/tensorflow-2.10.yml
	micromamba env create -p ./.venv-tf --file env-files/tensorflow/tensorflow-2.10.yml -y
	mkdir -p ./.venv-tf/etc/conda/activate.d
	micromamba run -p ./.venv-tf echo 'export LD_LIBRARY_PATH=$$LD_LIBRARY_PATH:$$CONDA_PREFIX/lib/' >> ./.venv-tf/etc/conda/activate.d/env_vars.sh
	micromamba run -p ./.venv-tf pip install --upgrade pip
	micromamba run -p ./.venv-tf pip install tensorflow==2.10
	micromamba run -p ./.venv-tf pip install -e .

# Install TensorFlow 2.13 for CPU only systems. Creates ./.venv-tf folder.
tf-2.13-cpu: env-files/tensorflow/tensorflow-2.13-cpu.yml
	echo "Installing TensorFlow 2.13 env"
	micromamba env create -p ./.venv-tf --file env-files/tensorflow/tensorflow-2.13-cpu.yml -y
	micromamba run -p ./.venv-tf pip install --upgrade pip
	micromamba run -p ./.venv-tf pip install tensorflow==2.13.*
	micromamba run -p ./.venv-tf pip install -e .<|MERGE_RESOLUTION|>--- conflicted
+++ resolved
@@ -1,9 +1,6 @@
 # Install PyTorch env (GPU support)
 torch-gpu: env-files/torch/pytorch-env-gpu.yml
 	micromamba env create -p ./.venv-pytorch --file env-files/torch/pytorch-env-gpu.yml -y
-<<<<<<< HEAD
-	micromamba run -p ./.venv-pytorch python -m pip install -e .[dev]
-=======
 	micromamba run -p ./.venv-pytorch python -m pip install -e .[distributed,dev]
 
 # Install PyTorch env (GPU support) on Juelich Super Computer (tested on HDFML system)
@@ -13,16 +10,11 @@
 # Install Tensorflow env (GPU support) on Juelich Super Computer (tested on HDFML system)
 tf-gpu-jsc: env-files/tensorflow/createEnvJSCTF.sh
 	sh env-files/tensorflow/createEnvJSCTF.sh
->>>>>>> 2479d0db
 
 # Install PyTorch env (CPU only)
 torch-cpu: env-files/torch/pytorch-env-cpu.yml
 	micromamba env create -p ./.venv-pytorch --file env-files/torch/pytorch-env-cpu.yml -y
 	micromamba run -p ./.venv-pytorch python -m pip install -e .[dev]
-<<<<<<< HEAD
-
-=======
->>>>>>> 2479d0db
 
 # Install TensorFlow 2.13. Creates ./.venv-tf folder.
 # Ref: https://www.tensorflow.org/install/pip#step-by-step_instructions
