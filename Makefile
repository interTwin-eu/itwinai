<<<<<<< HEAD
=======
SHELL := /bin/bash

>>>>>>> 3b8add81
# Install PyTorch env (GPU support)
torch-env: env-files/torch/generic_torch.sh
	env ENV_NAME=.venv-pytorch \
		bash -c 'bash env-files/torch/generic_torch.sh'
	.venv-pytorch/bin/horovodrun --check-build 

# Install PyTorch env (without GPU support: Horovod has not NCCL support)
torch-env-cpu: env-files/torch/generic_torch.sh
	env ENV_NAME=.venv-pytorch \
		NO_CUDA=1 \
		bash -c 'bash env-files/torch/generic_torch.sh'
	.venv-pytorch/bin/horovodrun --check-build 

# Install TensorFlow env (GPU support)
tensorflow-env: env-files/tensorflow/generic_tf.sh
	env ENV_NAME=.venv-tf \
		bash -c 'bash env-files/tensorflow/generic_tf.sh'
	@#.venv-tf/bin/horovodrun --check-build

# Install TensorFlow env (without GPU support: Horovod has not NCCL support)
tensorflow-env-cpu: env-files/tensorflow/generic_tf.sh
	env ENV_NAME=.venv-tf \
		NO_CUDA=1 \
		bash -c 'bash env-files/tensorflow/generic_tf.sh'
	@#.venv-tf/bin/horovodrun --check-build

<<<<<<< HEAD
=======
# Env to build docs locally on JSC systems
docs-env-jsc:
	bash env-files/docs/create-docs-env-jsc.sh 

# Build and serve docs on JSC
docs-jsc:
	bash env-files/docs/build-docs-jsc.sh

# Install PyTorch env (GPU support) on Vega Super Computer
torch-env-vega: env-files/torch/createEnvVega.sh env-files/torch/generic_torch.sh
	sh env-files/torch/createEnvVega.sh

# Install TensorFlow env (GPU support) on Vega Super Computer
tf-env-vega: env-files/tensorflow/createEnvVegaTF.sh env-files/tensorflow/generic_tf.sh
	sh env-files/tensorflow/createEnvVegaTF.sh


>>>>>>> 3b8add81
test:
	.venv-pytorch/bin/pytest -v tests/ -m "not slurm"

test-jsc: tests/run_on_jsc.sh
	bash tests/run_on_jsc.sh

<<<<<<< HEAD
torch-container:
	docker buildx build -t ghcr.io/intertwin-eu/itwinai:0.0.1-torch-2.1 -f env-files/torch/Dockerfile .

tensorflow-container:
	docker buildx build -t ghcr.io/intertwin-eu/itwinai:0.0.1-tensorflow-2.13 -f env-files/tensorflow/Dockerfile .

=======
>>>>>>> 3b8add81
torch-gpu-mamba: env-files/torch/pytorch-env-gpu.yml
	micromamba env create -p ./.venv-pytorch --file env-files/torch/pytorch-env-gpu.yml -y
	micromamba run -p ./.venv-pytorch python -m pip install -e .[dev]

# Install PyTorch env (GPU support) on Juelich Super Computer (tested on HDFML system)
torch-gpu-jsc: env-files/torch/createEnvJSC.sh env-files/torch/generic_torch.sh
	sh env-files/torch/createEnvJSC.sh

# Install Tensorflow env (GPU support) on Juelich Super Computer (tested on HDFML system)
tf-gpu-jsc: env-files/tensorflow/createEnvJSCTF.sh env-files/tensorflow/generic_tf.sh
	sh env-files/tensorflow/createEnvJSCTF.sh

# Install PyTorch env (CPU only)
torch-cpu-mamba: env-files/torch/pytorch-env-cpu.yml
	micromamba env create -p ./.venv-pytorch --file env-files/torch/pytorch-env-cpu.yml -y
	micromamba run -p ./.venv-pytorch python -m pip install -e .[dev]

# Install TensorFlow 2.13. Creates ./.venv-tf folder.
# Ref: https://www.tensorflow.org/install/pip#step-by-step_instructions
tf-2.13: env-files/tensorflow/tensorflow-2.13.yml
	echo "Installing TensorFlow 2.13 env"
	micromamba env create -p ./.venv-tf --file env-files/tensorflow/tensorflow-2.13.yml -y
	micromamba run -p ./.venv-tf pip install nvidia-cudnn-cu11==8.6.0.163
	
	mkdir -p ./.venv-tf/etc/conda/activate.d
	echo 'CUDNN_PATH=$$(dirname $$(python -c "import nvidia.cudnn;print(nvidia.cudnn.__file__)"))' >> ./.venv-tf/etc/conda/activate.d/env_vars.sh
	echo 'export LD_LIBRARY_PATH=$$CUDNN_PATH/lib:$$CONDA_PREFIX/lib/:$$LD_LIBRARY_PATH' >> ./.venv-tf/etc/conda/activate.d/env_vars.sh
	printf 'export XLA_FLAGS=--xla_gpu_cuda_data_dir=$$CONDA_PREFIX/lib/\n' >> ./.venv-tf/etc/conda/activate.d/env_vars.sh
	
	micromamba run -p ./.venv-tf pip install --upgrade pip
	micromamba run -p ./.venv-tf pip install tensorflow==2.13.*
	micromamba run -p ./.venv-tf pip install -e .

	mkdir -p ./.venv-tf/lib/nvvm/libdevice
	cp ./.venv-tf/lib/libdevice.10.bc ./.venv-tf/lib/nvvm/libdevice/

# Install TensorFlow 2.11. Creates ./.venv-tf folder.
# Ref: https://skeptric.com/tensorflow-conda/
tf-2.11: env-files/tensorflow/tensorflow-2.11.yml
	micromamba env create -p ./.venv-tf --file env-files/tensorflow/tensorflow-2.11.yml -y
	@# Env variables
	mkdir -p ./.venv-tf/etc/conda/activate.d
	micromamba run -p ./.venv-tf echo 'export LD_LIBRARY_PATH=$$LD_LIBRARY_PATH:$$CONDA_PREFIX/lib/' >> ./.venv-tf/etc/conda/activate.d/env_vars.sh
	micromamba run -p ./.venv-tf echo 'export XLA_FLAGS=--xla_gpu_cuda_data_dir=$$CONDA_PREFIX/lib/' >> ./.venv-tf/etc/conda/activate.d/env_vars.sh
	@# Add library
	mkdir -p ./.venv-tf/lib/nvvm/libdevice/
	cp ./.venv-tf/lib/libdevice.10.bc ./.venv-tf/lib/nvvm/libdevice/
	micromamba run -p ./.venv-tf pip install --upgrade pip
	micromamba run -p ./.venv-tf pip install tensorflow==2.11.0
	micromamba run -p ./.venv-tf pip install -e .

# Install TensorFlow 2.10. Creates ./.venv-tf folder.
# Ref: https://phoenixnap.com/kb/how-to-install-tensorflow-ubuntu
tf-2.10: env-files/tensorflow/tensorflow-2.10.yml
	micromamba env create -p ./.venv-tf --file env-files/tensorflow/tensorflow-2.10.yml -y
	mkdir -p ./.venv-tf/etc/conda/activate.d
	micromamba run -p ./.venv-tf echo 'export LD_LIBRARY_PATH=$$LD_LIBRARY_PATH:$$CONDA_PREFIX/lib/' >> ./.venv-tf/etc/conda/activate.d/env_vars.sh
	micromamba run -p ./.venv-tf pip install --upgrade pip
	micromamba run -p ./.venv-tf pip install tensorflow==2.10
	micromamba run -p ./.venv-tf pip install -e .

# Install TensorFlow 2.13 for CPU only systems. Creates ./.venv-tf folder.
tf-2.13-cpu: env-files/tensorflow/tensorflow-2.13-cpu.yml
	echo "Installing TensorFlow 2.13 env"
	micromamba env create -p ./.venv-tf --file env-files/tensorflow/tensorflow-2.13-cpu.yml -y
	micromamba run -p ./.venv-tf pip install --upgrade pip
	micromamba run -p ./.venv-tf pip install tensorflow==2.13.*
	micromamba run -p ./.venv-tf pip install -e .

# # Install PyTorch env (GPU support)
# torch-env2:
# 	python3 -m venv .venv-pytorch
# 	.venv-pytorch/bin/pip install -e .[dev,torch]
# 	@# Install horovod AFTER torch
# 	@# https://github.com/horovod/horovod/pull/3998
# 	env HOROVOD_CPU_OPERATIONS=MPI \
# 		HOROVOD_GPU_ALLREDUCE=NCCL \
# 		HOROVOD_NCCL_LINK=SHARED \
# 		HOROVOD_NCCL_HOME=$$EBROOTNCCL \
# 		HOROVOD_WITH_PYTORCH=1 \
# 		HOROVOD_WITHOUT_TENSORFLOW=1 \
# 		HOROVOD_WITHOUT_MXNET=1 \
# 		bash -c '.venv-pytorch/bin/pip install --no-cache-dir git+https://github.com/thomas-bouvier/horovod.git@compile-cpp17'
# 	.venv-pytorch/bin/horovodrun --check-build 

# # Install PyTorch env (Horovod has not NCCL support)
# torch-env-cpu:
# 	python3 -m venv .venv-pytorch
# 	.venv-pytorch/bin/pip install -e .[dev,torch-cpu]
# 	@# Install horovod AFTER torch
# 	@# https://github.com/horovod/horovod/pull/3998
# 	env HOROVOD_WITH_PYTORCH=1 \
# 		HOROVOD_WITHOUT_TENSORFLOW=1 \
# 		HOROVOD_WITHOUT_MXNET=1 \
# 		bash -c '.venv-pytorch/bin/pip install --no-cache-dir git+https://github.com/thomas-bouvier/horovod.git@compile-cpp17'
# 	.venv-pytorch/bin/horovodrun --check-build


# # Install PyTorch env (without GPU support: Horovod has not NCCL support)
# torch-env-cpu: 
# 	env ENV_NAME=.venv-pytorch \
# 		NO_CUDA=1 \
# 		bash -c 'bash env-files/torch/generic_torch.sh'
# 	.venv-pytorch/bin/horovodrun --check-build 

# # Install TensorFlow env (GPU support)
# tensorflow-env:
# 	python3 -m venv .venv-tf
# 	.venv-tf/bin/pip install -e .[dev,tensorflow]
# 	env HOROVOD_GPU=CUDA \
#   		HOROVOD_GPU_OPERATIONS=NCCL \
#   		HOROVOD_WITH_TENSORFLOW=1 \
# 		bash -c '.venv-tf/bin/pip install --no-cache-dir horovod[tensorflow,keras]'<|MERGE_RESOLUTION|>--- conflicted
+++ resolved
@@ -1,8 +1,5 @@
-<<<<<<< HEAD
-=======
 SHELL := /bin/bash
 
->>>>>>> 3b8add81
 # Install PyTorch env (GPU support)
 torch-env: env-files/torch/generic_torch.sh
 	env ENV_NAME=.venv-pytorch \
@@ -29,8 +26,6 @@
 		bash -c 'bash env-files/tensorflow/generic_tf.sh'
 	@#.venv-tf/bin/horovodrun --check-build
 
-<<<<<<< HEAD
-=======
 # Env to build docs locally on JSC systems
 docs-env-jsc:
 	bash env-files/docs/create-docs-env-jsc.sh 
@@ -48,22 +43,12 @@
 	sh env-files/tensorflow/createEnvVegaTF.sh
 
 
->>>>>>> 3b8add81
 test:
 	.venv-pytorch/bin/pytest -v tests/ -m "not slurm"
 
 test-jsc: tests/run_on_jsc.sh
 	bash tests/run_on_jsc.sh
 
-<<<<<<< HEAD
-torch-container:
-	docker buildx build -t ghcr.io/intertwin-eu/itwinai:0.0.1-torch-2.1 -f env-files/torch/Dockerfile .
-
-tensorflow-container:
-	docker buildx build -t ghcr.io/intertwin-eu/itwinai:0.0.1-tensorflow-2.13 -f env-files/tensorflow/Dockerfile .
-
-=======
->>>>>>> 3b8add81
 torch-gpu-mamba: env-files/torch/pytorch-env-gpu.yml
 	micromamba env create -p ./.venv-pytorch --file env-files/torch/pytorch-env-gpu.yml -y
 	micromamba run -p ./.venv-pytorch python -m pip install -e .[dev]
