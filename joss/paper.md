---
title: "itwinai: A Python Toolkit for Scalable Scientific Machine Learning on HPC Systems"
tags:
  - Python
  - Digital Twins
  - Distributed Training
  - Hyperparameter Optimization
  - High Performance Computing
authors:
  - given-names: Matteo
    surname: Bunino
    orcid: 0009-0008-5100-9300
    affiliation: 1
    corresponding: true 
  - given-names: Jarl Sondre
    surname: Sæther
    orcid: 0009-0002-7971-2213
    affiliation: 1
  - given-names: Linus Maximilian
    surname: Eickhoff
    orcid: 0009-0006-6691-2821
    affiliation: 1
  - given-names: Anna Elisa
    surname: Lappe
    email: anna.elisa.lappe@cern.ch
    affiliation: 1
    orcid: 0009-0009-4804-4188
  - given-names: Kalliopi
    surname: Tsolaki
    email: kalliopi.tsolaki@cern.ch
    affiliation: 1
    orcid: 0000-0002-3192-4260
  - given-names: Killian
    surname: Verder
    email: killian.verder@cern.ch
    affiliation: 1
  - given-names: Henry
    surname: Mutegeki
    email: henry.mutegeki@cern.ch
    affiliation: 1
    orcid: 0009-0001-9940-1167
  - given-names: Roman
    surname: Machacek
    email: roman.machacek@cern.ch
    affiliation: 1
  - given-names: Maria
    surname: Girone
    affiliation: 1
    orcid: 0000-0003-0261-8392
  - given-names: Oleksandr
    surname: Krochak
    orcid: 0009-0007-2245-9452
    affiliation: 2
  - given-names: Mario
    surname: Rüttgers
    orcid: 0000-0003-3917-8407
    affiliation: "2, 3"
  - given-names: Rakesh
    surname: Sarma
    orcid: 0000-0002-7069-4082
    affiliation: 2
  - given-names: Andreas
    surname: Lintermann
    orcid: 0000-0003-3321-6599
    affiliation: 2
affiliations:
 - name: European Organization for Nuclear Research (CERN), Espl. des Particules 1, 1217 Genève, Switzerland
   index: 1
 - name:  Simulation and Data Lab Fluids & Solids Engineering, Jülich Supercomputing Center, Forschungszentrum Jülich, Germany
   index: 2
 - name: Data-Driven Fluid Engineering (DDFE) Laboratory, Inha University, Incheon, Republic of Korea
   index: 3
date: 16 August 2025
bibliography: paper.bib

---

<!-- markdownlint-disable MD025 -->

# Summary

The integration of Artificial Intelligence (AI) into scientific research has
expanded significantly over the past decade, driven by the availability of
<<<<<<< HEAD
large-scale datasets and Graphic Processing Units (GPUs),
in particular at High Performance Computing (HPC) sites.

However, many researchers face significant barriers
when deploying AI workflows on HPC systems, as their heterogeneous nature forces
scientists to focus on low-level implementation details rather than on their core
research. At the same time, the researchers often lack specialized HPC/AI knowledge
to implement their workflows efficiently.

To address this, we present `itwinai`, a Python library that simplifies scalable
AI on HPC. Its modular architecture and standard interface allow users to scale
workloads efficiently from laptops to supercomputers, reducing implementation
overhead and improving resource usage.
=======
large-scale datasets and graphic processing units (GPUs),
in particular at high performance computing (HPC) sites.

However, many researchers face significant barriers
when deploying AI workflows on HPC systems, as their heterogeneous nature of
forces scientists to focus on low-level implementation details
rather than on their core research. At the same time, the researchers often lack 
specialized HPC/AI knowledge to implement their workflows efficiently. 

To address these challenges, we present `itwinai`, a Python library designed to
bridge the gap between domain sciences, AI, and HPC. 
Through its modular architecture, `itwinai` significantly
lowers the entry barrier for domain specialists while ensuring optimal HPC
resource utilization.
>>>>>>> 76d0e6ec

# Statement of need

The integration of ML tools requires significant
integration effort on the part of the scientific users, especially with HPC
systems. `itwinai` is a Python library that streamlines the integration of
AI-powered scientific workflows into HPC infrastructure by addressing
three core scientific Machine Learning (ML) needs:

**Distributed training** with uniform interfaces across
PyTorch-DDP [@torch_ddp], DeepSpeed [@deepspeed], and Horovod [@horovod]
backends.

**Scalable HPO** via Ray Tune [@ray_tune] supporting various search algorithms.

**Comprehensive performance analysis** including profiling, scaling
and parallel efficiency metrics, and bottleneck identification.

Built with a modular architecture, `itwinai` uses
plugin-based extensions for independent application to scientific use cases.
Developed as part of the interTwin[^intertwin_eu] project to support Digital Twin
applications across physics and environmental sciences, the library has proven
versatile for general AI applications.

[^intertwin_eu]: interTwin project: [intertwin.eu](https://www.intertwin.eu/)
(Accessed on 2025-08-14).

# Package features

The main features offered by the `itwinai` library are:

**Configuration for reproducible AI workloads**:
<<<<<<< HEAD
a declarative, hierarchical, composable, and CLI-overrideable
YAML-based configuration system that separates experimental
parameters from implementation code.

**Distributed training and inference**:
PyTorch-DDP, DeepSpeed, Horovod, and Ray[@ray:2018]
distributed ML training frameworks are suppported.

**Hyperparameter optimization (HPO)**:
model performance can be improved by automatically traversing the hyperparameter space.
=======
a declarative, hierarchical, composable, and CLI-overrideable 
YAML-based configuration system that separates experimental
parameters from implementation code. 

**Distributed training and inference**: 
PyTorch-DDP, DeepSpeed, Horovod, and Ray[@ray:2018] 
distributed ML training frameworks are suppported. 

<!-- ![Distributed Data Parallel](img/distributed_data_parallel.pdf) -->

**Hyperparameter optimization (HPO)**: 
model performance can be improved by automatically traversing the hyperparameter space. 
>>>>>>> 76d0e6ec
Ray integration provides two HPO strategies: (i) assigning multiple workers to
a single trial or (ii) running many trials
concurrently (\autoref{fig:hpo}).

![Conceptual representation of an HPO workflow in
itwinai.\label{fig:hpo}](img/hpo_itwinai_figure.pdf)

**Profilers**: `itwinai` integrates with multiple profilers, such as the
`py-spy` profiler [@py_spy] and the PyTorch Profiler, and also logs metrics
about training time, GPU utilization, and GPU power consumption.

**ML logs tracking**:  `itwinai` integrates with existing ML logging frameworks,
such as TensorBoard [@tensorboard], Mlflow [@mlflow], Weights&Biases [@wandb],
and yProvML [@yprovml] logger, and provides a unified interface across all of
them through a thin abstraction layer.

**Offloading to HPC systems and cloud**: To benefit from both cloud and HPC, interLink
[@interlink] is used, which is a lightweight component to enable seamless offloading
of compute-intensive jobs from cloud to HPC, performing an automatic translation
from Kubernetes pods to SLURM jobs.

**Continuous integration and deployment** `itwinai` includes extensive tests
(library and use cases). A Dagger pipeline[^dagger] builds containers on
release, runs smoke tests on GitHub Actions (Azure runners: 4 CPUs, 16
GB)[^choosing_gh_runners], offloads distributed tests to HPC systems via interLink, and
publishes on success.

[^dagger]: Dagger: [dagger.io](https://dagger.io/) (Accessed on 2025-08-14).

[^choosing_gh_runners]: GitHub hosted runners define the type of machine that
will process a job in your workflow.  [Find more
here](https://docs-internal.github.com/en/actions/how-tos/write-workflows/choose-where-workflows-run/choose-the-runner-for-a-job?utm_source=chatgpt.com)
(Accessed on 2025-08-14).

# Use-case integrations

There is a wide range of scientific use cases currently integrated with
`itwinai` via its plug-in architecture. Earth-observation plugins cover
hydrological forecasting, drought prediction, and climate/remote-sensing
pipelines; physics plugins include high-energy physics, radio astronomy, lattice
quantum chromodynamics (QCD), and gravitational-wave/glitch analysis. Packaging
these as `itwinai` plugins enables reproducible, shareable workflows that run
consistently on hardware ranging from personal computers to HPC systems. The full list of `itwinai`
plugins can be found at [this
link](https://itwinai.readthedocs.io/latest/getting-started/plugins-list.html).

# Performance

`itwinai` provides tools to assess scalability and diagnose bottlenecks,
enabling efficient and accountable use of HPC resources. Two complementary
components are provided: scalability report generation and profiling.

## Scalability report

Wall-clock epoch time, relative speedup
(\autoref{fig:speedup}), GPU utilization (0–100%), energy (Wh), and
<<<<<<< HEAD
compute-versus-other time are provided (\autoref{fig:compvsother}).
=======
compute-versus-other time are provided (\autoref{fig:compvsother}). 
>>>>>>> 76d0e6ec
Considered jointly, these metrics
identify the most efficient configuration and distribution strategy. \autoref{fig:speedup} and
\autoref{fig:compvsother} show the scalability of the physics use case from
INFN[^infn] targeting gravitational-wave analysis at the Virgo[^virgo]
interferometer [@tsolaki_2025_15120028] [@saether_scalabiliy_2025].

[^infn]: Istituto Nazionale di Fisica Nucleare
[infn.it](https://www.infn.it/en/) (Accessed on 2025-08-14).

[^virgo]: Virgo Collaboration [www.virgo-gw.eu](https://www.virgo-gw.eu/)
(Accessed on 2025-08-14).

![Relative speedup of average epoch time vs. number of workers for the Virgo use
case.\label{fig:speedup}](img/virgo_relative_epoch_time_speedup.svg){ width=70% }

![Proportion of time spent on computation versus other operations, such as
collective communication, in the Virgo use case, broken down by number of
workers and distributed framework.
\label{fig:compvsother}](img/virgo_computation_vs_other_plot.svg){ width=110% }

## Addressing bottlenecks via profiling

To explain why performance degrades, `itwinai` integrates low-overhead,
sample-based profiling (e.g., py-spy [@py_spy]) and summarizes flame-graph data
into actionable hotspots (e.g., data loading and I/O, kernel execution, host–device
transfer, communication). These summaries guide targeted remedies such as
adjusting batch size, data-loader parallelism, gradient accumulation, or
backend/collective settings.

# Outlook and future developments

`itwinai` provides ready-to-use ML tools that are applicable across a wide range
of scientific applications. The development of the library is continued through
projects ODISSEE[^odissee] and RI-SCALE[^ri-scale]. The
future developments include the integration of new scientific use cases,
exploring additional parallelism approaches, integrating advanced user
interfaces, and adding other EuroHPC systems and performance optimization
features.

[^odissee]: Online Data Intensive Solutions for Science in the Exabytes Era
(ODISSEE): [odissee-project.eu](https://www.odissee-project.eu/) (Accessed on 2025-08-14).

[^ri-scale]: RI-SCALE project: [riscale.eu](https://www.riscale.eu/) (Accessed on 2025-08-14).

# Acknowledgements

This work has been funded by the European Commission in the context of the
interTwin project, with Grant Agreement Number 101058386. In interTwin,
`itwinai` has been actively developed on the HPC systems at JSC, such as on the
HDF-ML and JUWELS Booster systems, and using EuroHPC resources, such as on the
Vega HPC system. `itwinai` is an open-source Python library primarily developed
by CERN, in collaboration with Forschungszentrum Jülich (FZJ).

# References<|MERGE_RESOLUTION|>--- conflicted
+++ resolved
@@ -81,7 +81,6 @@
 
 The integration of Artificial Intelligence (AI) into scientific research has
 expanded significantly over the past decade, driven by the availability of
-<<<<<<< HEAD
 large-scale datasets and Graphic Processing Units (GPUs),
 in particular at High Performance Computing (HPC) sites.
 
@@ -95,22 +94,7 @@
 AI on HPC. Its modular architecture and standard interface allow users to scale
 workloads efficiently from laptops to supercomputers, reducing implementation
 overhead and improving resource usage.
-=======
-large-scale datasets and graphic processing units (GPUs),
-in particular at high performance computing (HPC) sites.
-
-However, many researchers face significant barriers
-when deploying AI workflows on HPC systems, as their heterogeneous nature of
-forces scientists to focus on low-level implementation details
-rather than on their core research. At the same time, the researchers often lack 
-specialized HPC/AI knowledge to implement their workflows efficiently. 
-
-To address these challenges, we present `itwinai`, a Python library designed to
-bridge the gap between domain sciences, AI, and HPC. 
-Through its modular architecture, `itwinai` significantly
-lowers the entry barrier for domain specialists while ensuring optimal HPC
-resource utilization.
->>>>>>> 76d0e6ec
+
 
 # Statement of need
 
@@ -143,7 +127,6 @@
 The main features offered by the `itwinai` library are:
 
 **Configuration for reproducible AI workloads**:
-<<<<<<< HEAD
 a declarative, hierarchical, composable, and CLI-overrideable
 YAML-based configuration system that separates experimental
 parameters from implementation code.
@@ -154,20 +137,7 @@
 
 **Hyperparameter optimization (HPO)**:
 model performance can be improved by automatically traversing the hyperparameter space.
-=======
-a declarative, hierarchical, composable, and CLI-overrideable 
-YAML-based configuration system that separates experimental
-parameters from implementation code. 
-
-**Distributed training and inference**: 
-PyTorch-DDP, DeepSpeed, Horovod, and Ray[@ray:2018] 
-distributed ML training frameworks are suppported. 
-
-<!-- ![Distributed Data Parallel](img/distributed_data_parallel.pdf) -->
-
-**Hyperparameter optimization (HPO)**: 
-model performance can be improved by automatically traversing the hyperparameter space. 
->>>>>>> 76d0e6ec
+
 Ray integration provides two HPO strategies: (i) assigning multiple workers to
 a single trial or (ii) running many trials
 concurrently (\autoref{fig:hpo}).
@@ -224,11 +194,8 @@
 
 Wall-clock epoch time, relative speedup
 (\autoref{fig:speedup}), GPU utilization (0–100%), energy (Wh), and
-<<<<<<< HEAD
 compute-versus-other time are provided (\autoref{fig:compvsother}).
-=======
-compute-versus-other time are provided (\autoref{fig:compvsother}). 
->>>>>>> 76d0e6ec
+
 Considered jointly, these metrics
 identify the most efficient configuration and distribution strategy. \autoref{fig:speedup} and
 \autoref{fig:compvsother} show the scalability of the physics use case from
