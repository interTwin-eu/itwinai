--- conflicted
+++ resolved
@@ -26,69 +26,6 @@
 [installation instructions](https://github.com/pyenv/pyenv?tab=readme-ov-file#installation). If you are using pyenv,
 make sure to read [this](https://github.com/pyenv/pyenv/wiki#suggested-build-environment).
 
-<<<<<<< HEAD
-#### Install itwinai environment
-
-Regardless of how you loaded your environment, you can create the
-python virtual environments with the following commands.
-Once the correct Python version is loaded, create the virtual
-environments using our pre-make Makefile:
-
-```bash
-make torch-env # or make torch-env-cpu
-make tensorflow-env # or make tensorflow-env-cpu
-
-# Juelich supercomputer
-make torch-gpu-jsc
-make tf-gpu-jsc
-```
-
-## Environment setup
-
-Requirements:
-
-- Linux environment. Windows and macOS were never tested.
-- VS Code, for development.
-
-### TensorFlow
-
-Installation:
-
-```bash
-# Install TensorFlow 2.13
-make tensorflow-env
-
-# Activate env
-source .venv-tf/bin/activate
-```
-
-A CPU-only version is available at the target `tensorflow-env-cpu`.
-
-### PyTorch (+ Lightning)
-
-Installation:
-
-```bash
-# Install PyTorch + lightning
-make torch-env
-
-# Activate env
-source .venv-pytorch/bin/activate
-```
-
-A CPU-only version is available at the target `torch-env-cpu`.
-
-### Development environment
-
-This is for developers only. To have it, update the installed `itwinai` package
-adding the `dev` extra:
-
-```bash
-pip install -e .[dev]
-```
-
-#### Test with `pytest`
-=======
 #### HPC environment
 
 In HPC systems it is more popular to load dependencies using
@@ -138,54 +75,9 @@
 ```
 
 #### TensorFlow
->>>>>>> f54b2fcc
 
-Do this only if you are a developer wanting to test your code with pytest.
+Installation:
 
-<<<<<<< HEAD
-First, you need to create virtual environments both for torch and tensorflow.
-For instance, you can use:
-
-```bash
-make torch-env-cpu
-make tensorflow-env-cpu
-```
-
-To select the name of the torch and tf environments you can set the following
-environment variables, which allow to run the tests in environments with
-custom names which are different from `.venv-pytorch` and `.venv-tf`.
-
-```bash
-export TORCH_ENV="my_torch_env"
-export TF_ENV="my_tf_env"
-```
-
-Functional tests (marked with `pytest.mark.functional`) will be executed under
-`/tmp/pytest` location to guarantee they are run in a clean environment.
-
-To run functional tests use:
-
-```bash
-pytest -v tests/ -m "functional"
-```
-
-To run all tests on itwinai package:
-
-```bash
-make test
-```
-
-Run tests in JSC virtual environments:
-
-```bash
-make test-jsc
-```
-
-### Micromamba installation (deprecated)
-
-To manage Conda environments we use micromamba, a light weight version of conda.
-
-=======
 ```bash
 # Install TensorFlow 2.13
 make tensorflow-env
@@ -265,7 +157,6 @@
 
 To manage Conda environments we use micromamba, a light weight version of conda.
 
->>>>>>> f54b2fcc
 It is suggested to refer to the
 [Manual installation guide](https://mamba.readthedocs.io/en/latest/installation/micromamba-installation.html#manual-installation).
 
