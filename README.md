# itwinai

[![GitHub Super-Linter](https://github.com/interTwin-eu/T6.5-AI-and-ML/actions/workflows/lint.yml/badge.svg)](https://github.com/marketplace/actions/super-linter)
[![GitHub Super-Linter](https://github.com/interTwin-eu/T6.5-AI-and-ML/actions/workflows/check-links.yml/badge.svg)](https://github.com/marketplace/actions/markdown-link-check)
 [![SQAaaS source code](https://github.com/EOSC-synergy/itwinai.assess.sqaaas/raw/main/.badge/status_shields.svg)](https://sqaaas.eosc-synergy.eu/#/full-assessment/report/https://raw.githubusercontent.com/eosc-synergy/itwinai.assess.sqaaas/main/.report/assessment_output.json)

See the latest version of our [docs](https://itwinai.readthedocs.io/)
for a quick overview of this platform for advanced AI/ML workflows in digital twin applications.

If you are a **developer**, please refer to the [developers installation guide](#installation-for-developers).

## User installation

Requirements:

<<<<<<< HEAD
- Linux environment. Windows and macOS were never tested.
=======
- Linux or macOS environment. Windows was never tested.
>>>>>>> 3b8add81

### Python virtual environment

Depending on your environment, there are different ways to
select a specific python version.

#### Laptop or GPU node

If you are working on a laptop
or on a simple on-prem setup, you could consider using
[pyenv](https://github.com/pyenv/pyenv). See the
[installation instructions](https://github.com/pyenv/pyenv?tab=readme-ov-file#installation). If you are using pyenv,
make sure to read [this](https://github.com/pyenv/pyenv/wiki#suggested-build-environment).
<<<<<<< HEAD

#### Install itwinai environment

Regardless of how you loaded your environment, you can create the
python virtual environments with the following commands.
Once the correct Python version is loaded, create the virtual
environments using our pre-make Makefile:

```bash
make torch-env # or make torch-env-cpu
make tensorflow-env # or make tensorflow-env-cpu

# Juelich supercomputer
make torch-gpu-jsc
make tf-gpu-jsc
```

## Environment setup

Requirements:

- Linux environment. Windows and macOS were never tested.
- VS Code, for development.

### TensorFlow

Installation:

```bash
# Install TensorFlow 2.13
make tensorflow-env

# Activate env
source .venv-tf/bin/activate
```

A CPU-only version is available at the target `tensorflow-env-cpu`.

### PyTorch (+ Lightning)

Installation:

```bash
# Install PyTorch + lightning
make torch-env

# Activate env
source .venv-pytorch/bin/activate
```

A CPU-only version is available at the target `torch-env-cpu`.

### Development environment

This is for developers only. To have it, update the installed `itwinai` package
adding the `dev` extra:

```bash
pip install -e .[dev]
```

#### Test with `pytest`

Do this only if you are a developer wanting to test your code with pytest.

First, you need to create virtual environments both for torch and tensorflow.
For instance, you can use:

```bash
make torch-env-cpu
make tensorflow-env-cpu
```

To select the name of the torch and tf environments you can set the following
environment variables, which allow to run the tests in environments with
custom names which are different from `.venv-pytorch` and `.venv-tf`.

```bash
export TORCH_ENV="my_torch_env"
export TF_ENV="my_tf_env"
```

Functional tests (marked with `pytest.mark.functional`) will be executed under
`/tmp/pytest` location to guarantee they are run in a clean environment.

To run functional tests use:

```bash
pytest -v tests/ -m "functional"
```

To run all tests on itwinai package:

```bash
make test
```

Run tests in JSC virtual environments:

```bash
make test-jsc
```

### Micromamba installation (deprecated)

To manage Conda environments we use micromamba, a light weight version of conda.

It is suggested to refer to the
[Manual installation guide](https://mamba.readthedocs.io/en/latest/installation/micromamba-installation.html#manual-installation).

=======

#### HPC environment

In HPC systems it is more popular to load dependencies using
Environment Modules or Lmod. If you don't know what modules to load,
contact the system administrator
to learn how to select the proper modules.

##### PyTorch environment

Commands to execute every time **before** installing or activating the python virtual
environment for PyTorch:

- Juelich Supercomputer (JSC):

    ```bash
    ml --force purge
    ml Stages/2024 GCC OpenMPI CUDA/12 cuDNN MPI-settings/CUDA
    ml Python CMake HDF5 PnetCDF libaio mpi4py
    ```

- Vega supercomputer:

    ```bash
    ml --force purge
    ml Python CMake/3.24.3-GCCcore-11.3.0 mpi4py OpenMPI CUDA/11.7
    ml GCCcore/11.3.0 NCCL/2.12.12-GCCcore-11.3.0-CUDA-11.7.0 cuDNN
    ```

##### TensorFlow environment

Commands to execute every time **before** installing or activating the python virtual
environment for TensorFlow:

- Juelich Supercomputer (JSC):

    ```bash
    ml --force purge
    ml Stages/2024 GCC/12.3.0 OpenMPI CUDA/12 MPI-settings/CUDA
    ml Python/3.11 HDF5 PnetCDF libaio mpi4py CMake cuDNN/8.9.5.29-CUDA-12
    ```

- Vega supercomputer:

    ```bash
    ml --force purge
    ml Python CMake/3.24.3-GCCcore-11.3.0 mpi4py OpenMPI CUDA/11.7
    ml GCCcore/11.3.0 NCCL/2.12.12-GCCcore-11.3.0-CUDA-11.7.0 cuDNN
    ```

### Install itwinai

Install itwinai and its dependencies using the
following command, and follow the instructions:

```bash
# First, load the required environment modules, if on an HPC

# Second, create a python virtual environment and activate it
$ python -m venv ENV_NAME
$ source ENV_NAME/bin/activate

# Install itwinai inside the environment
(ENV_NAME) $ export ML_FRAMEWORK="pytorch" # or "tensorflow"
(ENV_NAME) $ curl -fsSL https://github.com/interTwin-eu/itwinai/raw/main/env-files/itwinai-installer.sh | bash
```

The `ML_FRAMEWORK` environment variable controls whether you are installing
itwinai for PyTorch or TensorFlow.

> [!WARNING]  
> itwinai depends on Horovod, which requires `CMake>=1.13` and
> [other packages](https://horovod.readthedocs.io/en/latest/install_include.html#requirements).
> Make sure to have them installed in your environment before proceeding.

## Installation for developers

If you are contributing to this repository, please continue below for
more advanced instructions.

> [!WARNING]
> Branch protection rules are applied to all branches which names
> match this regex: `[dm][ea][vi]*` . When creating new branches,
> please avoid using names that match that regex, otherwise branch
> protection rules will block direct pushes to that branch.

### Clone the itwinai repository

```bash
git clone git@github.com:interTwin-eu/itwinai.git
```

### Install itwinai environment

You can create the
Python virtual environments using our predefined Makefile targets.

#### PyTorch (+ Lightning) virtual environment

Makefile targets for environment installation:

- Juelich Supercomputer (JSC): `torch-gpu-jsc`
- Vega supercomputer: `torch-env-vega`
- In any other cases, when CUDA is available: `torch-env`
- In any other cases, when CUDA **NOT** is available (CPU-only installation): `torch-env-cpu`

For instance, on a laptop with a CUDA-compatible GPU you can use:

```bash
make torch-env 
```

When not on an HPC system, you can activate the python environment directly with:

```bash
source .venv-pytorch/bin/activate
```

Otherwise, if you are on an HPC system, please refer to
[this section](#activate-itwinai-environment-on-hpc)
explaining how to load the required environment modules before the python environment.

#### TensorFlow virtual environment

Makefile targets for environment installation:

- Juelich Supercomputer (JSC): `tf-gpu-jsc`
- Vega supercomputer: `tf-env-vega`
- In any other case, when CUDA is available: `tensorflow-env`
- In any other case, when CUDA **NOT** is available (CPU-only installation): `tensorflow-env-cpu`

For instance, on a laptop with a CUDA-compatible GPU you can use:

```bash
make tensorflow-env
```

When not on an HPC system, you can activate the python environment directly with:

```bash
source .venv-tf/bin/activate
```

Otherwise, if you are on an HPC system, please refer to
[this section](#activate-itwinai-environment-on-hpc)
explaining how to load the required environment modules before the python environment.

### Activate itwinai environment on HPC

Usually, HPC systems organize their software in modules which need to be imported by the users
every time they open a new shell, **before** activating a Python virtual environment.

Below you can find some examples on how to load the correct environment modules on the HPC
systems we are currently working with.

#### Load modules before PyTorch virtual environment

Commands to be executed before activating the python virtual environment:

- Juelich Supercomputer (JSC):

    ```bash
    ml --force purge
    ml Stages/2024 GCC OpenMPI CUDA/12 cuDNN MPI-settings/CUDA
    ml Python CMake HDF5 PnetCDF libaio mpi4py
    ```

- Vega supercomputer:

    ```bash
    ml --force purge
    ml Python CMake/3.24.3-GCCcore-11.3.0 mpi4py OpenMPI CUDA/11.7
    ml GCCcore/11.3.0 NCCL/2.12.12-GCCcore-11.3.0-CUDA-11.7.0 cuDNN
    ```

- When not on an HPC: do nothing.

For instance, on JSC you can activate the PyTorch virtual environment in this way:

```bash
# Load environment modules
ml --force purge
ml Stages/2024 GCC OpenMPI CUDA/12 cuDNN MPI-settings/CUDA
ml Python CMake HDF5 PnetCDF libaio mpi4py

# Activate virtual env
source envAI_hdfml/bin/activate
```

#### Load modules before TensorFlow virtual environment

Commands to be executed before activating the python virtual environment:

- Juelich Supercomputer (JSC):

    ```bash
    ml --force purge
    ml Stages/2024 GCC/12.3.0 OpenMPI CUDA/12 MPI-settings/CUDA
    ml Python/3.11 HDF5 PnetCDF libaio mpi4py CMake cuDNN/8.9.5.29-CUDA-12
    ```

- Vega supercomputer:

    ```bash
    ml --force purge
    ml Python CMake/3.24.3-GCCcore-11.3.0 mpi4py OpenMPI CUDA/11.7
    ml GCCcore/11.3.0 NCCL/2.12.12-GCCcore-11.3.0-CUDA-11.7.0 cuDNN
    ```

- When not on an HPC: do nothing.

For instance, on JSC you can activate the TensorFlow virtual environment in this way:

```bash
# Load environment modules
ml --force purge
ml Stages/2024 GCC/12.3.0 OpenMPI CUDA/12 MPI-settings/CUDA
ml Python/3.11 HDF5 PnetCDF libaio mpi4py CMake cuDNN/8.9.5.29-CUDA-12

# Activate virtual env
source envAItf_hdfml/bin/activate
```

### Test with `pytest`

Do this only if you are a developer wanting to test your code with pytest.

First, you need to create virtual environments both for torch and tensorflow,
following the instructions above, depending on the system that you are using
(e.g., JSC).

To select the name of the torch and tf environments in which the tests will be
executed you can set the following environment variables.
If these env variables are not set, the testing suite will assume that the
PyTorch environment is under
`.venv-pytorch` and the TensorFlow environment is under `.venv-tf`.

```bash
export TORCH_ENV="my_torch_env"
export TF_ENV="my_tf_env"
```

Functional tests (marked with `pytest.mark.functional`) will be executed under
`/tmp/pytest` location to guarantee isolation among tests.

To run functional tests use:

```bash
pytest -v tests/ -m "functional"
```

> [!NOTE]
> Depending on the system that you are using, we implemented a tailored Makefile
> target to run the test suite on it. Read these instructions until the end!

We provide some Makefile targets to run the whole test suite including unit, integration,
and functional tests. Choose the right target depending on the system that you are using:

Makefile targets:

- Juelich Supercomputer (JSC): `test-jsc`
- In any other case: `test`

For instance, to run the test suite on your laptop user:

```bash
make test
```

<!--
### Micromamba installation (deprecated)

To manage Conda environments we use micromamba, a light weight version of conda.

It is suggested to refer to the
[Manual installation guide](https://mamba.readthedocs.io/en/latest/installation/micromamba-installation.html#manual-installation).

>>>>>>> 3b8add81
Consider that Micromamba can eat a lot of space when building environments because packages are cached on
the local filesystem after being downloaded. To clear cache you can use `micromamba clean -a`.
Micromamba data are kept under the `$HOME` location. However, in some systems, `$HOME` has a limited storage
space and it would be cleverer to install Micromamba in another location with more storage space.
Thus by changing the `$MAMBA_ROOT_PREFIX` variable. See a complete installation example for Linux below, where the
default `$MAMBA_ROOT_PREFIX` is overridden:

```bash
cd $HOME

# Download micromamba (This command is for Linux Intel (x86_64) systems. Find the right one for your system!)
curl -Ls https://micro.mamba.pm/api/micromamba/linux-64/latest | tar -xvj bin/micromamba

# Install micromamba in a custom directory
MAMBA_ROOT_PREFIX='my-mamba-root'
./bin/micromamba shell init $MAMBA_ROOT_PREFIX

# To invoke micromamba from Makefile, you need to add explicitly to $PATH
echo 'PATH="$(dirname $MAMBA_EXE):$PATH"' >> ~/.bashrc
```
<<<<<<< HEAD

**Reference**: [Micromamba installation guide](https://mamba.readthedocs.io/en/latest/installation/micromamba-installation.html).
=======

**Reference**: [Micromamba installation guide](https://mamba.readthedocs.io/en/latest/installation/micromamba-installation.html).

-->
>>>>>>> 3b8add81
<|MERGE_RESOLUTION|>--- conflicted
+++ resolved
@@ -13,11 +13,7 @@
 
 Requirements:
 
-<<<<<<< HEAD
-- Linux environment. Windows and macOS were never tested.
-=======
 - Linux or macOS environment. Windows was never tested.
->>>>>>> 3b8add81
 
 ### Python virtual environment
 
@@ -31,118 +27,6 @@
 [pyenv](https://github.com/pyenv/pyenv). See the
 [installation instructions](https://github.com/pyenv/pyenv?tab=readme-ov-file#installation). If you are using pyenv,
 make sure to read [this](https://github.com/pyenv/pyenv/wiki#suggested-build-environment).
-<<<<<<< HEAD
-
-#### Install itwinai environment
-
-Regardless of how you loaded your environment, you can create the
-python virtual environments with the following commands.
-Once the correct Python version is loaded, create the virtual
-environments using our pre-make Makefile:
-
-```bash
-make torch-env # or make torch-env-cpu
-make tensorflow-env # or make tensorflow-env-cpu
-
-# Juelich supercomputer
-make torch-gpu-jsc
-make tf-gpu-jsc
-```
-
-## Environment setup
-
-Requirements:
-
-- Linux environment. Windows and macOS were never tested.
-- VS Code, for development.
-
-### TensorFlow
-
-Installation:
-
-```bash
-# Install TensorFlow 2.13
-make tensorflow-env
-
-# Activate env
-source .venv-tf/bin/activate
-```
-
-A CPU-only version is available at the target `tensorflow-env-cpu`.
-
-### PyTorch (+ Lightning)
-
-Installation:
-
-```bash
-# Install PyTorch + lightning
-make torch-env
-
-# Activate env
-source .venv-pytorch/bin/activate
-```
-
-A CPU-only version is available at the target `torch-env-cpu`.
-
-### Development environment
-
-This is for developers only. To have it, update the installed `itwinai` package
-adding the `dev` extra:
-
-```bash
-pip install -e .[dev]
-```
-
-#### Test with `pytest`
-
-Do this only if you are a developer wanting to test your code with pytest.
-
-First, you need to create virtual environments both for torch and tensorflow.
-For instance, you can use:
-
-```bash
-make torch-env-cpu
-make tensorflow-env-cpu
-```
-
-To select the name of the torch and tf environments you can set the following
-environment variables, which allow to run the tests in environments with
-custom names which are different from `.venv-pytorch` and `.venv-tf`.
-
-```bash
-export TORCH_ENV="my_torch_env"
-export TF_ENV="my_tf_env"
-```
-
-Functional tests (marked with `pytest.mark.functional`) will be executed under
-`/tmp/pytest` location to guarantee they are run in a clean environment.
-
-To run functional tests use:
-
-```bash
-pytest -v tests/ -m "functional"
-```
-
-To run all tests on itwinai package:
-
-```bash
-make test
-```
-
-Run tests in JSC virtual environments:
-
-```bash
-make test-jsc
-```
-
-### Micromamba installation (deprecated)
-
-To manage Conda environments we use micromamba, a light weight version of conda.
-
-It is suggested to refer to the
-[Manual installation guide](https://mamba.readthedocs.io/en/latest/installation/micromamba-installation.html#manual-installation).
-
-=======
 
 #### HPC environment
 
@@ -420,7 +304,6 @@
 It is suggested to refer to the
 [Manual installation guide](https://mamba.readthedocs.io/en/latest/installation/micromamba-installation.html#manual-installation).
 
->>>>>>> 3b8add81
 Consider that Micromamba can eat a lot of space when building environments because packages are cached on
 the local filesystem after being downloaded. To clear cache you can use `micromamba clean -a`.
 Micromamba data are kept under the `$HOME` location. However, in some systems, `$HOME` has a limited storage
@@ -441,12 +324,7 @@
 # To invoke micromamba from Makefile, you need to add explicitly to $PATH
 echo 'PATH="$(dirname $MAMBA_EXE):$PATH"' >> ~/.bashrc
 ```
-<<<<<<< HEAD
 
 **Reference**: [Micromamba installation guide](https://mamba.readthedocs.io/en/latest/installation/micromamba-installation.html).
-=======
-
-**Reference**: [Micromamba installation guide](https://mamba.readthedocs.io/en/latest/installation/micromamba-installation.html).
-
--->
->>>>>>> 3b8add81
+
+-->