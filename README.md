# itwinai

[![GitHub Super-Linter](https://github.com/interTwin-eu/T6.5-AI-and-ML/actions/workflows/lint.yml/badge.svg)](https://github.com/marketplace/actions/super-linter)
[![GitHub Super-Linter](https://github.com/interTwin-eu/T6.5-AI-and-ML/actions/workflows/check-links.yml/badge.svg)](https://github.com/marketplace/actions/markdown-link-check)
 [![SQAaaS source code](https://github.com/EOSC-synergy/itwinai.assess.sqaaas/raw/dev/.badge/status_shields.svg)](https://sqaaas.eosc-synergy.eu/#/full-assessment/report/https://raw.githubusercontent.com/eosc-synergy/itwinai.assess.sqaaas/dev/.report/assessment_output.json)

See the latest version of our [docs](https://itwinai.readthedocs.io/)
for a quick overview of this platform for advanced AI/ML workflows in digital twin applications.

## Installation

Requirements:

- Linux environment. Windows and macOS were never tested.

### Python virtual environment

Depending on your environment, there are different ways to
select a specific python version.

#### Laptop or GPU node

If you are working on a laptop
or on a simple on-prem setup, you could consider using
[pyenv](https://github.com/pyenv/pyenv). See the
[installation instructions](https://github.com/pyenv/pyenv?tab=readme-ov-file#installation). If you are using pyenv,
make sure to read [this](https://github.com/pyenv/pyenv/wiki#suggested-build-environment).

#### HPC environment

In HPC systems it is more popular to load dependencies using
Environment Modules or Lmod. Contact the system administrator
to learn how to select the proper python modules.

On JSC, we activate the required modules in this way:

```bash
ml --force purge
ml Stages/2024 GCC OpenMPI CUDA/12 cuDNN MPI-settings/CUDA
ml Python CMake HDF5 PnetCDF libaio mpi4py
```

### Install itwinai

Install itwinai and its dependencies using the
following command, and follow the instructions:

```bash
<<<<<<< HEAD
export ML_FRAMEWORK="pytorch" # or "tensorflow"
curl -fsSL https://github.com/interTwin-eu/itwinai/raw/main/env-files/itwinai-installer.sh | bash
```

The `ML_FRAMEWORK` environment variable controls whether you are installing
itwinai for PyTorch or TensorFlow.

=======
curl -fsSL https://github.com/interTwin-eu/itwinai/raw/main/env-files/itwinai-installer.sh | bash
```

>>>>>>> 268fc832
## Installation for developers

If you are contributing to this repository, please continue below for
more advanced instructions.

### Install itwinai environment

Regardless of how you loaded your environment, you can create the
python virtual environments with the following commands.
Once the correct Python version is loaded, create the virtual
environments using our pre-make Makefile:

```bash
make torch-env # or make torch-env-cpu
make tensorflow-env # or make tensorflow-env-cpu

# Juelich supercomputer
make torch-gpu-jsc
make tf-gpu-jsc
```

## Environment setup

Requirements:

- Linux environment. Windows and macOS were never tested.
- VS Code, for development.

### TensorFlow

Installation:

```bash
# Install TensorFlow 2.13
make tensorflow-env

# Activate env
source .venv-tf/bin/activate
```

A CPU-only version is available at the target `tensorflow-env-cpu`.

### PyTorch (+ Lightning)

Installation:

```bash
# Install PyTorch + lightning
make torch-env

# Activate env
source .venv-pytorch/bin/activate
```

A CPU-only version is available at the target `torch-env-cpu`.

### Development environment

This is for developers only. To have it, update the installed `itwinai` package
adding the `dev` extra:

```bash
pip install -e .[dev]
```

#### Test with `pytest`

Do this only if you are a developer wanting to test your code with pytest.

First, you need to create virtual environments both for torch and tensorflow.
For instance, you can use:

```bash
make torch-env-cpu
make tensorflow-env-cpu
```

To select the name of the torch and tf environments you can set the following
environment variables, which allow to run the tests in environments with
custom names which are different from `.venv-pytorch` and `.venv-tf`.

```bash
export TORCH_ENV="my_torch_env"
export TF_ENV="my_tf_env"
```

Functional tests (marked with `pytest.mark.functional`) will be executed under
`/tmp/pytest` location to guarantee they are run in a clean environment.

To run functional tests use:

```bash
pytest -v tests/ -m "functional"
```

To run all tests on itwinai package:

```bash
make test
```

Run tests in JSC virtual environments:

```bash
make test-jsc
```

### Micromamba installation (deprecated)

To manage Conda environments we use micromamba, a light weight version of conda.

It is suggested to refer to the
[Manual installation guide](https://mamba.readthedocs.io/en/latest/installation/micromamba-installation.html#manual-installation).

Consider that Micromamba can eat a lot of space when building environments because packages are cached on
the local filesystem after being downloaded. To clear cache you can use `micromamba clean -a`.
Micromamba data are kept under the `$HOME` location. However, in some systems, `$HOME` has a limited storage
space and it would be cleverer to install Micromamba in another location with more storage space.
Thus by changing the `$MAMBA_ROOT_PREFIX` variable. See a complete installation example for Linux below, where the
default `$MAMBA_ROOT_PREFIX` is overridden:

```bash
cd $HOME

# Download micromamba (This command is for Linux Intel (x86_64) systems. Find the right one for your system!)
curl -Ls https://micro.mamba.pm/api/micromamba/linux-64/latest | tar -xvj bin/micromamba

# Install micromamba in a custom directory
MAMBA_ROOT_PREFIX='my-mamba-root'
./bin/micromamba shell init $MAMBA_ROOT_PREFIX

# To invoke micromamba from Makefile, you need to add explicitly to $PATH
echo 'PATH="$(dirname $MAMBA_EXE):$PATH"' >> ~/.bashrc
```

**Reference**: [Micromamba installation guide](https://mamba.readthedocs.io/en/latest/installation/micromamba-installation.html).<|MERGE_RESOLUTION|>--- conflicted
+++ resolved
@@ -46,7 +46,6 @@
 following command, and follow the instructions:
 
 ```bash
-<<<<<<< HEAD
 export ML_FRAMEWORK="pytorch" # or "tensorflow"
 curl -fsSL https://github.com/interTwin-eu/itwinai/raw/main/env-files/itwinai-installer.sh | bash
 ```
@@ -54,11 +53,7 @@
 The `ML_FRAMEWORK` environment variable controls whether you are installing
 itwinai for PyTorch or TensorFlow.
 
-=======
-curl -fsSL https://github.com/interTwin-eu/itwinai/raw/main/env-files/itwinai-installer.sh | bash
-```
 
->>>>>>> 268fc832
 ## Installation for developers
 
 If you are contributing to this repository, please continue below for
