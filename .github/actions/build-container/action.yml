# --------------------------------------------------------------------------------------
# Part of the interTwin Project: https://www.intertwin.eu/
#
# Created by: Matteo Bunino
#
# Credit:
# - Matteo Bunino <matteo.bunino@cern.ch> - CERN
# --------------------------------------------------------------------------------------

name: "Build and Test Container"
description: "Builds, tests, and optimizes disk space for a container image"
inputs:
  free-disk-space:
    description: "Whether to free disk space before running the workflows"
    required: false
    default: "true"
  base-img-name:
    description: "Base image name"
    required: true
  dockerfile:
    description: "Path to the Dockerfile"
    required: true
  nickname:
    description: "Name of the container flavour, such as 'torch', 'torch-slim', and 'jhub-slim'"
    required: true
  tag-template:
    description: "Tag template for the image"
    required: true
  release:
    description: "true if triggered during a release, false otherwise"
    required: false
    default: "true"
  skip-hpc:
    description: "Skip HPC-related tests (in release pipeline)"
    required: false
    default: "false"
  skip-singularity:
    description: "Avoid publishing Singularity image"
    required: false
    default: "false"
  docker-token:
    description: "Docker secret auth token"
    required: true
  interlink-values:
    description: "Interlink virtual kubelet (VK) configuration file (secret)"
    required: true
  dagger-cloud-token:
    description: "Dagger cloud secret token"
    required: true
  commit-hash:
    description: "commit hash"
    required: false
    default: "unk-commit-hash"
  singularity-password:
    description: "Password for Singularity registry"
    required: false
    default: null
  singularity-username:
    description: "Username for Singularity registry"
    required: false
    default: null

runs:
  using: "composite"
  steps:

    - name: Maximize Disk Space
      if: inputs.free-disk-space == 'true'
      uses: easimon/maximize-build-space@v10
      with:
        # Reserve space on root for docker/dagger cache
        build-mount-path: /docker
        root-reserve-mb: 2048
        overprovision-lvm: false
        swap-size-mb: 4096
        remove-dotnet: true
        remove-android: true
        remove-haskell: true
        remove-codeql: true

    - name: Checkout
      uses: actions/checkout@v4
    
    - name: Move Docker directory
      if: inputs.free-disk-space == 'true'
      shell: bash
      run: |
        sudo mv /var/lib/docker /docker/ &&
        sudo ln -s /docker/docker /var/lib/docker &&
        sudo systemctl restart docker

    # - name: Setup tmate session
    #   uses: mxschmitt/action-tmate@v3
    #   with:
    #     detached: true

    - name: Check Inputs
      shell: bash
      run: |
        echo &&
        echo skip hpc flag: $([[ "${{ inputs.skip-hpc }}" == "true" ]] && echo '--skip-hpc' || echo '')

    - name: Delete unnecessary tools and packages
      if: inputs.free-disk-space == 'true'
      shell: bash
      run: |
        rm -rf /opt/hostedtoolcache &&
        curl -fsSL https://raw.githubusercontent.com/apache/flink/02d30ace69dc18555a5085eccf70ee884e73a16e/tools/azure-pipelines/free_disk_space.sh | bash
    # - name: Setup tmate session
    #   uses: mxschmitt/action-tmate@v3

    - name: Get Repo Owner
      id: get_repo_owner
      shell: bash
      run: echo "name=repo_owner::$(echo ${{ github.repository_owner }} | tr '[:upper:]' '[:lower:]')" >> "$GITHUB_OUTPUT"

    # Login to Docker container registry
    - name: Login to GitHub Container Registry
      uses: docker/login-action@v3
      with:
        registry: ghcr.io
        username: ${{ github.actor }}
        password: ${{ inputs.docker-token }}

    # Login to Singularity container registry
    - name: Login to Harbor Container Registry
      uses: docker/login-action@v3
      with:
        registry: registry.egi.eu
        username: ${{ inputs.singularity-username }}
        password: ${{ inputs.singularity-password }}

    - name: Prepare Environment Variables
      shell: bash
      run: |
        echo "COMMIT_HASH=$(git rev-parse HEAD)" >> "$GITHUB_ENV"
        BASE_IMG_DIGEST=$(echo "${{ inputs.base-img-name }}" | cut -d ':' -f 1)@$(docker buildx imagetools inspect ${{ inputs.base-img-name }} | grep "Digest:" | head -n 1 | awk '{print $2}')
        echo "BASE_IMG_DIGEST=$BASE_IMG_DIGEST" >> "$GITHUB_ENV"
        docker system prune -af

<<<<<<< HEAD
    # This pipeline runs when not creating a new release
=======
    # This pipeline runs when NOT creating a new release
>>>>>>> 48918d70
    - name: Run Integration Test (development pipeline)
      if: inputs.release == 'false'
      uses: dagger/dagger-for-github@v7
      with:
        workdir: ci
        verb: call
        args: >-
          --nickname ${{ inputs.nickname }}
          --docker-registry ghcr.io/intertwin-eu
          --singularity-registry registry.egi.eu/dev.intertwin.eu
          --image itwinai-dev
          build-container
          --context ..
          --dockerfile ${{ inputs.dockerfile }}
          --build-args "COMMIT_HASH=${{ env.COMMIT_HASH }},BASE_IMG_NAME=${{ inputs.base-img-name }},BASE_IMG_DIGEST=${{ env.BASE_IMG_DIGEST }}"
          dev-pipeline
          --tag-template ${{ inputs.tag-template }}
          --framework TORCH
          --password env:SINGULARITY_PWD
          --username env:SINGULARITY_USR
          $([[ "${{ inputs.skip-singularity }}" == "true" ]] && echo '--skip-singularity' || echo '')
        cloud-token: ${{ inputs.dagger-cloud-token }}
        version: "latest"
      env:
          INTERLINK_VALUES: ${{ inputs.interlink-values }}
          SINGULARITY_PWD: ${{ inputs.singularity-password }}
          SINGULARITY_USR: ${{ inputs.singularity-username }}
    
    # This pipeline runs exclusively upon release
    - name: Run Integration Test (release pipeline)
      if: inputs.release == 'true'
      uses: dagger/dagger-for-github@v7
      with:
        workdir: ci
        verb: call
        args: >-
          --tag "${{ env.COMMIT_HASH }}-${{ inputs.nickname }}"
          --nickname ${{ inputs.nickname }}
          --image itwinai
          --docker-registry ghcr.io/intertwin-eu
          --singularity-registry registry.egi.eu/dev.intertwin.eu
          build-container
          --context ..
          --dockerfile ${{ inputs.dockerfile }}
          --build-args "COMMIT_HASH=${{ env.COMMIT_HASH }},BASE_IMG_NAME=${{ inputs.base-img-name }},BASE_IMG_DIGEST=${{ env.BASE_IMG_DIGEST }}"
          release-pipeline
          --values env:INTERLINK_VALUES
          --framework TORCH
          --tag-template ${{ inputs.tag-template }}
          --password env:SINGULARITY_PWD
          --username env:SINGULARITY_USR
          $([[ "${{ inputs.skip-hpc }}" == "true" ]] && echo '--skip-hpc' || echo '')
          $([[ "${{ inputs.skip-singularity }}" == "true" ]] && echo '--skip-singularity' || echo '')
        cloud-token: ${{ inputs.dagger-cloud-token }}
        version: "latest"
      env:
          INTERLINK_VALUES: ${{ inputs.interlink-values }}
          SINGULARITY_PWD: ${{ inputs.singularity-password }}
          SINGULARITY_USR: ${{ inputs.singularity-username }}<|MERGE_RESOLUTION|>--- conflicted
+++ resolved
@@ -138,11 +138,7 @@
         echo "BASE_IMG_DIGEST=$BASE_IMG_DIGEST" >> "$GITHUB_ENV"
         docker system prune -af
 
-<<<<<<< HEAD
-    # This pipeline runs when not creating a new release
-=======
     # This pipeline runs when NOT creating a new release
->>>>>>> 48918d70
     - name: Run Integration Test (development pipeline)
       if: inputs.release == 'false'
       uses: dagger/dagger-for-github@v7
