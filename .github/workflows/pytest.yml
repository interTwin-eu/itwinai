---
name: Unit and integration tests

on:
  pull_request:
<<<<<<< HEAD
    branches: [main, dev, distributed-strategy-launcher]
=======
    branches: [main, dev]
>>>>>>> 814e755f

jobs:
  test-itwinai:
    name: Test itwinai with pytest
    runs-on: ubuntu-latest
    steps:
      - uses: actions/checkout@v4

      - name: Install compilers for Horovod
        run: |
          sudo apt-get update &&
          sudo apt-get install -y gcc-11 g++-11 &&
          sudo apt-get install -y cmake &&
          sudo apt-get install openmpi-bin  openmpi-common openmpi-doc libopenmpi-dev &&
          gcc --version &&
          cmake --version &&
          mpirun --version
        
      - name: Make PyTorch virtualenv
        shell: bash -l {0}
        run: make torch-env-cpu

      - name: Make Tensorflow virtualenv
        shell: bash -l {0}
        run: make tensorflow-env-cpu
      
      # NOTE, to change the name in which tests are run, set custom TORCH_ENV and TF_ENV env variables.
      # Default environment names are ".venv-pytorch" and ".venv-tf"
      - name: Run pytest for workflows
        shell: bash -l {0}
        run: .venv-pytorch/bin/pytest -v ./tests/ -m "not slurm"
<|MERGE_RESOLUTION|>--- conflicted
+++ resolved
@@ -3,11 +3,7 @@
 
 on:
   pull_request:
-<<<<<<< HEAD
-    branches: [main, dev, distributed-strategy-launcher]
-=======
     branches: [main, dev]
->>>>>>> 814e755f
 
 jobs:
   test-itwinai:
