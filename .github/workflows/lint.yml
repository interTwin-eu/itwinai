--- conflicted
+++ resolved
@@ -41,10 +41,8 @@
           VALIDATE_PYTHON_MYPY: false
           VALIDATE_PYTHON_PYLINT: false
           VALIDATE_HTML: false
-<<<<<<< HEAD
           VALIDATE_GITLEAKS: false
-=======
->>>>>>> 899a1183
+
           # Only check new or edited files
           VALIDATE_ALL_CODEBASE: false
           # Fail on errors
