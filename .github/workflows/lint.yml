---
name: Lint

on:
  push:
  pull_request:

jobs:
  super-lint:
    name: Lint with Super-Linter
    runs-on: ubuntu-latest

    ############################################
    # Grant status permission for MULTI_STATUS #
    ############################################
    permissions:
      contents: read
      packages: read
      statuses: write

    steps:
      # Checks out a copy of your repository on the ubuntu-latest machine
      - name: Checkout code
        uses: actions/checkout@v4
        with:
          # Make sure the actual branch is checked out when running on PR
          # ref: ${{ github.event.pull_request.head.sha }}
          # Full git history needed to get proper list of changed files
          fetch-depth: 0

      # Runs the Super-Linter action
      - name: Run Super-Linter on new changes
<<<<<<< HEAD
        uses: super-linter/super-linter/slim@v6.3.0
=======
        uses: github/super-linter/slim@v6
>>>>>>> 64ac931f
        env:
          DEFAULT_BRANCH: main
          GITHUB_TOKEN: ${{ secrets.GITHUB_TOKEN }}
          MARKDOWN_CONFIG_FILE: .markdownlint.json
          PYTHON_FLAKE8_CONFIG_FILE: .flake8
          JSCPD_CONFIG_FILE: .jscpd.json
          VALIDATE_PYTHON_BLACK: false
          VALIDATE_PYTHON_ISORT: false
          VALIDATE_PYTHON_MYPY: false
          VALIDATE_PYTHON_PYLINT: false
          VALIDATE_HTML: false
          VALIDATE_GITLEAKS: false
          VALIDATE_BASH_EXEC: false
          VALIDATE_CHECKOV: false # activate to lint k8s pods
          VALIDATE_SHELL_SHFMT: false

          # Only check new or edited files
          VALIDATE_ALL_CODEBASE: false
          # Fail on errors
          DISABLE_ERRORS: false
          # Skip linting of docs
          FILTER_REGEX_EXCLUDE: .*docs/index.md|.*docs/docs/.*|.*ISSUE_TEMPLATE/.*|use-cases/.*|experimental/.*
          BASH_SEVERITY: error<|MERGE_RESOLUTION|>--- conflicted
+++ resolved
@@ -30,11 +30,7 @@
 
       # Runs the Super-Linter action
       - name: Run Super-Linter on new changes
-<<<<<<< HEAD
-        uses: super-linter/super-linter/slim@v6.3.0
-=======
         uses: github/super-linter/slim@v6
->>>>>>> 64ac931f
         env:
           DEFAULT_BRANCH: main
           GITHUB_TOKEN: ${{ secrets.GITHUB_TOKEN }}
