---
name: Lint

on:
  push:
  pull_request:

jobs:
  super-lint:
    name: Lint with Super-Linter
    runs-on: ubuntu-latest

    ############################################
    # Grant status permission for MULTI_STATUS #
    ############################################
    permissions:
      contents: read
      packages: read
      statuses: write

    steps:
      # Checks out a copy of your repository on the ubuntu-latest machine
      - name: Checkout code
        uses: actions/checkout@v4
        with:
          # Make sure the actual branch is checked out when running on PR
          # ref: ${{ github.event.pull_request.head.sha }}
          # Full git history needed to get proper list of changed files
          fetch-depth: 0

      # Runs the Super-Linter action
      - name: Run Super-Linter on new changes
        uses: github/super-linter/slim@v6
        env:
          DEFAULT_BRANCH: main
          GITHUB_TOKEN: ${{ secrets.GITHUB_TOKEN }}
          MARKDOWN_CONFIG_FILE: .markdownlint.json
          PYTHON_FLAKE8_CONFIG_FILE: .flake8
          JSCPD_CONFIG_FILE: .jscpd.json
          VALIDATE_PYTHON_BLACK: false
          VALIDATE_PYTHON_ISORT: false
          VALIDATE_PYTHON_MYPY: false
          VALIDATE_PYTHON_PYLINT: false
          VALIDATE_HTML: false
          VALIDATE_GITLEAKS: false
          VALIDATE_BASH_EXEC: false
          VALIDATE_CHECKOV: false # activate to lint k8s pods
          VALIDATE_SHELL_SHFMT: false
<<<<<<< HEAD
=======
          VALIDATE_JSCPD: false
>>>>>>> 3b8add81

          # Only check new or edited files
          VALIDATE_ALL_CODEBASE: false
          # Fail on errors
          DISABLE_ERRORS: false
          # Skip linting of docs
          FILTER_REGEX_EXCLUDE: .*docs/index.md|.*docs/docs/.*|.*ISSUE_TEMPLATE/.*|use-cases/.*|experimental/.*
          BASH_SEVERITY: error<|MERGE_RESOLUTION|>--- conflicted
+++ resolved
@@ -46,10 +46,7 @@
           VALIDATE_BASH_EXEC: false
           VALIDATE_CHECKOV: false # activate to lint k8s pods
           VALIDATE_SHELL_SHFMT: false
-<<<<<<< HEAD
-=======
           VALIDATE_JSCPD: false
->>>>>>> 3b8add81
 
           # Only check new or edited files
           VALIDATE_ALL_CODEBASE: false
